[package]
name = "casper-node"
<<<<<<< HEAD
version = "1.4.15-alt" # when updating, also update 'html_root_url' in lib.rs
authors = [
    "Marc Brinkmann <marc@casperlabs.io>",
    "Fraser Hutchison <fraser@casperlabs.io>",
]
=======
version = "1.5.1" # when updating, also update 'html_root_url' in lib.rs
authors = ["Marc Brinkmann <marc@casperlabs.io>", "Fraser Hutchison <fraser@casperlabs.io>"]
>>>>>>> 20d50b4d
edition = "2018"
description = "The Casper blockchain node"
documentation = "https://docs.rs/casper-node"
readme = "README.md"
homepage = "https://casperlabs.io"
repository = "https://github.com/CasperLabs/casper-node/tree/master/node"
license = "Apache-2.0"
default-run = "casper-node"

[dependencies]
ansi_term = "0.12.1"
anyhow = "1"
array-init = "2.0.1"
aquamarine = "0.1.12"
async-trait = "0.1.50"
backtrace = "0.3.50"
base16 = "0.2.1"
base64 = "0.13.0"
bincode = "1"
bytes = "1.0.1"
<<<<<<< HEAD
casper-execution-engine = { version = "4.0.0", path = "../execution_engine" }
casper-hashing = { version = "1.4.4", path = "../hashing" }
casper-json-rpc = { version = "0.1.0", path = "../json_rpc" }
casper-types = { version = "2.0.0", path = "../types", features = [
    "datasize",
    "json-schema",
    "std",
] }
datasize = { version = "0.2.11", features = [
    "detailed",
    "fake_clock-types",
    "futures-types",
    "smallvec-types",
] }
=======
casper-execution-engine = { version = "5.0.0", path = "../execution_engine" }
casper-hashing = { version = "2.0.0", path = "../hashing" }
casper-json-rpc = { version = "1.0.0", path = "../json_rpc" }
casper-types = { version = "3.0.0", path = "../types", features = ["datasize", "json-schema", "std"] }
datasize = { version = "0.2.11", features = ["detailed", "fake_clock-types", "futures-types", "smallvec-types"] }
>>>>>>> 20d50b4d
derive_more = "0.99.7"
ed25519-dalek = { version = "1", default-features = false, features = [
    "rand",
    "serde",
    "u64_backend",
] }
either = { version = "1", features = [ "serde" ] }
enum-iterator = "0.6.0"
erased-serde = "0.3.18"
fs2 = "0.4.3"
futures = { version = "0.3.21" }
hex-buffer-serde = "0.3.0"
hex_fmt = "0.3.0"
hostname = "0.3.0"
http = "0.2.1"
humantime = "2.1.0"
hyper = "0.14.26"
itertools = "0.10.0"
libc = "0.2.66"
linked-hash-map = "0.5.3"
lmdb-rkv = "0.14"
log = { version = "0.4.8", features = [ "std", "serde", "kv_unstable" ] }
muxink = { path = "../muxink" }
num = { version = "0.4.0", default-features = false }
num-derive = "0.3.0"
num-rational = { version = "0.4.0", features = [ "serde" ] }
num-traits = "0.2.10"
num_cpus = "1"
once_cell = "1"
openssl = "0.10.32"
pin-project = "1.0.6"
prometheus = "0.12.0"
quanta = "0.7.2"
rand = "0.8.3"
rand_chacha = "0.3.0"
regex = "1"
rmp-serde = "0.14.4"
schemars = { version = "=0.8.5", features = [
    "preserve_order",
    "impl_json_schema",
] }
serde = { version = "1", features = [ "derive", "rc" ] }
serde-big-array = "0.3.0"
serde_bytes = "0.11.5"
serde_json = { version = "1", features = [ "preserve_order" ] }
serde_repr = "0.1.6"
shlex = "1.0.0"
signal-hook = "0.3.4"
signature = "1"
smallvec = { version = "1", features = [ "serde" ] }
static_assertions = "1"
stats_alloc = "0.1.8"
structopt = "0.3.14"
strum = { version = "0.24.1", features = [ "strum_macros", "derive" ] }
sys-info = "0.8.0"
tempfile = "3.4.0"
thiserror = "1"
tokio = { version = "1", features = [
    "macros",
    "net",
    "rt-multi-thread",
    "sync",
    "time",
] }
tokio-openssl = "0.6.1"
tokio-stream = { version = "0.1.4", features = [ "sync" ] }
tokio-util = { version = "0.6.4", features = [ "codec", "compat" ] }
toml = "0.5.6"
tower = { version = "0.4.6", features = [ "limit" ] }
tracing = "0.1.18"
tracing-futures = "0.2.5"
tracing-subscriber = { version = "0.3.15", features = [
    "env-filter",
    "fmt",
    "json",
] }
uint = "0.9.0"
uuid = { version = "0.8.1", features = [ "serde", "v4" ] }
warp = { version = "0.3.0", features = [ "compression" ] }
wheelbuf = "0.2.0"

[build-dependencies]
<<<<<<< HEAD
vergen = { version = "7", default-features = false, features = [ "git" ] }
=======
vergen = { version = "8.2.1", default-features = false, features = ["git", "gitoxide"] }
>>>>>>> 20d50b4d

[dev-dependencies]
assert-json-diff = "2.0.1"
assert_matches = "1.5.0"
casper-types = { path = "../types", features = [
    "datasize",
    "json-schema",
    "std",
    "testing",
] }
fake_instant = "0.4.0"
pnet = "0.28.0"
pretty_assertions = "0.7.2"
proptest = "1.0.0"
proptest-derive = "0.3.0"
rand_core = "0.6.2"
reqwest = { version = "0.11.3", features = [ "stream" ] }
tokio = { version = "1", features = [ "test-util" ] }

[features]
testing = [ "casper-types/testing" ]
vendored-openssl = [ "openssl/vendored" ]

[[bin]]
name = "casper-node"
path = "src/app/main.rs"
bench = false
doctest = false
test = false

[package.metadata.deb]
features = [ "vendored-openssl" ]
revision = "0"
depends = "curl"
assets = [
    [
        "../target/release/casper-node",
        "/usr/bin/casper-node",
        "755",
    ],
    [
        "../resources/maintainer_scripts/logrotate.d/casper-node",
        "/etc/logrotate.d/casper-node",
        "644",
    ],
    [
        "../resources/maintainer_scripts/pull_genesis.sh",
        "/etc/casper/pull_genesis.sh",
        "755",
    ],
    [
        "../resources/maintainer_scripts/delete_local_db.sh",
        "/etc/casper/delete_local_db.sh",
        "755",
    ],
    [
        "../resources/maintainer_scripts/config_from_example.sh",
        "/etc/casper/config_from_example.sh",
        "755",
    ],
    [
        "../resources/maintainer_scripts/systemd_pre_start.sh",
        "/etc/casper/systemd_pre_start.sh",
        "755",
    ],
    [
        "../resources/production/README.md",
        "/etc/casper/README.md",
        "644",
    ],
    [
        "../resources/production/CHANGE_LOG.md",
        "/etc/casper/CHANGE_LOG.md",
        "644",
    ],
    [
        "../resources/production/config-example.toml",
        "/etc/casper/config-example.toml",
        "644",
    ],
    [
        "../resources/production/validator_keys/README.md",
        "/etc/casper/validator_keys/README.md",
        "644",
    ],
]
maintainer-scripts = "../resources/maintainer_scripts/debian"
extended-description = """
Package for Casper Node.

For information on using package, see https://github.com/casper-network/casper-node
"""

[package.metadata.deb.systemd-units]
unit-scripts = "../resources/maintainer_scripts/casper_node"
restart-after-upgrade = false<|MERGE_RESOLUTION|>--- conflicted
+++ resolved
@@ -1,15 +1,7 @@
 [package]
 name = "casper-node"
-<<<<<<< HEAD
-version = "1.4.15-alt" # when updating, also update 'html_root_url' in lib.rs
-authors = [
-    "Marc Brinkmann <marc@casperlabs.io>",
-    "Fraser Hutchison <fraser@casperlabs.io>",
-]
-=======
 version = "1.5.1" # when updating, also update 'html_root_url' in lib.rs
 authors = ["Marc Brinkmann <marc@casperlabs.io>", "Fraser Hutchison <fraser@casperlabs.io>"]
->>>>>>> 20d50b4d
 edition = "2018"
 description = "The Casper blockchain node"
 documentation = "https://docs.rs/casper-node"
@@ -30,28 +22,11 @@
 base64 = "0.13.0"
 bincode = "1"
 bytes = "1.0.1"
-<<<<<<< HEAD
-casper-execution-engine = { version = "4.0.0", path = "../execution_engine" }
-casper-hashing = { version = "1.4.4", path = "../hashing" }
-casper-json-rpc = { version = "0.1.0", path = "../json_rpc" }
-casper-types = { version = "2.0.0", path = "../types", features = [
-    "datasize",
-    "json-schema",
-    "std",
-] }
-datasize = { version = "0.2.11", features = [
-    "detailed",
-    "fake_clock-types",
-    "futures-types",
-    "smallvec-types",
-] }
-=======
 casper-execution-engine = { version = "5.0.0", path = "../execution_engine" }
 casper-hashing = { version = "2.0.0", path = "../hashing" }
 casper-json-rpc = { version = "1.0.0", path = "../json_rpc" }
 casper-types = { version = "3.0.0", path = "../types", features = ["datasize", "json-schema", "std"] }
 datasize = { version = "0.2.11", features = ["detailed", "fake_clock-types", "futures-types", "smallvec-types"] }
->>>>>>> 20d50b4d
 derive_more = "0.99.7"
 ed25519-dalek = { version = "1", default-features = false, features = [
     "rand",
@@ -134,11 +109,7 @@
 wheelbuf = "0.2.0"
 
 [build-dependencies]
-<<<<<<< HEAD
-vergen = { version = "7", default-features = false, features = [ "git" ] }
-=======
 vergen = { version = "8.2.1", default-features = false, features = ["git", "gitoxide"] }
->>>>>>> 20d50b4d
 
 [dev-dependencies]
 assert-json-diff = "2.0.1"
