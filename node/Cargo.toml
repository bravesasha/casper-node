[package]
name = "casper-node"
version = "1.4.8" # when updating, also update 'html_root_url' in lib.rs
authors = ["Marc Brinkmann <marc@casperlabs.io>", "Fraser Hutchison <fraser@casperlabs.io>"]
edition = "2018"
description = "The Casper blockchain node"
documentation = "https://docs.rs/casper-node"
readme = "README.md"
homepage = "https://casperlabs.io"
repository = "https://github.com/CasperLabs/casper-node/tree/master/node"
license = "Apache-2.0"
default-run = "casper-node"

[dependencies]
ansi_term = "0.12.1"
anyhow = "1"
async-trait = "0.1.50"
backtrace = "0.3.50"
base16 = "0.2.1"
base64 = "0.13.0"
bincode = "1"
bytes = "1.0.1"
<<<<<<< HEAD
casper-global-state = { version = "1.4.3", path = "../global_state" }
casper-execution-engine = { version = "2.0.0", path = "../execution_engine" }
=======
casper-execution-engine = { version = "2.0.1", path = "../execution_engine" }
>>>>>>> 7697cb86
casper-hashing = { version = "1.4.3", path = "../hashing" }
casper-json-rpc = { version = "0.1.0", path = "../json_rpc" }
casper-node-macros = { version = "1.4.3", path = "../node_macros" }
casper-types = { version = "1.5.0", path = "../types", features = ["datasize", "json-schema", "std"] }
datasize = { version = "0.2.10", features = ["detailed", "fake_clock-types", "futures-types", "smallvec-types"] }
derive_more = "0.99.7"
ed25519-dalek = { version = "1", default-features = false, features = ["rand", "serde", "u64_backend"] }
either = "1"
enum-iterator = "0.6.0"
erased-serde = "0.3.18"
fs2 = "0.4.3"
futures = "0.3.5"
futures-io = "0.3.5"
hex-buffer-serde = "0.3.0"
hex_fmt = "0.3.0"
hostname = "0.3.0"
http = "0.2.1"
hyper = "0.14.4"
itertools = "0.10.0"
libc = "0.2.66"
linked-hash-map = "0.5.3"
lmdb = "0.8.0"
log = { version = "0.4.8", features = ["std", "serde", "kv_unstable"] }
num = { version = "0.4.0", default-features = false }
num-derive = "0.3.0"
num-rational = { version = "0.4.0", features = ["serde"] }
num-traits = "0.2.10"
num_cpus = "1"
once_cell = "1"
openssl = "0.10.32"
pin-project = "1.0.6"
prometheus = "0.12.0"
proptest = { version = "1.0.0", optional = true }
quanta = "0.7.2"
rand = "0.8.3"
rand_chacha = "0.3.0"
regex = "1"
rmp-serde = "0.14.4"
schemars = { version = "=0.8.5", features = ["preserve_order", "impl_json_schema"] }
serde = { version = "1", features = ["derive", "rc"] }
serde-big-array = "0.3.0"
serde_bytes = "0.11.5"
serde_json = "1"
serde_repr = "0.1.6"
shlex = "1.0.0"
signal-hook = "0.3.4"
signature = "1"
smallvec = { version = "1", features = ["serde"] }
static_assertions = "1"
stats_alloc = "0.1.8"
structopt = "0.3.14"
sys-info = "0.8.0"
tempfile = "3"
thiserror = "1"
tokio = { version = "1", features = ["macros", "net", "rt-multi-thread", "sync", "time"] }
tokio-openssl = "0.6.1"
tokio-serde = { version = "0.8.0", features = ["bincode"] }
tokio-stream = { version = "0.1.4", features = ["sync"] }
tokio-util = { version = "0.6.4", features = ["codec"] }
toml = "0.5.6"
tower = { version = "0.4.6", features = ["limit"] }
tracing = "0.1.18"
tracing-futures = "0.2.5"
tracing-subscriber = { version = "0.3.15", features = ["env-filter", "fmt", "json"] }
uint = "0.9.0"
uuid = { version = "0.8.1", features = ["serde", "v4"] }
warp = { version = "0.3.0", features = ["compression"] }
wheelbuf = "0.2.0"

[build-dependencies]
vergen = { version = "7", default-features = false, features = ["git"] }

[dev-dependencies]
assert-json-diff = "2.0.1"
casper-types = { path = "../types", features = ["datasize", "json-schema", "std", "testing"] }
fake_instant = "0.4.0"
pnet = "0.28.0"
pretty_assertions = "0.7.2"
rand_core = "0.6.2"
reqwest = { version = "0.11.3", features = ["stream"] }
tokio = { version = "1", features = ["test-util"] }

[features]
testing = ["casper-types/testing"]
vendored-openssl = ["openssl/vendored"]

[[bin]]
name = "casper-node"
path = "src/app/main.rs"
bench = false
doctest = false
test = false

[package.metadata.deb]
features = ["vendored-openssl"]
revision = "0"
depends = "curl"
assets = [
    ["../target/release/casper-node", "/usr/bin/casper-node", "755"],
    ["../resources/maintainer_scripts/logrotate.d/casper-node", "/etc/logrotate.d/casper-node", "644"],
    ["../resources/maintainer_scripts/pull_genesis.sh", "/etc/casper/pull_genesis.sh", "755"],
    ["../resources/maintainer_scripts/delete_local_db.sh", "/etc/casper/delete_local_db.sh", "755"],
    ["../resources/maintainer_scripts/config_from_example.sh", "/etc/casper/config_from_example.sh", "755"],
    ["../resources/maintainer_scripts/systemd_pre_start.sh", "/etc/casper/systemd_pre_start.sh", "755"],
    ["../resources/production/README.md", "/etc/casper/README.md", "644"],
    ["../resources/production/CHANGE_LOG.md", "/etc/casper/CHANGE_LOG.md", "644"],
    ["../resources/production/config-example.toml", "/etc/casper/config-example.toml", "644"],
    ["../resources/production/validator_keys/README.md", "/etc/casper/validator_keys/README.md", "644"]
]
maintainer-scripts = "../resources/maintainer_scripts/debian"
extended-description = """
Package for Casper Node.

For information on using package, see https://github.com/casper-network/casper-node
"""

[package.metadata.deb.systemd-units]
unit-scripts = "../resources/maintainer_scripts/casper_node"
restart-after-upgrade = false<|MERGE_RESOLUTION|>--- conflicted
+++ resolved
@@ -20,12 +20,8 @@
 base64 = "0.13.0"
 bincode = "1"
 bytes = "1.0.1"
-<<<<<<< HEAD
 casper-global-state = { version = "1.4.3", path = "../global_state" }
-casper-execution-engine = { version = "2.0.0", path = "../execution_engine" }
-=======
 casper-execution-engine = { version = "2.0.1", path = "../execution_engine" }
->>>>>>> 7697cb86
 casper-hashing = { version = "1.4.3", path = "../hashing" }
 casper-json-rpc = { version = "0.1.0", path = "../json_rpc" }
 casper-node-macros = { version = "1.4.3", path = "../node_macros" }
