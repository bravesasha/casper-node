--- conflicted
+++ resolved
@@ -1,19 +1,11 @@
 use super::transaction_lane::{calculate_transaction_lane, TransactionLane};
 use crate::types::transaction::arg_handling;
 use casper_types::{
-<<<<<<< HEAD
-    arg_handling, bytesrepr::ToBytes, crypto, Approval, Chainspec, ContractRuntimeTag, Digest,
+    bytesrepr::ToBytes, crypto, Approval, Chainspec, ContractRuntimeTag, Digest,
     DisplayIter, Gas, HashAddr, InitiatorAddr, InvalidTransaction, InvalidTransactionV1,
     PricingHandling, PricingMode, TimeDiff, Timestamp, TransactionArgs, TransactionConfig,
     TransactionEntryPoint, TransactionRuntimeParams, TransactionScheduling, TransactionTarget,
     TransactionV1, TransactionV1ExcessiveSizeError, TransactionV1Hash, U512,
-=======
-    bytesrepr::ToBytes, crypto, Approval, Chainspec, Digest, DisplayIter, Gas, HashAddr,
-    InitiatorAddr, InvalidTransaction, InvalidTransactionV1, PricingHandling, PricingMode,
-    TimeDiff, Timestamp, TransactionArgs, TransactionConfig, TransactionEntryPoint,
-    TransactionRuntime, TransactionScheduling, TransactionTarget, TransactionV1,
-    TransactionV1ExcessiveSizeError, TransactionV1Hash, U512,
->>>>>>> 9ac45103
 };
 use core::fmt::{self, Debug, Display, Formatter};
 use datasize::DataSize;
