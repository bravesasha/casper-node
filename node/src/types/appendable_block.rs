--- conflicted
+++ resolved
@@ -83,11 +83,7 @@
         if expires < self.timestamp {
             return Err(AddError::Expired);
         }
-<<<<<<< HEAD
-        let category = footprint.lane;
-=======
         let lane_id = footprint.lane_id;
->>>>>>> 9669f5b2
         let limit = self
             .transaction_config
             .transaction_v1_config
@@ -96,11 +92,7 @@
         let count = self
             .transactions
             .iter()
-<<<<<<< HEAD
-            .filter(|(_, item)| item.lane == category)
-=======
             .filter(|(_, item)| item.lane_id == lane_id)
->>>>>>> 9669f5b2
             .count();
         if count.checked_add(1).ok_or(AddError::Count(lane_id))? > limit as usize {
             return Err(AddError::Count(lane_id));
@@ -169,11 +161,7 @@
             items: &BTreeMap<TransactionHash, TransactionFootprint>,
         ) {
             let mut ret = vec![];
-<<<<<<< HEAD
-            for (x, y) in items.iter().filter(|(_, y)| y.lane == lane) {
-=======
-            for (x, y) in items.iter().filter(|(_, y)| y.lane_id == category) {
->>>>>>> 9669f5b2
+            for (x, y) in items.iter().filter(|(_, y)| y.lane_id == lane) {
                 ret.push((*x, y.approvals.clone()));
             }
             if !ret.is_empty() {
@@ -210,11 +198,7 @@
     fn category_lane(&self, lane: u8) -> usize {
         self.transactions
             .iter()
-<<<<<<< HEAD
-            .filter(|(_, f)| f.lane == lane)
-=======
-            .filter(|(_, f)| f.lane_id == category)
->>>>>>> 9669f5b2
+            .filter(|(_, f)| f.lane_id == lane)
             .count()
     }
 
