--- conflicted
+++ resolved
@@ -440,7 +440,7 @@
     use rand::Rng;
 
     use casper_types::{
-        crypto, testing::TestRng, ActivationPoint, BlockHash, BlockHeader, BlockSignatures,
+        crypto, testing::TestRng, ActivationPoint, Block, BlockHash, BlockHeader, BlockSignatures,
         BlockV2, DeployHash, EraEnd, EraId, EraReport, FinalitySignature, GlobalStateUpdate,
         ProtocolConfig, ProtocolVersion, PublicKey, SecretKey, SignedBlockHeader, Timestamp, U512,
     };
@@ -456,55 +456,21 @@
         utils::BlockSignatureError,
     };
 
-<<<<<<< HEAD
-    fn random_block_at_height(rng: &mut TestRng, height: u64) -> BlockV2 {
-        let era_id = EraId::random(rng);
-        let protocol_version = ProtocolVersion::default();
-        let is_switch = rng.gen();
-
-        BlockV2::random_with_specifics(
-            rng,
-            era_id,
-            height,
-            protocol_version,
-            is_switch,
-            iter::empty(),
-        )
-=======
-    fn random_block_at_height(rng: &mut TestRng, height: u64) -> Block {
-        TestBlockBuilder::new()
-            .height(height)
-            .switch_block(rng.gen())
-            .build(rng)
->>>>>>> cb547b0e
-    }
-
+    // TODO[RC]: Not needed!
     fn random_switch_block_at_height_and_era_and_version(
         rng: &mut TestRng,
         height: u64,
         era_id: EraId,
         protocol_version: ProtocolVersion,
-<<<<<<< HEAD
-    ) -> BlockV2 {
-        let is_switch = true;
-
-        BlockV2::random_with_specifics(
-            rng,
-            era_id,
-            height,
-            protocol_version,
-            is_switch,
-            iter::empty(),
+    ) -> Block {
+        Block::V2(
+            TestBlockBuilder::new()
+                .era(era_id)
+                .height(height)
+                .protocol_version(protocol_version)
+                .switch_block(true)
+                .build(rng),
         )
-=======
-    ) -> Block {
-        TestBlockBuilder::new()
-            .era(era_id)
-            .height(height)
-            .protocol_version(protocol_version)
-            .switch_block(true)
-            .build(rng)
->>>>>>> cb547b0e
     }
 
     fn make_signed_block_header_from_height(
@@ -689,7 +655,7 @@
         let validation_metadata = test_sync_leap_validation_metadata();
 
         // Trusted ancestors can't be empty when trusted block height is greater than 0.
-        let block = random_block_at_height(&mut rng, 1);
+        let block = TestBlockBuilder::new().height(1).build(&mut rng);
 
         let sync_leap = SyncLeap {
             trusted_ancestor_only: false,
@@ -705,7 +671,7 @@
 
         // When trusted block height is 0, validation should not fail due trusted ancestors being
         // empty.
-        let block = random_block_at_height(&mut rng, 0);
+        let block = TestBlockBuilder::new().height(0).build(&mut rng);
 
         let sync_leap = SyncLeap {
             trusted_ancestor_only: false,
@@ -731,17 +697,13 @@
         // Max allowed size should NOT trigger the `TooManySwitchBlocks` error.
         let generated_block_count = max_allowed_size;
 
-        let block = random_block_at_height(&mut rng, 0);
+        let block = TestBlockBuilder::new().height(0).build(&mut rng);
         let sync_leap = SyncLeap {
             trusted_ancestor_only: false,
             trusted_block_header: block.take_header(),
             trusted_ancestor_headers: Default::default(),
             signed_block_headers: iter::repeat_with(|| {
-<<<<<<< HEAD
-                let block = BlockV2::random(&mut rng);
-=======
                 let block = TestBlockBuilder::new().build(&mut rng);
->>>>>>> cb547b0e
                 let hash = block.hash();
                 SignedBlockHeader::new(
                     block.header().clone(),
@@ -760,17 +722,13 @@
         // Generating one more block should trigger the `TooManySwitchBlocks` error.
         let generated_block_count = max_allowed_size + 1;
 
-        let block = random_block_at_height(&mut rng, 0);
+        let block = TestBlockBuilder::new().height(0).build(&mut rng);
         let sync_leap = SyncLeap {
             trusted_ancestor_only: false,
             trusted_block_header: block.take_header(),
             trusted_ancestor_headers: Default::default(),
             signed_block_headers: iter::repeat_with(|| {
-<<<<<<< HEAD
-                let block = BlockV2::random(&mut rng);
-=======
                 let block = TestBlockBuilder::new().build(&mut rng);
->>>>>>> cb547b0e
                 let hash = block.hash();
                 SignedBlockHeader::new(
                     block.header().clone(),
@@ -796,7 +754,7 @@
         // expected to be sorted backwards (from the most recent ancestor back to the switch block).
         // Therefore, the generated blocks should cause the `TrustedAncestorsNotSorted` error to be
         // triggered.
-        let block = random_block_at_height(&mut rng, 0);
+        let block = TestBlockBuilder::new().height(0).build(&mut rng);
         let block_iterator =
             TestBlockIterator::new(block.clone(), &mut rng, None, None, Default::default());
 
@@ -819,7 +777,7 @@
 
         // Single trusted ancestor header it should never trigger the `TrustedAncestorsNotSorted`
         // error.
-        let block = random_block_at_height(&mut rng, 0);
+        let block = TestBlockBuilder::new().height(0).build(&mut rng);
         let block_iterator =
             TestBlockIterator::new(block.clone(), &mut rng, None, None, Default::default());
 
@@ -849,7 +807,7 @@
         // Make sure `TestBlockIterator` creates no switch blocks.
         let switch_blocks = None;
 
-        let block = random_block_at_height(&mut rng, 0);
+        let block = TestBlockBuilder::new().height(0).build(&mut rng);
         let block_iterator = TestBlockIterator::new(
             block.clone(),
             &mut rng,
@@ -1005,11 +963,7 @@
 
         // Add single orphaned block. Signatures are cloned from a legit block to avoid bailing on
         // the signature validation check.
-<<<<<<< HEAD
-        let orphaned_block = BlockV2::random(&mut rng);
-=======
         let orphaned_block = TestBlockBuilder::new().build(&mut rng);
->>>>>>> cb547b0e
         let orphaned_signed_block_header = SignedBlockHeader::new(
             orphaned_block.header().clone(),
             sync_leap
@@ -1183,17 +1137,6 @@
     fn should_return_headers() {
         let mut rng = TestRng::new();
 
-<<<<<<< HEAD
-        let trusted_block = BlockV2::random_non_switch_block(&mut rng);
-
-        let trusted_ancestor_1 = BlockV2::random_switch_block(&mut rng);
-        let trusted_ancestor_2 = BlockV2::random_non_switch_block(&mut rng);
-        let trusted_ancestor_3 = BlockV2::random_non_switch_block(&mut rng);
-
-        let signed_block_1 = BlockV2::random_switch_block(&mut rng);
-        let signed_block_2 = BlockV2::random_switch_block(&mut rng);
-        let signed_block_3 = BlockV2::random_non_switch_block(&mut rng);
-=======
         let trusted_block = TestBlockBuilder::new().switch_block(false).build(&mut rng);
 
         let trusted_ancestor_1 = TestBlockBuilder::new().switch_block(true).build(&mut rng);
@@ -1203,7 +1146,6 @@
         let signed_block_1 = TestBlockBuilder::new().switch_block(true).build(&mut rng);
         let signed_block_2 = TestBlockBuilder::new().switch_block(true).build(&mut rng);
         let signed_block_3 = TestBlockBuilder::new().switch_block(false).build(&mut rng);
->>>>>>> cb547b0e
         let signed_block_header_1 =
             make_signed_block_header_from_header(signed_block_1.header(), &[], false);
         let signed_block_header_2 =
@@ -1249,17 +1191,6 @@
     fn should_return_switch_block_headers() {
         let mut rng = TestRng::new();
 
-<<<<<<< HEAD
-        let trusted_block = BlockV2::random_non_switch_block(&mut rng);
-
-        let trusted_ancestor_1 = BlockV2::random_switch_block(&mut rng);
-        let trusted_ancestor_2 = BlockV2::random_non_switch_block(&mut rng);
-        let trusted_ancestor_3 = BlockV2::random_non_switch_block(&mut rng);
-
-        let signed_block_1 = BlockV2::random_switch_block(&mut rng);
-        let signed_block_2 = BlockV2::random_switch_block(&mut rng);
-        let signed_block_3 = BlockV2::random_non_switch_block(&mut rng);
-=======
         let trusted_block = TestBlockBuilder::new().switch_block(false).build(&mut rng);
 
         let trusted_ancestor_1 = TestBlockBuilder::new().switch_block(true).build(&mut rng);
@@ -1269,7 +1200,6 @@
         let signed_block_1 = TestBlockBuilder::new().switch_block(true).build(&mut rng);
         let signed_block_2 = TestBlockBuilder::new().switch_block(true).build(&mut rng);
         let signed_block_3 = TestBlockBuilder::new().switch_block(false).build(&mut rng);
->>>>>>> cb547b0e
         let signed_block_header_1 =
             make_signed_block_header_from_header(signed_block_1.header(), &[], false);
         let signed_block_header_2 =
@@ -1307,11 +1237,7 @@
         assert_eq!(expected_headers, actual_headers);
 
         // Also test when the trusted block is a switch block.
-<<<<<<< HEAD
-        let trusted_block = BlockV2::random_switch_block(&mut rng);
-=======
         let trusted_block = TestBlockBuilder::new().switch_block(true).build(&mut rng);
->>>>>>> cb547b0e
         let sync_leap = SyncLeap {
             trusted_ancestor_only: false,
             trusted_block_header: trusted_block.header().clone(),
@@ -1866,11 +1792,7 @@
     fn era_validator_weights_without_genesis_without_upgrade() {
         let mut rng = TestRng::new();
 
-<<<<<<< HEAD
-        let trusted_block = BlockV2::random_non_switch_block(&mut rng);
-=======
         let trusted_block = TestBlockBuilder::new().switch_block(false).build(&mut rng);
->>>>>>> cb547b0e
 
         let version = ProtocolVersion::from_parts(1, 5, 0);
 
@@ -1920,11 +1842,7 @@
     fn era_validator_weights_without_genesis_with_switch_block_preceding_immediate_switch_block() {
         let mut rng = TestRng::new();
 
-<<<<<<< HEAD
-        let trusted_block = BlockV2::random_non_switch_block(&mut rng);
-=======
         let trusted_block = TestBlockBuilder::new().switch_block(false).build(&mut rng);
->>>>>>> cb547b0e
 
         let version_1 = ProtocolVersion::from_parts(1, 4, 0);
         let version_2 = ProtocolVersion::from_parts(1, 5, 0);
@@ -2002,11 +1920,7 @@
     fn era_validator_weights_with_genesis_without_upgrade() {
         let mut rng = TestRng::new();
 
-<<<<<<< HEAD
-        let trusted_block = BlockV2::random_non_switch_block(&mut rng);
-=======
         let trusted_block = TestBlockBuilder::new().switch_block(false).build(&mut rng);
->>>>>>> cb547b0e
 
         let version = ProtocolVersion::from_parts(1, 5, 0);
 
@@ -2135,11 +2049,7 @@
             upgrades_indices: Option<Vec<u64>>,
             validators: &'a [ValidatorSpec],
         ) -> Self {
-<<<<<<< HEAD
-            let block = BlockV2::random(test_rng);
-=======
             let block = TestBlockBuilder::new().build(test_rng);
->>>>>>> cb547b0e
             Self {
                 block,
                 rng: test_rng,
