// Unrestricted event size is okay in tests.
#![allow(clippy::large_enum_variant)]
#![cfg(test)]
use std::{
    collections::{BTreeSet, HashMap},
    fmt::{self, Debug, Display, Formatter},
    iter,
    sync::Arc,
};

use derive_more::From;
use num_rational::Ratio;
use prometheus::Registry;
use rand::Rng;
use reactor::ReactorEvent;
use serde::Serialize;
use tempfile::TempDir;
use thiserror::Error;
use tokio::time;
use tracing::debug;

use casper_execution_engine::{
    core::engine_state::{
        engine_config::{
            DEFAULT_MINIMUM_DELEGATION_AMOUNT, DEFAULT_STRICT_ARGUMENT_CHECKING,
            DEFAULT_VESTING_SCHEDULE_LENGTH_MILLIS,
        },
        DEFAULT_MAX_RUNTIME_CALL_STACK_HEIGHT,
    },
    shared::{system_config::SystemConfig, wasm_config::WasmConfig},
};
use casper_types::{testing::TestRng, ProtocolVersion, TimeDiff};

use super::*;
use crate::{
    components::{
        contract_runtime::{self, ContractRuntime},
        deploy_acceptor,
        in_memory_network::{self, InMemoryNetwork, NetworkController},
        small_network::{GossipedAddress, Identity as NetworkIdentity},
        storage::{self, Storage},
    },
    effect::{
        announcements::{
            ContractRuntimeAnnouncement, ControlAnnouncement, DeployAcceptorAnnouncement,
            GossiperAnnouncement, RpcServerAnnouncement,
        },
        incoming::{
            BlockAddedRequestIncoming, BlockAddedResponseIncoming, ConsensusMessageIncoming,
            FinalitySignatureIncoming, NetRequestIncoming, NetResponse, NetResponseIncoming,
            TrieDemand, TrieRequestIncoming, TrieResponseIncoming,
        },
        requests::{BlockCompleteConfirmationRequest, ConsensusRequest, ContractRuntimeRequest},
        Responder,
    },
    fatal,
    protocol::Message as NodeMessage,
    reactor::{self, EventQueueHandle, Runner},
    testing::{
        self,
        network::{Network, NetworkedReactor},
        ConditionCheckReactor, FakeDeployAcceptor,
    },
    types::{Chainspec, ChainspecRawBytes, Deploy, FinalitySignature, NodeId},
    utils::WithDir,
    NodeRng,
};

const MAX_ASSOCIATED_KEYS: u32 = 100;
const RECENT_ERA_COUNT: u64 = 5;
const MAX_TTL: TimeDiff = TimeDiff::from_seconds(86400);

/// Top-level event for the reactor.
#[derive(Debug, From, Serialize)]
#[must_use]
enum Event {
    #[from]
    Network(in_memory_network::Event<NodeMessage>),
    #[from]
    Storage(storage::Event),
    #[from]
    DeployAcceptor(#[serde(skip_serializing)] deploy_acceptor::Event),
    #[from]
    DeployGossiper(super::Event<Deploy>),
    #[from]
    BlockAddedGossiper(super::Event<BlockAdded>),
    #[from]
    NetworkRequest(NetworkRequest<NodeMessage>),
    #[from]
    StorageRequest(StorageRequest),
    #[from]
    MarkBlockCompletedRequest(BlockCompleteConfirmationRequest),
    #[from]
    ControlAnnouncement(ControlAnnouncement),
    #[from]
    RpcServerAnnouncement(#[serde(skip_serializing)] RpcServerAnnouncement),
    #[from]
    DeployAcceptorAnnouncement(#[serde(skip_serializing)] DeployAcceptorAnnouncement),
    #[from]
    DeployGossiperAnnouncement(#[serde(skip_serializing)] GossiperAnnouncement<Deploy>),
    #[from]
    BlockAddedGossiperAnnouncement(#[serde(skip_serializing)] GossiperAnnouncement<BlockAdded>),
    #[from]
    FinalitySignatureGossiperAnnouncement(
        #[serde(skip_serializing)] GossiperAnnouncement<FinalitySignature>,
    ),
    #[from]
    ContractRuntime(contract_runtime::Event),
    #[from]
    ContractRuntimeRequest(ContractRuntimeRequest),
    #[from]
    ConsensusMessageIncoming(ConsensusMessageIncoming),
    #[from]
    DeployGossiperIncoming(GossiperIncoming<Deploy>),
    #[from]
    BlockAddedGossiperIncoming(GossiperIncoming<BlockAdded>),
    #[from]
    FinalitySignatureGossiperIncoming(GossiperIncoming<FinalitySignature>),
    #[from]
    AddressGossiperIncoming(GossiperIncoming<GossipedAddress>),
    #[from]
    NetRequestIncoming(NetRequestIncoming),
    #[from]
    NetResponseIncoming(NetResponseIncoming),
    #[from]
    TrieRequestIncoming(TrieRequestIncoming),
    #[from]
    TrieDemand(TrieDemand),
    #[from]
    TrieResponseIncoming(TrieResponseIncoming),
    #[from]
    BlockAddedRequestIncoming(BlockAddedRequestIncoming),
    #[from]
    BlockAddedResponseIncoming(BlockAddedResponseIncoming),
    #[from]
    FinalitySignatureIncoming(FinalitySignatureIncoming),
}

impl ReactorEvent for Event {
    fn as_control(&self) -> Option<&ControlAnnouncement> {
        if let Self::ControlAnnouncement(ref ctrl_ann) = self {
            Some(ctrl_ann)
        } else {
            None
        }
    }

    fn try_into_control(self) -> Option<ControlAnnouncement> {
        if let Self::ControlAnnouncement(ctrl_ann) = self {
            Some(ctrl_ann)
        } else {
            None
        }
    }
}

impl From<NetworkRequest<Message<Deploy>>> for Event {
    fn from(request: NetworkRequest<Message<Deploy>>) -> Self {
        Event::NetworkRequest(request.map_payload(NodeMessage::from))
    }
}

impl From<NetworkRequest<Message<BlockAdded>>> for Event {
    fn from(request: NetworkRequest<Message<BlockAdded>>) -> Self {
        Event::NetworkRequest(request.map_payload(NodeMessage::from))
    }
}

impl From<ConsensusRequest> for Event {
    fn from(_request: ConsensusRequest) -> Self {
        unimplemented!("not implemented for gossiper tests")
    }
}

impl From<ContractRuntimeAnnouncement> for Event {
    fn from(_request: ContractRuntimeAnnouncement) -> Self {
        unimplemented!("not implemented for gossiper tests")
    }
}

impl Display for Event {
    fn fmt(&self, formatter: &mut Formatter<'_>) -> fmt::Result {
        match self {
            Event::Network(event) => write!(formatter, "event: {}", event),
            Event::Storage(event) => write!(formatter, "storage: {}", event),
            Event::DeployAcceptor(event) => write!(formatter, "deploy acceptor: {}", event),
            Event::DeployGossiper(event) => write!(formatter, "deploy gossiper: {}", event),
            Event::BlockAddedGossiper(event) => write!(formatter, "block gossiper: {}", event),
            Event::StorageRequest(req) => write!(formatter, "storage request: {}", req),
            Event::MarkBlockCompletedRequest(req) => {
                write!(formatter, "mark block completed: {}", req)
            }
            Event::NetworkRequest(req) => write!(formatter, "network request: {}", req),
            Event::ContractRuntimeRequest(req) => write!(formatter, "incoming: {}", req),
            Event::ControlAnnouncement(ctrl_ann) => write!(formatter, "control: {}", ctrl_ann),
            Event::RpcServerAnnouncement(ann) => {
                write!(formatter, "api server announcement: {}", ann)
            }
            Event::DeployAcceptorAnnouncement(ann) => {
                write!(formatter, "deploy-acceptor announcement: {}", ann)
            }
            Event::DeployGossiperAnnouncement(ann) => {
                write!(formatter, "deploy-gossiper announcement: {}", ann)
            }
            Event::BlockAddedGossiperAnnouncement(ann) => {
                write!(formatter, "block-gossiper announcement: {}", ann)
            }
            Event::FinalitySignatureGossiperAnnouncement(ann) => {
                write!(
                    formatter,
                    "finality-signature-gossiper announcement: {}",
                    ann
                )
            }
            Event::ContractRuntime(event) => {
                write!(formatter, "contract-runtime event: {:?}", event)
            }
            Event::ConsensusMessageIncoming(inner) => write!(formatter, "incoming: {}", inner),
            Event::DeployGossiperIncoming(inner) => write!(formatter, "incoming: {}", inner),
            Event::BlockAddedGossiperIncoming(inner) => write!(formatter, "incoming: {}", inner),
            Event::FinalitySignatureGossiperIncoming(inner) => {
                write!(formatter, "incoming: {}", inner)
            }
            Event::AddressGossiperIncoming(inner) => write!(formatter, "incoming: {}", inner),
            Event::NetRequestIncoming(inner) => write!(formatter, "incoming: {}", inner),
            Event::NetResponseIncoming(inner) => write!(formatter, "incoming: {}", inner),
            Event::TrieRequestIncoming(inner) => write!(formatter, "incoming: {}", inner),
            Event::TrieDemand(inner) => write!(formatter, "demand: {}", inner),
            Event::TrieResponseIncoming(inner) => write!(formatter, "incoming: {}", inner),
            Event::BlockAddedRequestIncoming(inner) => write!(formatter, "incoming: {}", inner),
            Event::BlockAddedResponseIncoming(inner) => write!(formatter, "incoming: {}", inner),
            Event::FinalitySignatureIncoming(inner) => write!(formatter, "incoming: {}", inner),
        }
    }
}

/// Error type returned by the test reactor.
#[derive(Debug, Error)]
enum Error {
    #[error("prometheus (metrics) error: {0}")]
    Metrics(#[from] prometheus::Error),
}

struct Reactor {
    network: InMemoryNetwork<NodeMessage>,
    storage: Storage,
    fake_deploy_acceptor: FakeDeployAcceptor,
    deploy_gossiper: Gossiper<Deploy, Event>,
    block_added_gossiper: Gossiper<BlockAdded, Event>,
    contract_runtime: ContractRuntime,
    _storage_tempdir: TempDir,
}

impl Drop for Reactor {
    fn drop(&mut self) {
        NetworkController::<NodeMessage>::remove_node(&self.network.node_id())
    }
}

impl reactor::Reactor for Reactor {
    type Event = Event;
    type Config = Config;
    type Error = Error;

    fn new(
        config: Self::Config,
        _chainspec: Arc<Chainspec>,
        _chainspec_raw_bytes: Arc<ChainspecRawBytes>,
        _network_identity: NetworkIdentity,
        registry: &Registry,
        event_queue: EventQueueHandle<Self::Event>,
        rng: &mut NodeRng,
    ) -> Result<(Self, Effects<Self::Event>), Self::Error> {
        let network = NetworkController::create_node(event_queue, rng);

        let (storage_config, storage_tempdir) = storage::Config::default_for_tests();
        let storage_withdir = WithDir::new(storage_tempdir.path(), storage_config);
        let storage = Storage::new(
            &storage_withdir,
            Ratio::new(1, 3),
            None,
            ProtocolVersion::from_parts(1, 0, 0),
            "test",
            MAX_TTL,
            RECENT_ERA_COUNT,
        )
        .unwrap();

        let contract_runtime_config = contract_runtime::Config::default();
        let contract_runtime = ContractRuntime::new(
            ProtocolVersion::from_parts(1, 0, 0),
            storage.root_path(),
            &contract_runtime_config,
            WasmConfig::default(),
            SystemConfig::default(),
            MAX_ASSOCIATED_KEYS,
            DEFAULT_MAX_RUNTIME_CALL_STACK_HEIGHT,
            DEFAULT_MINIMUM_DELEGATION_AMOUNT,
            DEFAULT_STRICT_ARGUMENT_CHECKING,
            DEFAULT_VESTING_SCHEDULE_LENGTH_MILLIS,
            registry,
        )
        .unwrap();

        let fake_deploy_acceptor = FakeDeployAcceptor::new();
        let deploy_gossiper = Gossiper::new_for_partial_items(
            "deploy_gossiper",
            config,
            get_deploy_from_storage::<Deploy, Event>,
            registry,
        )?;
        let block_added_gossiper = Gossiper::new_for_partial_items(
            "block_added_gossiper",
            config,
            get_block_added_from_storage::<BlockAdded, Event>,
            registry,
        )?;

        let reactor = Reactor {
            network,
            storage,
            fake_deploy_acceptor,
            deploy_gossiper,
            block_added_gossiper,
            contract_runtime,
            _storage_tempdir: storage_tempdir,
        };

        let effects = Effects::new();

        Ok((reactor, effects))
    }

    fn dispatch_event(
        &mut self,
        effect_builder: EffectBuilder<Self::Event>,
        rng: &mut NodeRng,
        event: Event,
    ) -> Effects<Self::Event> {
        match event {
            Event::Storage(event) => reactor::wrap_effects(
                Event::Storage,
                self.storage.handle_event(effect_builder, rng, event),
            ),
            Event::DeployAcceptor(event) => reactor::wrap_effects(
                Event::DeployAcceptor,
                self.fake_deploy_acceptor
                    .handle_event(effect_builder, rng, event),
            ),
            Event::DeployGossiper(event) => reactor::wrap_effects(
                Event::DeployGossiper,
                self.deploy_gossiper
                    .handle_event(effect_builder, rng, event),
            ),
            Event::BlockAddedGossiper(event) => reactor::wrap_effects(
                Event::BlockAddedGossiper,
                self.block_added_gossiper
                    .handle_event(effect_builder, rng, event),
            ),
            Event::NetworkRequest(request) => reactor::wrap_effects(
                Event::Network,
                self.network
                    .handle_event(effect_builder, rng, request.into()),
            ),
            Event::StorageRequest(request) => reactor::wrap_effects(
                Event::Storage,
                self.storage
                    .handle_event(effect_builder, rng, request.into()),
            ),
            Event::MarkBlockCompletedRequest(_) => {
                panic!("gossiper tests should never mark blocks completed")
            }
            Event::ControlAnnouncement(ctrl_ann) => {
                unreachable!("unhandled control announcement: {}", ctrl_ann)
            }
            Event::RpcServerAnnouncement(RpcServerAnnouncement::DeployReceived {
                deploy,
                responder,
            }) => {
                let event = deploy_acceptor::Event::Accept {
                    deploy,
                    source: Source::Client,
                    maybe_responder: responder,
                };
                self.dispatch_event(effect_builder, rng, Event::DeployAcceptor(event))
            }
            Event::DeployAcceptorAnnouncement(DeployAcceptorAnnouncement::AcceptedNewDeploy {
                deploy,
                source,
            }) => {
                let event = super::Event::ItemReceived {
                    item_id: *deploy.id(),
                    source,
                };
                self.dispatch_event(effect_builder, rng, Event::DeployGossiper(event))
            }
            Event::DeployAcceptorAnnouncement(DeployAcceptorAnnouncement::InvalidDeploy {
                deploy: _,
                source: _,
            }) => Effects::new(),
            Event::DeployGossiperAnnouncement(_ann) => Effects::new(),
            Event::BlockAddedGossiperAnnouncement(_ann) => Effects::new(),
            Event::FinalitySignatureGossiperAnnouncement(_ann) => Effects::new(),
            Event::Network(event) => reactor::wrap_effects(
                Event::Network,
                self.network.handle_event(effect_builder, rng, event),
            ),
            Event::ContractRuntimeRequest(req) => reactor::wrap_effects(
                Event::ContractRuntime,
                self.contract_runtime
                    .handle_event(effect_builder, rng, req.into()),
            ),
            Event::ContractRuntime(event) => reactor::wrap_effects(
                Event::ContractRuntime,
                self.contract_runtime
                    .handle_event(effect_builder, rng, event),
            ),
            Event::DeployGossiperIncoming(incoming) => reactor::wrap_effects(
                Event::DeployGossiper,
                self.deploy_gossiper
                    .handle_event(effect_builder, rng, incoming.into()),
            ),
            Event::BlockAddedGossiperIncoming(incoming) => reactor::wrap_effects(
                Event::BlockAddedGossiper,
                self.block_added_gossiper
                    .handle_event(effect_builder, rng, incoming.into()),
            ),
            Event::NetRequestIncoming(incoming) => reactor::wrap_effects(
                Event::Storage,
                self.storage
                    .handle_event(effect_builder, rng, incoming.into()),
            ),
            Event::NetResponseIncoming(NetResponseIncoming { sender, message }) => match message {
                NetResponse::Deploy(ref serialized_item) => {
                    let deploy = match bincode::deserialize::<FetchResponse<Deploy, DeployHash>>(
                        serialized_item,
                    ) {
                        Ok(FetchResponse::Fetched(deploy)) => Box::new(deploy),
                        Ok(FetchResponse::NotFound(deploy_hash)) => {
                            return fatal!(
                                effect_builder,
                                "peer did not have deploy with hash {}: {}",
                                deploy_hash,
                                sender,
                            )
                            .ignore();
                        }
                        Ok(FetchResponse::NotProvided(deploy_hash)) => {
                            return fatal!(
                                effect_builder,
                                "peer refused to provide deploy with hash {}: {}",
                                deploy_hash,
                                sender,
                            )
                            .ignore();
                        }
                        Err(error) => {
                            return fatal!(
                                effect_builder,
                                "failed to decode deploy from {}: {}",
                                sender,
                                error
                            )
                            .ignore();
                        }
                    };
                    reactor::wrap_effects(
                        Event::DeployAcceptor,
                        self.fake_deploy_acceptor.handle_event(
                            effect_builder,
                            rng,
                            deploy_acceptor::Event::Accept {
                                deploy,
                                source: Source::Peer(sender),
                                maybe_responder: None,
                            },
                        ),
                    )
                }
                other @ (NetResponse::FinalizedApprovals(_)
                | NetResponse::Block(_)
                | NetResponse::FinalitySignature(_)
                | NetResponse::GossipedAddress(_)
                | NetResponse::BlockAndDeploys(_)
                | NetResponse::BlockHeaderByHash(_)
                | NetResponse::BlockHeadersBatch(_)
                | NetResponse::FinalitySignatures(_)
<<<<<<< HEAD
                | NetResponse::SyncLeap(_)) => {
=======
                | NetResponse::BlockEffects(_)) => {
>>>>>>> 14a7e39a
                    fatal!(effect_builder, "unexpected net response: {:?}", other).ignore()
                }
            },
            other @ (Event::ConsensusMessageIncoming(_)
            | Event::FinalitySignatureIncoming(_)
            | Event::FinalitySignatureGossiperIncoming(_)
            | Event::AddressGossiperIncoming(_)
            | Event::TrieRequestIncoming(_)
            | Event::TrieDemand(_)
            | Event::TrieResponseIncoming(_)
            | Event::BlockAddedRequestIncoming(_)
            | Event::BlockAddedResponseIncoming(_)) => {
                fatal!(effect_builder, "should not receive {:?}", other).ignore()
            }
        }
    }

    fn maybe_exit(&self) -> Option<crate::reactor::ReactorExit> {
        unimplemented!()
    }
}

impl NetworkedReactor for Reactor {
    fn node_id(&self) -> NodeId {
        self.network.node_id()
    }
}

fn announce_deploy_received(
    deploy: Box<Deploy>,
    responder: Option<Responder<Result<(), deploy_acceptor::Error>>>,
) -> impl FnOnce(EffectBuilder<Event>) -> Effects<Event> {
    |effect_builder: EffectBuilder<Event>| {
        effect_builder
            .announce_deploy_received(deploy, responder)
            .ignore()
    }
}

async fn run_gossip(rng: &mut TestRng, network_size: usize, deploy_count: usize) {
    const TIMEOUT: Duration = Duration::from_secs(20);
    const QUIET_FOR: Duration = Duration::from_millis(50);

    NetworkController::<NodeMessage>::create_active();
    let mut network = Network::<Reactor>::new();

    // Add `network_size` nodes.
    let node_ids = network.add_nodes(rng, network_size).await;

    // Create `deploy_count` random deploys.
    let (all_deploy_hashes, mut deploys): (BTreeSet<_>, Vec<_>) = iter::repeat_with(|| {
        let deploy = Box::new(Deploy::random_valid_native_transfer(rng));
        (*deploy.id(), deploy)
    })
    .take(deploy_count)
    .unzip();

    // Give each deploy to a randomly-chosen node to be gossiped.
    for deploy in deploys.drain(..) {
        let index: usize = rng.gen_range(0..network_size);
        network
            .process_injected_effect_on(&node_ids[index], announce_deploy_received(deploy, None))
            .await;
    }

    // Check every node has every deploy stored locally.
    let all_deploys_held = |nodes: &HashMap<NodeId, Runner<ConditionCheckReactor<Reactor>>>| {
        nodes.values().all(|runner| {
            let hashes = runner.reactor().inner().storage.get_all_deploy_hashes();
            all_deploy_hashes == hashes
        })
    };
    network.settle_on(rng, all_deploys_held, TIMEOUT).await;

    // Ensure all responders are called before dropping the network.
    network.settle(rng, QUIET_FOR, TIMEOUT).await;

    NetworkController::<NodeMessage>::remove_active();
}

#[tokio::test]
async fn should_gossip() {
    const NETWORK_SIZES: [usize; 3] = [2, 5, 20];
    const DEPLOY_COUNTS: [usize; 3] = [1, 10, 30];

    let mut rng = crate::new_rng();

    for network_size in &NETWORK_SIZES {
        for deploy_count in &DEPLOY_COUNTS {
            run_gossip(&mut rng, *network_size, *deploy_count).await
        }
    }
}

#[tokio::test]
async fn should_get_from_alternate_source() {
    const NETWORK_SIZE: usize = 3;
    const POLL_DURATION: Duration = Duration::from_millis(10);
    const TIMEOUT: Duration = Duration::from_secs(2);

    NetworkController::<NodeMessage>::create_active();
    let mut network = Network::<Reactor>::new();
    let mut rng = crate::new_rng();

    // Add `NETWORK_SIZE` nodes.
    let node_ids = network.add_nodes(&mut rng, NETWORK_SIZE).await;

    // Create random deploy.
    let deploy = Box::new(Deploy::random_valid_native_transfer(&mut rng));
    let deploy_id = *deploy.id();

    // Give the deploy to nodes 0 and 1 to be gossiped.
    for node_id in node_ids.iter().take(2) {
        network
            .process_injected_effect_on(node_id, announce_deploy_received(deploy.clone(), None))
            .await;
    }

    // Run node 0 until it has sent the gossip request then remove it from the network.
    let made_gossip_request = |event: &Event| -> bool {
        matches!(event, Event::NetworkRequest(NetworkRequest::Gossip { .. }))
    };
    network
        .crank_until(&node_ids[0], &mut rng, made_gossip_request, TIMEOUT)
        .await;
    assert!(network.remove_node(&node_ids[0]).is_some());
    debug!("removed node {}", &node_ids[0]);

    // Run node 2 until it receives and responds to the gossip request from node 0.
    let node_id_0 = node_ids[0];
    let sent_gossip_response = move |event: &Event| -> bool {
        match event {
            Event::NetworkRequest(NetworkRequest::SendMessage { dest, payload, .. }) => {
                if let NodeMessage::DeployGossiper(Message::GossipResponse { .. }) = **payload {
                    **dest == node_id_0
                } else {
                    false
                }
            }
            _ => false,
        }
    };
    network
        .crank_until(&node_ids[2], &mut rng, sent_gossip_response, TIMEOUT)
        .await;

    // Run nodes 1 and 2 until settled.  Node 2 will be waiting for the deploy from node 0.
    network.settle(&mut rng, POLL_DURATION, TIMEOUT).await;

    // Advance time to trigger node 2's timeout causing it to request the deploy from node 1.
    let duration_to_advance = Config::default().get_remainder_timeout();
    testing::advance_time(duration_to_advance.into()).await;

    // Check node 0 has the deploy stored locally.
    let deploy_held = |nodes: &HashMap<NodeId, Runner<ConditionCheckReactor<Reactor>>>| {
        let runner = nodes.get(&node_ids[2]).unwrap();
        runner
            .reactor()
            .inner()
            .storage
            .get_deploy_by_hash(deploy_id)
            .map(|retrieved_deploy| retrieved_deploy == *deploy)
            .unwrap_or_default()
    };
    network.settle_on(&mut rng, deploy_held, TIMEOUT).await;

    NetworkController::<NodeMessage>::remove_active();
}

#[tokio::test]
async fn should_timeout_gossip_response() {
    const PAUSE_DURATION: Duration = Duration::from_millis(50);
    const TIMEOUT: Duration = Duration::from_secs(2);

    NetworkController::<NodeMessage>::create_active();
    let mut network = Network::<Reactor>::new();
    let mut rng = crate::new_rng();

    // The target number of peers to infect with a given piece of data.
    let infection_target = Config::default().infection_target();

    // Add `infection_target + 1` nodes.
    let mut node_ids = network
        .add_nodes(&mut rng, infection_target as usize + 1)
        .await;

    // Create random deploy.
    let deploy = Box::new(Deploy::random_valid_native_transfer(&mut rng));
    let deploy_id = *deploy.id();

    // Give the deploy to node 0 to be gossiped.
    network
        .process_injected_effect_on(&node_ids[0], announce_deploy_received(deploy.clone(), None))
        .await;

    // Run node 0 until it has sent the gossip requests.
    let made_gossip_request = |event: &Event| -> bool {
        matches!(
            event,
            Event::DeployGossiper(super::Event::GossipedTo { .. })
        )
    };
    network
        .crank_until(&node_ids[0], &mut rng, made_gossip_request, TIMEOUT)
        .await;
    // Give node 0 time to set the timeouts before advancing the clock.
    time::sleep(PAUSE_DURATION).await;

    // Replace all nodes except node 0 with new nodes.
    for node_id in node_ids.drain(1..) {
        assert!(network.remove_node(&node_id).is_some());
        debug!("removed node {}", node_id);
    }
    for _ in 0..infection_target {
        let (node_id, _runner) = network.add_node(&mut rng).await.unwrap();
        node_ids.push(node_id);
    }

    // Advance time to trigger node 0's timeout causing it to gossip to the new nodes.
    let duration_to_advance = Config::default().gossip_request_timeout();
    testing::advance_time(duration_to_advance.into()).await;

    // Check every node has every deploy stored locally.
    let deploy_held = |nodes: &HashMap<NodeId, Runner<ConditionCheckReactor<Reactor>>>| {
        nodes.values().all(|runner| {
            runner
                .reactor()
                .inner()
                .storage
                .get_deploy_by_hash(deploy_id)
                .map(|retrieved_deploy| retrieved_deploy == *deploy)
                .unwrap_or_default()
        })
    };
    network.settle_on(&mut rng, deploy_held, TIMEOUT).await;

    NetworkController::<NodeMessage>::remove_active();
}<|MERGE_RESOLUTION|>--- conflicted
+++ resolved
@@ -485,11 +485,8 @@
                 | NetResponse::BlockHeaderByHash(_)
                 | NetResponse::BlockHeadersBatch(_)
                 | NetResponse::FinalitySignatures(_)
-<<<<<<< HEAD
-                | NetResponse::SyncLeap(_)) => {
-=======
+                | NetResponse::SyncLeap(_)
                 | NetResponse::BlockEffects(_)) => {
->>>>>>> 14a7e39a
                     fatal!(effect_builder, "unexpected net response: {:?}", other).ignore()
                 }
             },
