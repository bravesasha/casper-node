--- conflicted
+++ resolved
@@ -7,6 +7,7 @@
 use futures::FutureExt;
 use tempfile::TempDir;
 use thiserror::Error;
+
 
 use super::*;
 use crate::{
@@ -266,7 +267,6 @@
         expected_peer: NodeId,
     },
 }
-
 async fn assert_settled(
     node_id: &NodeId,
     deploy_hash: DeployHash,
@@ -356,7 +356,6 @@
     let expected_result = ExpectedFetchedDeployResult::FromStorage {
         expected_deploy: Box::new(deploy),
     };
-
     assert_settled(
         &node_id,
         deploy_hash,
@@ -402,22 +401,10 @@
         )
         .await;
 
-<<<<<<< HEAD
     let expected_result = ExpectedFetchedDeployResult::FromPeer {
         expected_deploy: Box::new(deploy),
         expected_peer: node_with_deploy,
     };
-
-=======
-    // The deploy, while being stored, gets validated and hence updates its internal state to
-    // reflect this.  We call `is_valid()` on the deploy here to mirror that.
-    let mut validated_deploy = deploy.clone();
-    let _ = validated_deploy.is_valid();
-    let expected_result = Some(FetchResult::FromPeer(
-        Box::new(validated_deploy),
-        node_with_deploy,
-    ));
->>>>>>> 7d6100b3
     assert_settled(
         &node_without_deploy,
         deploy_hash,
