--- conflicted
+++ resolved
@@ -61,14 +61,9 @@
     protocol_version: Version,
     upgrade_installer_path: Option<External<Vec<u8>>>,
     activation_point: chainspec::ActivationPoint,
-<<<<<<< HEAD
     new_wasm_config: Option<WasmConfig>,
     new_deploy_config: Option<DeployConfig>,
-=======
-    new_costs: Option<WasmCosts>,
-    new_deploy_config: Option<chainspec::DeployConfig>,
     new_validator_slots: Option<u32>,
->>>>>>> fbe9c7d3
 }
 
 impl From<&chainspec::UpgradePoint> for UpgradePoint {
