//! Tasks run by the component.

use std::{
    error::Error as StdError,
    fmt::Display,
    io,
    net::SocketAddr,
    pin::Pin,
    sync::{
        atomic::{AtomicBool, Ordering},
        Arc, Weak,
    },
    time::Duration,
};

use bincode::Options;
use futures::{
    future::{self, Either},
    stream::{SplitSink, SplitStream},
    Future, SinkExt, StreamExt,
};
use openssl::{
    pkey::{PKey, Private},
    ssl::Ssl,
    x509::X509,
};
use prometheus::IntGauge;
use rand::Rng;
use serde::{de::DeserializeOwned, Deserialize, Serialize};
use tokio::{
    net::TcpStream,
    sync::{mpsc::UnboundedReceiver, watch, Semaphore},
};
use tokio_openssl::SslStream;
use tokio_serde::{Deserializer, Serializer};
use tracing::{
    debug, error, error_span,
    field::{self, Empty},
    info, trace, warn, Instrument, Span,
};

use casper_types::{ProtocolVersion, PublicKey, TimeDiff};

use super::{
    chain_info::ChainInfo,
    counting_format::{ConnectionId, Role},
    error::{ConnectionError, IoError},
    event::{IncomingConnection, OutgoingConnection},
    full_transport,
    limiter::LimiterHandle,
    message::NodeKeyPair,
    message_pack_format::MessagePackFormat,
    EstimatorWeights, Event, FramedTransport, FullTransport, Identity, Message, Metrics, Payload,
    Transport,
};
use crate::{
    components::small_network::{framed_transport, BincodeFormat, Config, FromIncoming},
    effect::{
        announcements::PeerBehaviorAnnouncement, requests::NetworkRequest, AutoClosingResponder,
        EffectBuilder,
    },
    reactor::{EventQueueHandle, QueueKind},
    tls::{self, TlsCert, ValidationError},
    types::NodeId,
    utils::display_error,
};

/// An item on the internal outgoing message queue.
///
/// Contains a reference counted message and an optional responder to call once the message has been
/// successfully handed over to the kernel for sending.
pub(super) type MessageQueueItem<P> = (Arc<Message<P>>, Option<AutoClosingResponder<()>>);

/// The outcome of the handshake process.
struct HandshakeOutcome {
    /// A framed transport for peer.
    framed_transport: FramedTransport,
    /// Public address advertised by the peer.
    public_addr: SocketAddr,
    /// The public key the peer is validating with, if any.
    peer_consensus_public_key: Option<PublicKey>,
    /// Holds the information whether the remote node is syncing.
    is_peer_syncing: bool,
}

/// Low-level TLS connection function.
///
/// Performs the actual TCP+TLS connection setup.
async fn tls_connect<REv>(
    context: &NetworkContext<REv>,
    peer_addr: SocketAddr,
) -> Result<(NodeId, Transport), ConnectionError>
where
    REv: 'static,
{
    let stream = TcpStream::connect(peer_addr)
        .await
        .map_err(ConnectionError::TcpConnection)?;

    stream
        .set_nodelay(true)
        .map_err(ConnectionError::TcpNoDelay)?;

    let mut transport = tls::create_tls_connector(context.our_cert.as_x509(), &context.secret_key)
        .and_then(|connector| connector.configure())
        .and_then(|mut config| {
            config.set_verify_hostname(false);
            config.into_ssl("this-will-not-be-checked.example.com")
        })
        .and_then(|ssl| SslStream::new(ssl, stream))
        .map_err(ConnectionError::TlsInitialization)?;

    SslStream::connect(Pin::new(&mut transport))
        .await
        .map_err(ConnectionError::TlsHandshake)?;

    let peer_cert = transport
        .ssl()
        .peer_certificate()
        .ok_or(ConnectionError::NoPeerCertificate)?;

    let validated_peer_cert = context
        .validate_peer_cert(peer_cert)
        .map_err(ConnectionError::PeerCertificateInvalid)?;

    let peer_id = NodeId::from(validated_peer_cert.public_key_fingerprint());

    Ok((peer_id, transport))
}

/// Initiates a TLS connection to a remote address.
pub(super) async fn connect_outgoing<P, REv>(
    context: Arc<NetworkContext<REv>>,
    peer_addr: SocketAddr,
) -> OutgoingConnection<P>
where
    REv: 'static,
    P: Payload,
{
    let (peer_id, transport) = match tls_connect(&context, peer_addr).await {
        Ok(value) => value,
        Err(error) => return OutgoingConnection::FailedEarly { peer_addr, error },
    };

    // Register the `peer_id` on the [`Span`].
    Span::current().record("peer_id", &field::display(peer_id));

    if peer_id == context.our_id {
        info!("incoming loopback connection");
        return OutgoingConnection::Loopback { peer_addr };
    }

    debug!("Outgoing TLS connection established");

    // Setup connection id and framed transport.
    let connection_id = ConnectionId::from_connection(transport.ssl(), context.our_id, peer_id);
    let framed_transport = framed_transport(transport, context.chain_info.maximum_net_message_size);

    // Negotiate the handshake, concluding the incoming connection process.
    match negotiate_handshake::<P, _>(&context, framed_transport, connection_id).await {
        Ok(HandshakeOutcome {
            framed_transport,
            public_addr,
            peer_consensus_public_key,
            is_peer_syncing: is_syncing,
        }) => {
            if let Some(ref public_key) = peer_consensus_public_key {
                Span::current().record("validator_id", &field::display(public_key));
            }

            if public_addr != peer_addr {
                // We don't need the `public_addr`, as we already connected, but warn anyway.
                warn!(%public_addr, %peer_addr, "peer advertises a different public address than what we connected to");
            }

            // Setup full framed transport, then close down receiving end of the transport.
            let full_transport = full_transport::<P>(
                context.net_metrics.clone(),
                connection_id,
                framed_transport,
                Role::Dialer,
            );
            let (sink, _stream) = full_transport.split();

            OutgoingConnection::Established {
                peer_addr,
                peer_id,
                peer_consensus_public_key,
                sink,
                is_syncing,
            }
        }
        Err(error) => OutgoingConnection::Failed {
            peer_addr,
            peer_id,
            error,
        },
    }
}

/// A context holding all relevant information for networking communication shared across tasks.
pub(crate) struct NetworkContext<REv>
where
    REv: 'static,
{
    our_id: NodeId,
    /// Our own public listening address.
    public_addr: Option<SocketAddr>,
    /// The handle to the reactor's event queue, used by incoming message handlers to put events
    /// onto the queue.
    event_queue: Option<EventQueueHandle<REv>>,
    /// TLS certificate associated with this node's identity.
<<<<<<< HEAD
    our_cert: Arc<TlsCert>,
    /// TLS certificate authority associated with this node's identity.
    network_ca: Option<Arc<X509>>,
=======
    pub(super) our_cert: Arc<TlsCert>,
    /// TLS certificate authority associated with this node's identity.
    pub(super) network_ca: Option<Arc<X509>>,
>>>>>>> 46a2803c
    /// Secret key associated with `our_cert`.
    secret_key: Arc<PKey<Private>>,
    /// Weak reference to the networking metrics shared by all sender/receiver tasks.
    net_metrics: Weak<Metrics>,
    /// Chain info extracted from chainspec.
    chain_info: ChainInfo,
    /// Optional set of signing keys, to identify as a node during handshake.
    node_key_pair: Option<NodeKeyPair>,
    /// Timeout for handshake completion.
    handshake_timeout: TimeDiff,
    /// Weights to estimate payloads with.
    payload_weights: EstimatorWeights,
    /// The protocol version at which (or under) tarpitting is enabled.
    tarpit_version_threshold: Option<ProtocolVersion>,
    /// If tarpitting is enabled, duration for which connections should be kept open.
    tarpit_duration: TimeDiff,
    /// The chance, expressed as a number between 0.0 and 1.0, of triggering the tarpit.
    tarpit_chance: f32,
    /// Maximum number of demands allowed to be running at once. If 0, no limit is enforced.
    max_in_flight_demands: usize,
    /// Flag indicating whether this node is syncing.
    is_syncing: AtomicBool,
}

impl<REv> NetworkContext<REv> {
    pub(super) fn new(
        cfg: Config,
        our_identity: Identity,
        node_key_pair: Option<NodeKeyPair>,
        chain_info: ChainInfo,
        net_metrics: &Arc<Metrics>,
    ) -> Self {
        // Set the demand max from configuration, regarding `0` as "unlimited".
        let max_in_flight_demands = if cfg.max_in_flight_demands == 0 {
            usize::MAX
        } else {
            cfg.max_in_flight_demands as usize
        };

        let Identity {
            secret_key,
            tls_certificate,
            network_ca,
        } = our_identity;
        let our_id = NodeId::from(tls_certificate.public_key_fingerprint());

        NetworkContext {
            our_id,
            public_addr: None,
            event_queue: None,
            our_cert: tls_certificate,
            network_ca,
            secret_key,
            net_metrics: Arc::downgrade(net_metrics),
            chain_info,
            node_key_pair,
            handshake_timeout: cfg.handshake_timeout,
            payload_weights: cfg.estimator_weights.clone(),
            tarpit_version_threshold: cfg.tarpit_version_threshold,
            tarpit_duration: cfg.tarpit_duration,
            tarpit_chance: cfg.tarpit_chance,
            max_in_flight_demands,
            is_syncing: AtomicBool::new(false),
        }
    }

    pub(super) fn initialize(
        &mut self,
        our_public_addr: SocketAddr,
        event_queue: EventQueueHandle<REv>,
    ) {
        self.public_addr = Some(our_public_addr);
        self.event_queue = Some(event_queue);
    }

    pub(super) fn validate_peer_cert(&self, peer_cert: X509) -> Result<TlsCert, ValidationError> {
        match &self.network_ca {
            Some(ca_cert) => tls::validate_cert_with_authority(peer_cert, ca_cert),
            None => tls::validate_self_signed_cert(peer_cert),
        }
    }

    /// Our own [`NodeId`].
    pub(super) fn our_id(&self) -> NodeId {
        self.our_id
    }

    /// Our own public listening address.
    pub(super) fn public_addr(&self) -> Option<SocketAddr> {
        self.public_addr
    }

    /// Chain info extract from chainspec.
    pub(super) fn chain_info(&self) -> &ChainInfo {
        &self.chain_info
    }
}

impl<REv> NetworkContext<REv> {
    pub(crate) fn validate_peer_cert(&self, peer_cert: X509) -> Result<TlsCert, ValidationError> {
        match &self.network_ca {
            Some(ca_cert) => tls::validate_cert_with_authority(peer_cert, ca_cert),
            None => tls::validate_self_signed_cert(peer_cert),
        }
    }
}

/// Handles an incoming connection.
///
/// Sets up a TLS stream and performs the protocol handshake.
async fn handle_incoming<P, REv>(
    context: Arc<NetworkContext<REv>>,
    stream: TcpStream,
    peer_addr: SocketAddr,
) -> IncomingConnection<P>
where
    REv: From<Event<P>> + 'static,
    P: Payload,
    for<'de> P: Serialize + Deserialize<'de>,
    for<'de> Message<P>: Serialize + Deserialize<'de>,
{
    let (peer_id, transport) = match server_setup_tls(&context, stream).await {
        Ok(value) => value,
        Err(error) => {
            return IncomingConnection::FailedEarly { peer_addr, error };
        }
    };

    // Register the `peer_id` on the [`Span`] for logging the ID from here on out.
    Span::current().record("peer_id", &field::display(peer_id));

    if peer_id == context.our_id {
        info!("incoming loopback connection");
        return IncomingConnection::Loopback;
    }

    debug!("Incoming TLS connection established");

    // Setup connection id and framed transport.
    let connection_id = ConnectionId::from_connection(transport.ssl(), context.our_id, peer_id);
    let framed_transport = framed_transport(transport, context.chain_info.maximum_net_message_size);

    // Negotiate the handshake, concluding the incoming connection process.
    match negotiate_handshake::<P, _>(&context, framed_transport, connection_id).await {
        Ok(HandshakeOutcome {
            framed_transport,
            public_addr,
            peer_consensus_public_key,
            is_peer_syncing: _,
        }) => {
            if let Some(ref public_key) = peer_consensus_public_key {
                Span::current().record("validator_id", &field::display(public_key));
            }

            // Establish full transport and close the receiving end.
            let full_transport = full_transport::<P>(
                context.net_metrics.clone(),
                connection_id,
                framed_transport,
                Role::Listener,
            );

            let (_sink, stream) = full_transport.split();

            IncomingConnection::Established {
                peer_addr,
                public_addr,
                peer_id,
                peer_consensus_public_key,
                stream,
            }
        }
        Err(error) => IncomingConnection::Failed {
            peer_addr,
            peer_id,
            error,
        },
    }
}

/// Server-side TLS setup.
///
/// This function groups the TLS setup into a convenient function, enabling the `?` operator.
pub(super) async fn server_setup_tls<REv>(
    context: &NetworkContext<REv>,
    stream: TcpStream,
) -> Result<(NodeId, Transport), ConnectionError> {
    let mut tls_stream = tls::create_tls_acceptor(
        context.our_cert.as_x509().as_ref(),
        context.secret_key.as_ref(),
    )
    .and_then(|ssl_acceptor| Ssl::new(ssl_acceptor.context()))
    .and_then(|ssl| SslStream::new(ssl, stream))
    .map_err(ConnectionError::TlsInitialization)?;

    SslStream::accept(Pin::new(&mut tls_stream))
        .await
        .map_err(ConnectionError::TlsHandshake)?;

    // We can now verify the certificate.
    let peer_cert = tls_stream
        .ssl()
        .peer_certificate()
        .ok_or(ConnectionError::NoPeerCertificate)?;

    let validated_peer_cert = context
        .validate_peer_cert(peer_cert)
        .map_err(ConnectionError::PeerCertificateInvalid)?;

    Ok((
        NodeId::from(validated_peer_cert.public_key_fingerprint()),
        tls_stream,
    ))
}

/// Performs an IO-operation that can time out.
async fn io_timeout<F, T, E>(duration: Duration, future: F) -> Result<T, IoError<E>>
where
    F: Future<Output = Result<T, E>>,
    E: StdError + 'static,
{
    tokio::time::timeout(duration, future)
        .await
        .map_err(|_elapsed| IoError::Timeout)?
        .map_err(IoError::Error)
}

/// Performs an IO-operation that can time out or result in a closed connection.
async fn io_opt_timeout<F, T, E>(duration: Duration, future: F) -> Result<T, IoError<E>>
where
    F: Future<Output = Option<Result<T, E>>>,
    E: StdError + 'static,
{
    let item = tokio::time::timeout(duration, future)
        .await
        .map_err(|_elapsed| IoError::Timeout)?;

    match item {
        Some(Ok(value)) => Ok(value),
        Some(Err(err)) => Err(IoError::Error(err)),
        None => Err(IoError::UnexpectedEof),
    }
}

/// Negotiates a handshake between two peers.
async fn negotiate_handshake<P, REv>(
    context: &NetworkContext<REv>,
    framed: FramedTransport,
    connection_id: ConnectionId,
) -> Result<HandshakeOutcome, ConnectionError>
where
    P: Payload,
{
    let mut encoder = MessagePackFormat;

    // Manually encode a handshake.
    let handshake_message = context.chain_info.create_handshake::<P>(
        context.public_addr.expect("component not initialized"),
        context.node_key_pair.as_ref(),
        connection_id,
        context.is_syncing.load(Ordering::SeqCst),
    );

    let serialized_handshake_message = Pin::new(&mut encoder)
        .serialize(&Arc::new(handshake_message))
        .map_err(ConnectionError::CouldNotEncodeOurHandshake)?;

    // To ensure we are not dead-locking, we split the framed transport here and send the handshake
    // in a background task before awaiting one ourselves. This ensures we can make progress
    // regardless of the size of the outgoing handshake.
    let (mut sink, mut stream) = framed.split();

    let handshake_send = tokio::spawn(io_timeout(context.handshake_timeout.into(), async move {
        sink.send(serialized_handshake_message).await?;
        Ok(sink)
    }));

    // The remote's message should be a handshake, but can technically be any message. We receive,
    // deserialize and check it.
    let remote_message_raw = io_opt_timeout(context.handshake_timeout.into(), stream.next())
        .await
        .map_err(ConnectionError::HandshakeRecv)?;

    // Ensure the handshake was sent correctly.
    let sink = handshake_send
        .await
        .map_err(ConnectionError::HandshakeSenderCrashed)?
        .map_err(ConnectionError::HandshakeSend)?;

    let remote_message: Message<P> = Pin::new(&mut encoder)
        .deserialize(&remote_message_raw)
        .map_err(ConnectionError::InvalidRemoteHandshakeMessage)?;

    if let Message::Handshake {
        network_name,
        public_addr,
        protocol_version,
        consensus_certificate,
        is_syncing,
        chainspec_hash,
    } = remote_message
    {
        debug!(%protocol_version, "handshake received");

        // The handshake was valid, we can check the network name.
        if network_name != context.chain_info.network_name {
            return Err(ConnectionError::WrongNetwork(network_name));
        }

        // If there is a version mismatch, we treat it as a connection error. We do not ban peers
        // for this error, but instead rely on exponential backoff, as bans would result in issues
        // during upgrades where nodes may have a legitimate reason for differing versions.
        //
        // Since we are not using SemVer for versioning, we cannot make any assumptions about
        // compatibility, so we allow only exact version matches.
        if protocol_version != context.chain_info.protocol_version {
            if let Some(threshold) = context.tarpit_version_threshold {
                if protocol_version <= threshold {
                    let mut rng = crate::new_rng();

                    if rng.gen_bool(context.tarpit_chance as f64) {
                        // If tarpitting is enabled, we hold open the connection for a specific
                        // amount of time, to reduce load on other nodes and keep them from
                        // reconnecting.
                        info!(duration=?context.tarpit_duration, "randomly tarpitting node");
                        tokio::time::sleep(Duration::from(context.tarpit_duration)).await;
                    } else {
                        debug!(p = context.tarpit_chance, "randomly not tarpitting node");
                    }
                }
            }
            return Err(ConnectionError::IncompatibleVersion(protocol_version));
        }

        // We check the chainspec hash to ensure peer is using the same chainspec as us.
        // The remote message should always have a chainspec hash at this point since
        // we checked the protocol version previously.
        let peer_chainspec_hash = chainspec_hash.ok_or(ConnectionError::MissingChainspecHash)?;
        if peer_chainspec_hash != context.chain_info.chainspec_hash {
            return Err(ConnectionError::WrongChainspecHash(peer_chainspec_hash));
        }

        let peer_consensus_public_key = consensus_certificate
            .map(|cert| {
                cert.validate(connection_id)
                    .map_err(ConnectionError::InvalidConsensusCertificate)
            })
            .transpose()?;

        let framed_transport = sink
            .reunite(stream)
            .map_err(|_| ConnectionError::FailedToReuniteHandshakeSinkAndStream)?;

        Ok(HandshakeOutcome {
            framed_transport,
            public_addr,
            peer_consensus_public_key,
            is_peer_syncing: is_syncing,
        })
    } else {
        // Received a non-handshake, this is an error.
        Err(ConnectionError::DidNotSendHandshake)
    }
}

/// Runs the server core acceptor loop.
pub(super) async fn server<P, REv>(
    context: Arc<NetworkContext<REv>>,
    listener: tokio::net::TcpListener,
    mut shutdown_receiver: watch::Receiver<()>,
) where
    REv: From<Event<P>> + Send,
    P: Payload,
{
    // The server task is a bit tricky, since it has to wait on incoming connections while at the
    // same time shut down if the networking component is dropped, otherwise the TCP socket will
    // stay open, preventing reuse.

    // We first create a future that never terminates, handling incoming connections:
    let accept_connections = async {
        let event_queue = context.event_queue.expect("component not initialized");
        loop {
            // We handle accept errors here, since they can be caused by a temporary resource
            // shortage or the remote side closing the connection while it is waiting in
            // the queue.
            match listener.accept().await {
                Ok((stream, peer_addr)) => {
                    // The span setup here is used throughout the entire lifetime of the connection.
                    let span =
                        error_span!("incoming", %peer_addr, peer_id=Empty, validator_id=Empty);

                    let context = context.clone();
                    let handler_span = span.clone();
                    tokio::spawn(
                        async move {
                            let incoming =
                                handle_incoming(context.clone(), stream, peer_addr).await;
                            event_queue
                                .schedule(
                                    Event::IncomingConnection {
                                        incoming: Box::new(incoming),
                                        span,
                                    },
                                    QueueKind::NetworkIncoming,
                                )
                                .await;
                        }
                        .instrument(handler_span),
                    );
                }

                // TODO: Handle resource errors gracefully.
                //       In general, two kinds of errors occur here: Local resource exhaustion,
                //       which should be handled by waiting a few milliseconds, or remote connection
                //       errors, which can be dropped immediately.
                //
                //       The code in its current state will consume 100% CPU if local resource
                //       exhaustion happens, as no distinction is made and no delay introduced.
                Err(ref err) => {
                    warn!(%context.our_id, err=display_error(err), "dropping incoming connection during accept")
                }
            }
        }
    };

    let shutdown_messages = async move { while shutdown_receiver.changed().await.is_ok() {} };

    // Now we can wait for either the `shutdown` channel's remote end to do be dropped or the
    // infinite loop to terminate, which never happens.
    match future::select(Box::pin(shutdown_messages), Box::pin(accept_connections)).await {
        Either::Left(_) => info!(
            %context.our_id,
            "shutting down socket, no longer accepting incoming connections"
        ),
        Either::Right(_) => unreachable!(),
    }
}

/// Network message reader.
///
/// Schedules all received messages until the stream is closed or an error occurs.
pub(super) async fn message_reader<REv, P>(
    context: Arc<NetworkContext<REv>>,
    mut stream: SplitStream<FullTransport<P>>,
    limiter: LimiterHandle,
    mut close_incoming_receiver: watch::Receiver<()>,
    peer_id: NodeId,
    span: Span,
) -> io::Result<()>
where
    P: DeserializeOwned + Send + Display + Payload,
    REv: From<Event<P>>
        + FromIncoming<P>
        + From<NetworkRequest<P>>
        + From<PeerBehaviorAnnouncement>
        + Send,
{
    let demands_in_flight = Arc::new(Semaphore::new(context.max_in_flight_demands));
    let event_queue = context.event_queue.expect("component not initialized");

    let read_messages = async move {
        while let Some(msg_result) = stream.next().await {
            match msg_result {
                Ok(msg) => {
                    trace!(%msg, "message received");

                    let effect_builder = EffectBuilder::new(event_queue);

                    /*/ todo! Handle correctly if we don't know any validator yet. We know validators only
                    // 1) after executing block (implemented)
                    // 2) after we "accumulated" switch block (to be possibly implemented)
                    match msg.payload_is_valid(limiter.validator_matrix()) {
                        Validity::Valid => (),
                        Validity::NotValid => {
                            warn!(
                                message_kind = ?msg,
                                ?peer_id,
                                "not valid payload received"
                            );
                            continue;
                        }
                        Validity::Malicious => {
                            warn!(
                                message_kind = ?msg,
                                ?peer_id,
                                "malicious payload received"
                            );
                            effect_builder.announce_disconnect_from_peer(peer_id).await;
                            break;
                        }
                    }*/

                    match msg.try_into_demand(effect_builder, peer_id) {
                        Ok((event, wait_for_response)) => {
                            // Note: For now, demands bypass the limiter, as we expect the
                            //       backpressure to handle this instead.

                            // Acquire a permit. If we are handling too many demands at this
                            // time, this will block, halting the processing of new message,
                            // thus letting the peer they have reached their maximum allowance.
                            let in_flight = demands_in_flight
                                .clone()
                                .acquire_owned()
                                .await
                                // Note: Since the semaphore is reference counted, it must
                                //       explicitly be closed for acquisition to fail, which we
                                //       never do. If this happens, there is a bug in the code;
                                //       we exit with an error and close the connection.
                                .map_err(|_| {
                                    io::Error::new(
                                        io::ErrorKind::Other,
                                        "demand limiter semaphore closed unexpectedly",
                                    )
                                })?;

                            Metrics::record_trie_request_start(&context.net_metrics);

                            let net_metrics = context.net_metrics.clone();
                            // Spawn a future that will eventually send the returned message. It
                            // will essentially buffer the response.
                            tokio::spawn(async move {
                                if let Some(payload) = wait_for_response.await {
                                    // Send message and await its return. `send_message` should
                                    // only return when the message has been buffered, if the
                                    // peer is not accepting data, we will block here until the
                                    // send buffer has sufficient room.
                                    effect_builder.send_message(peer_id, payload).await;

                                    // Note: We could short-circuit the event queue here and
                                    //       directly insert into the outgoing message queue,
                                    //       which may be potential performance improvement.
                                }

                                // Missing else: The handler of the demand did not deem it
                                // worthy a response. Just drop it.

                                // After we have either successfully buffered the message for
                                // sending, failed to do so or did not have a message to send
                                // out, we consider the request handled and free up the permit.
                                Metrics::record_trie_request_end(&net_metrics);
                                drop(in_flight);
                            });

                            // Schedule the created event.
                            event_queue
                                .schedule::<REv>(event, QueueKind::NetworkDemand)
                                .await;
                        }
                        Err(msg) => {
                            // We've received a non-demand message. Ensure we have the proper amount
                            // of resources, then push it to the reactor.
                            limiter
                                .request_allowance(
                                    msg.payload_incoming_resource_estimate(
                                        &context.payload_weights,
                                    ),
                                )
                                .await;

                            let queue_kind = if msg.is_low_priority() {
                                QueueKind::NetworkLowPriority
                            } else {
                                QueueKind::NetworkIncoming
                            };

                            event_queue
                                .schedule(
                                    Event::IncomingMessage {
                                        peer_id: Box::new(peer_id),
                                        msg: Box::new(msg),
                                        span: span.clone(),
                                    },
                                    queue_kind,
                                )
                                .await;
                        }
                    }
                }
                Err(err) => {
                    warn!(
                        err = display_error(&err),
                        "receiving message failed, closing connection"
                    );
                    return Err(err);
                }
            }
        }
        Ok(())
    };

    let shutdown_messages = async move { while close_incoming_receiver.changed().await.is_ok() {} };

    // Now we can wait for either the `shutdown` channel's remote end to do be dropped or the
    // while loop to terminate.
    match future::select(Box::pin(shutdown_messages), Box::pin(read_messages)).await {
        Either::Left(_) => info!("shutting down incoming connection message reader"),
        Either::Right(_) => (),
    }

    Ok(())
}

/// Network message sender.
///
/// Reads from a channel and sends all messages, until the stream is closed or an error occurs.
pub(super) async fn message_sender<P>(
    mut queue: UnboundedReceiver<MessageQueueItem<P>>,
    mut sink: SplitSink<FullTransport<P>, Arc<Message<P>>>,
    limiter: LimiterHandle,
    counter: IntGauge,
) where
    P: Payload,
{
    while let Some((message, opt_responder)) = queue.recv().await {
        counter.dec();

        let estimated_wire_size = match BincodeFormat::default().0.serialized_size(&*message) {
            Ok(size) => size as u32,
            Err(error) => {
                error!(
                    error = display_error(&error),
                    "failed to get serialized size of outgoing message, closing outgoing connection"
                );
                break;
            }
        };
        limiter.request_allowance(estimated_wire_size).await;

        let mut outcome = sink.send(message).await;

        // Notify via responder that the message has been buffered by the kernel.
        if let Some(auto_closing_responder) = opt_responder {
            // Since someone is interested in the message, flush the socket to ensure it was sent.
            outcome = outcome.and(sink.flush().await);
            auto_closing_responder.respond(()).await;
        }

        // We simply error-out if the sink fails, it means that our connection broke.
        if let Err(ref err) = outcome {
            info!(
                err = display_error(err),
                "message send failed, closing outgoing connection"
            );

            // To ensure, metrics are up to date, we close the queue and drain it.
            queue.close();
            while queue.recv().await.is_some() {
                counter.dec();
            }

            break;
        };
    }
}<|MERGE_RESOLUTION|>--- conflicted
+++ resolved
@@ -210,15 +210,9 @@
     /// onto the queue.
     event_queue: Option<EventQueueHandle<REv>>,
     /// TLS certificate associated with this node's identity.
-<<<<<<< HEAD
     our_cert: Arc<TlsCert>,
     /// TLS certificate authority associated with this node's identity.
     network_ca: Option<Arc<X509>>,
-=======
-    pub(super) our_cert: Arc<TlsCert>,
-    /// TLS certificate authority associated with this node's identity.
-    pub(super) network_ca: Option<Arc<X509>>,
->>>>>>> 46a2803c
     /// Secret key associated with `our_cert`.
     secret_key: Arc<PKey<Private>>,
     /// Weak reference to the networking metrics shared by all sender/receiver tasks.
