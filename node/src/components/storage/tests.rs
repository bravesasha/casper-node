--- conflicted
+++ resolved
@@ -24,17 +24,12 @@
     generate_ed25519_keypair,
     system::auction::UnbondingPurse,
     testing::TestRng,
-<<<<<<< HEAD
-    AccessRights, AvailableBlockRange, Block, BlockHash, BlockHeader, BlockSignatures, BlockV2,
-    Chainspec, ChainspecRawBytes, Deploy, DeployApprovalsHash, DeployHash, Digest, EraId,
-    ExecutionInfo, FinalitySignature, Key, ProtocolVersion, PublicKey, SecretKey,
-=======
-    AccessRights, Block, BlockHash, BlockHeader, BlockSignatures, BlockSignaturesV2, BlockV2,
-    ChainNameDigest, Chainspec, ChainspecRawBytes, Deploy, DeployApprovalsHash, DeployHash, Digest,
-    EraId, FinalitySignature, FinalitySignatureV2, Key, ProtocolVersion, PublicKey, SecretKey,
->>>>>>> f5e1836f
-    SignedBlockHeader, TestBlockBuilder, TestBlockV1Builder, TimeDiff, Transaction,
-    TransactionApprovalsHash, TransactionHash, TransactionV1Hash, Transfer, URef, U512,
+    AccessRights, AvailableBlockRange, Block, BlockHash, BlockHeader, BlockSignatures,
+    BlockSignaturesV2, BlockV2, ChainNameDigest, Chainspec, ChainspecRawBytes, Deploy,
+    DeployApprovalsHash, DeployHash, Digest, EraId, ExecutionInfo, FinalitySignature,
+    FinalitySignatureV2, Key, ProtocolVersion, PublicKey, SecretKey, SignedBlockHeader,
+    TestBlockBuilder, TestBlockV1Builder, TimeDiff, Transaction, TransactionApprovalsHash,
+    TransactionHash, TransactionV1Hash, Transfer, URef, U512,
 };
 use tempfile::tempdir;
 
