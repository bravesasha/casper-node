//! Unit tests for the storage component.

use std::{
<<<<<<< HEAD
    collections::{BTreeMap, HashMap},
    convert::TryInto,
    fs::{self, File},
    io, iter,
    path::{Path, PathBuf},
    sync::Arc,
};

use once_cell::sync::Lazy;
=======
    collections::{BTreeMap, BTreeSet, HashMap, HashSet},
    fs::{self, File},
    iter::{self, FromIterator},
    rc::Rc,
    sync::Arc,
};

use lmdb::Transaction;
>>>>>>> ec27792a
use rand::{prelude::SliceRandom, Rng};
use serde::{Deserialize, Serialize};
use smallvec::smallvec;

use casper_types::{
<<<<<<< HEAD
    execution::{ExecutionResult, ExecutionResultV2},
    generate_ed25519_keypair,
    system::auction::UnbondingPurse,
    testing::TestRng,
    AccessRights, Block, BlockHash, BlockHashAndHeight, BlockHeader, BlockSignatures, BlockV2,
    Chainspec, ChainspecRawBytes, Deploy, DeployApprovalsHash, DeployHash, Digest, EraId,
    FinalitySignature, ProtocolVersion, PublicKey, SecretKey, SignedBlockHeader, TestBlockBuilder,
    TestBlockV1Builder, TimeDiff, Transaction, TransactionApprovalsHash, TransactionHash, Transfer,
    URef, U512,
=======
    generate_ed25519_keypair, system::auction::UnbondingPurse, testing::TestRng, AccessRights,
    EraId, ExecutionEffect, ExecutionResult, Key, ProtocolVersion, PublicKey, SecretKey, TimeDiff,
    Transfer, Transform, TransformEntry, URef, U512,
>>>>>>> ec27792a
};
use tempfile::tempdir;

use super::{
    initialize_block_metadata_db,
    lmdb_ext::{deserialize_internal, serialize_internal, TransactionExt, WriteTransactionExt},
    move_storage_files_to_network_subdir, should_move_storage_files_to_network_subdir, Config,
    Storage, FORCE_RESYNC_FILE_NAME,
};
use crate::{
    components::fetcher::{FetchItem, FetchResponse},
    effect::{
        requests::{MarkBlockCompletedRequest, StorageRequest},
        Multiple,
    },
    testing::{ComponentHarness, UnitTestEvent},
    types::{
<<<<<<< HEAD
        sync_leap_validation_metadata::SyncLeapValidationMetaData, ApprovalsHashes,
        AvailableBlockRange, ExecutionInfo, LegacyDeploy, SignedBlock, SyncLeapIdentifier,
        TransactionWithFinalizedApprovals,
=======
        sync_leap_validation_metadata::SyncLeapValidationMetaData, AvailableBlockRange, Block,
        BlockHash, BlockHashAndHeight, BlockHashHeightAndEra, BlockHeader, BlockHeaderWithMetadata,
        BlockSignatures, Chainspec, ChainspecRawBytes, Deploy, DeployHash, DeployMetadata,
        DeployMetadataExt, DeployWithFinalizedApprovals, FinalitySignature, LegacyDeploy,
        SyncLeapIdentifier, TestBlockBuilder,
>>>>>>> ec27792a
    },
    utils::{Loadable, WithDir},
};

const RECENT_ERA_COUNT: u64 = 7;
const MAX_TTL: TimeDiff = TimeDiff::from_seconds(86400);

fn new_config(harness: &ComponentHarness<UnitTestEvent>) -> Config {
    const MIB: usize = 1024 * 1024;

    // Restrict all stores to 50 mibibytes, to catch issues before filling up the entire disk.
    Config {
        path: harness.tmp.path().join("storage"),
        max_block_store_size: 50 * MIB,
        max_deploy_store_size: 50 * MIB,
        max_deploy_metadata_store_size: 50 * MIB,
        max_state_store_size: 50 * MIB,
        enable_mem_deduplication: true,
        mem_pool_prune_interval: 4,
    }
}

fn block_headers_into_heights(block_headers: &[BlockHeader]) -> Vec<u64> {
    block_headers
        .iter()
        .map(|block_header| block_header.height())
        .collect()
}

fn signed_block_headers_into_heights(signed_block_headers: &[SignedBlockHeader]) -> Vec<u64> {
    signed_block_headers
        .iter()
        .map(|signed_block_header| signed_block_header.block_header().height())
        .collect()
}

fn create_sync_leap_test_chain(
    non_signed_blocks: &[u64], // indices of blocks to not be signed
    include_switch_block_at_tip: bool,
    maybe_recent_era_count: Option<u64>, // if Some, override default `RECENT_ERA_COUNT`
) -> (Storage, Chainspec, Vec<Block>) {
    // Test chain:
    //      S0      S1 B2 B3 S4 B5 B6 S7 B8 B9 S10 B11 B12
    //  era 0 | era 1 | era 2  | era 3  | era 4   | era 5 ...
    //  where
    //   S - switch block
    //   B - non-switch block

    // If `include_switch_block_at_tip`, the additional switch block of height 13 will be added at
    // the tip of the chain.
    let (chainspec, _) = <(Chainspec, ChainspecRawBytes)>::from_resources("local");
    let mut harness = ComponentHarness::default();
    let mut storage = storage_fixture_from_parts(
        &harness,
        None,
        Some(chainspec.protocol_version()),
        None,
        None,
        maybe_recent_era_count,
    );

    let mut trusted_validator_weights = BTreeMap::new();

    let (validator_secret_key, validator_public_key) = generate_ed25519_keypair();
    trusted_validator_weights.insert(validator_public_key, U512::from(2000000000000u64));

    let mut blocks: Vec<Block> = vec![];
    let block_count = 13 + include_switch_block_at_tip as u64;
    (0_u64..block_count).for_each(|height| {
        let is_switch = height == 0 || height % 3 == 1;
        let era_id = EraId::from(match height {
            0 => 0,
            1 => 1,
            _ => (height + 4) / 3,
        });
        let parent_hash = if height == 0 {
            BlockHash::new(Digest::default())
        } else {
            *blocks.get((height - 1) as usize).unwrap().hash()
        };

        let block = TestBlockBuilder::new()
            .era(era_id)
            .height(height)
            .protocol_version(chainspec.protocol_version())
            .parent_hash(parent_hash)
            .validator_weights(trusted_validator_weights.clone())
            .switch_block(is_switch)
            .build_versioned(&mut harness.rng);

        blocks.push(block);
    });
    blocks.iter().for_each(|block| {
        storage.put_block(block).unwrap();

        let fs = FinalitySignature::create(*block.hash(), block.era_id(), &validator_secret_key);
        assert!(fs.is_verified().is_ok());

        let mut block_signatures = BlockSignatures::new(*block.hash(), block.era_id());
        block_signatures.insert_signature(fs);

        if !non_signed_blocks.contains(&block.height()) {
            storage
                .write_finality_signatures(&block_signatures)
                .unwrap();
            storage.completed_blocks.insert(block.height());
        }
    });
    (storage, chainspec, blocks)
}

/// Storage component test fixture.
///
/// Creates a storage component in a temporary directory.
///
/// # Panics
///
/// Panics if setting up the storage fixture fails.
fn storage_fixture(harness: &ComponentHarness<UnitTestEvent>) -> Storage {
    let cfg = new_config(harness);
    Storage::new(
        &WithDir::new(harness.tmp.path(), cfg),
        None,
        ProtocolVersion::from_parts(1, 0, 0),
        EraId::default(),
        "test",
        MAX_TTL.into(),
        RECENT_ERA_COUNT,
        None,
        false,
    )
    .expect("could not create storage component fixture")
}

/// Storage component test fixture.
///
/// Creates a storage component in a temporary directory.
///
/// # Panics
///
/// Panics if setting up the storage fixture fails.
fn storage_fixture_from_parts(
    harness: &ComponentHarness<UnitTestEvent>,
    hard_reset_to_start_of_era: Option<EraId>,
    protocol_version: Option<ProtocolVersion>,
    network_name: Option<&str>,
    max_ttl: Option<TimeDiff>,
    recent_era_count: Option<u64>,
) -> Storage {
    let cfg = new_config(harness);
    Storage::new(
        &WithDir::new(harness.tmp.path(), cfg),
        hard_reset_to_start_of_era,
        protocol_version.unwrap_or(ProtocolVersion::V1_0_0),
        EraId::default(),
        network_name.unwrap_or("test"),
        max_ttl.unwrap_or(MAX_TTL).into(),
        recent_era_count.unwrap_or(RECENT_ERA_COUNT),
        None,
        false,
    )
    .expect("could not create storage component fixture from parts")
}

/// Storage component test fixture with force resync enabled.
///
/// Creates a storage component in a given temporary directory.
///
/// # Panics
///
/// Panics if setting up the storage fixture fails.
fn storage_fixture_with_force_resync(cfg: &WithDir<Config>) -> Storage {
    Storage::new(
        cfg,
        None,
        ProtocolVersion::from_parts(1, 0, 0),
        EraId::default(),
        "test",
        MAX_TTL.into(),
        RECENT_ERA_COUNT,
        None,
        true,
    )
    .expect("could not create storage component fixture")
}

/// Storage component test fixture.
///
/// Creates a storage component in a temporary directory, but with a hard reset to a specified era.
///
/// # Panics
///
/// Panics if setting up the storage fixture fails.
fn storage_fixture_with_hard_reset(
    harness: &ComponentHarness<UnitTestEvent>,
    reset_era_id: EraId,
) -> Storage {
    storage_fixture_from_parts(
        harness,
        Some(reset_era_id),
        Some(ProtocolVersion::from_parts(1, 1, 0)),
        None,
        None,
        None,
    )
}

/// Creates 3 random signatures for the given block.
fn random_signatures(rng: &mut TestRng, block_hash: BlockHash, era_id: EraId) -> BlockSignatures {
    let mut block_signatures = BlockSignatures::new(block_hash, era_id);
    for _ in 0..3 {
        let secret_key = SecretKey::random(rng);
        let signature = FinalitySignature::create(block_hash, era_id, &secret_key);
        block_signatures.insert_signature(signature);
    }
    block_signatures
}

/// Requests block header at a specific height from a storage component.
fn get_block_header_at_height(
    storage: &mut Storage,
    height: u64,
    only_from_available_block_range: bool,
) -> Option<BlockHeader> {
    storage
        .read_block_header_by_height(height, only_from_available_block_range)
        .expect("should get block")
}

/// Requests block at a specific height from a storage component.
fn get_block_at_height(storage: &mut Storage, height: u64) -> Option<Block> {
    storage
        .read_block_by_height(height)
        .expect("could not get block by height")
}

/// Loads a block from a storage component.
fn get_block(
    harness: &mut ComponentHarness<UnitTestEvent>,
    storage: &mut Storage,
    block_hash: BlockHash,
) -> Option<Block> {
    let response = harness.send_request(storage, move |responder| {
        StorageRequest::GetBlock {
            block_hash,
            responder,
        }
        .into()
    });
    assert!(harness.is_idle());
    response
}

fn is_block_stored(
    harness: &mut ComponentHarness<UnitTestEvent>,
    storage: &mut Storage,
    block_hash: BlockHash,
) -> bool {
    let response = harness.send_request(storage, move |responder| {
        StorageRequest::IsBlockStored {
            block_hash,
            responder,
        }
        .into()
    });
    assert!(harness.is_idle());
    response
}

/// Loads a block header by height from a storage component.
/// Requesting a block header by height is required currently by the RPC
/// component.
fn get_block_header_by_height(
    harness: &mut ComponentHarness<UnitTestEvent>,
    storage: &mut Storage,
    block_height: u64,
) -> Option<BlockHeader> {
    let response = harness.send_request(storage, move |responder| {
        StorageRequest::GetBlockHeaderByHeight {
            block_height,
            only_from_available_block_range: false,
            responder,
        }
        .into()
    });
    assert!(harness.is_idle());
    response
}

/// Loads a block's signatures from a storage component.
fn get_block_signatures(storage: &mut Storage, block_hash: BlockHash) -> Option<BlockSignatures> {
    let mut txn = storage.env.begin_ro_txn().unwrap();
    storage.get_block_signatures(&mut txn, &block_hash).unwrap()
}

/// Loads a set of `Transaction`s from a storage component.
///
/// Applies `into_naive` to all loaded `Transaction`s.
fn get_naive_transactions(
    harness: &mut ComponentHarness<UnitTestEvent>,
    storage: &mut Storage,
    transaction_hashes: Multiple<TransactionHash>,
) -> Vec<Option<Transaction>> {
    let response = harness.send_request(storage, move |responder| {
        StorageRequest::GetTransactions {
            transaction_hashes: transaction_hashes.to_vec(),
            responder,
        }
        .into()
    });
    assert!(harness.is_idle());
    response
        .into_iter()
        .map(|opt_twfa| opt_twfa.map(TransactionWithFinalizedApprovals::into_naive))
        .collect()
}

/// Loads a deploy with associated execution info from the storage component.
///
/// Any potential finalized approvals are discarded.
fn get_naive_transaction_and_execution_info(
    harness: &mut ComponentHarness<UnitTestEvent>,
    storage: &mut Storage,
    transaction_hash: TransactionHash,
) -> Option<(Transaction, Option<ExecutionInfo>)> {
    let response = harness.send_request(storage, |responder| {
        StorageRequest::GetTransactionAndExecutionInfo {
            transaction_hash,
            responder,
        }
        .into()
    });
    assert!(harness.is_idle());
    response.map(|(txn_with_finalized_approvals, exec_info)| {
        (txn_with_finalized_approvals.into_naive(), exec_info)
    })
}

/// Requests the highest complete block from a storage component.
fn get_highest_complete_block(
    harness: &mut ComponentHarness<UnitTestEvent>,
    storage: &mut Storage,
) -> Option<Block> {
    let response = harness.send_request(storage, |responder| {
        StorageRequest::GetHighestCompleteBlock { responder }.into()
    });
    assert!(harness.is_idle());
    response
}

/// Requests the highest complete block header from a storage component.
fn get_highest_complete_block_header(
    harness: &mut ComponentHarness<UnitTestEvent>,
    storage: &mut Storage,
) -> Option<BlockHeader> {
    let response = harness.send_request(storage, |responder| {
        StorageRequest::GetHighestCompleteBlockHeader { responder }.into()
    });
    assert!(harness.is_idle());
    response
}

/// Stores a block in a storage component.
fn put_complete_block(
    harness: &mut ComponentHarness<UnitTestEvent>,
    storage: &mut Storage,
    block: Block,
) -> bool {
    let block_height = block.height();
    let response = harness.send_request(storage, move |responder| {
        StorageRequest::PutBlock {
            block: Arc::new(block),
            responder,
        }
        .into()
    });
    assert!(harness.is_idle());
    harness.send_request(storage, move |responder| {
        MarkBlockCompletedRequest {
            block_height,
            responder,
        }
        .into()
    });
    assert!(harness.is_idle());
    response
}

// Mark block complete
fn mark_block_complete(
    harness: &mut ComponentHarness<UnitTestEvent>,
    storage: &mut Storage,
    block_height: u64,
) -> bool {
    let response = harness.send_request(storage, move |responder| {
        MarkBlockCompletedRequest {
            block_height,
            responder,
        }
        .into()
    });
    assert!(harness.is_idle());
    response
}

/// Stores a block in a storage component.
fn put_block(
    harness: &mut ComponentHarness<UnitTestEvent>,
    storage: &mut Storage,
    block: Arc<Block>,
) -> bool {
    let response = harness.send_request(storage, move |responder| {
        StorageRequest::PutBlock { block, responder }.into()
    });
    assert!(harness.is_idle());
    response
}

/// Stores a block's signatures in a storage component.
fn put_block_signatures(
    harness: &mut ComponentHarness<UnitTestEvent>,
    storage: &mut Storage,
    signatures: BlockSignatures,
) -> bool {
    let response = harness.send_request(storage, move |responder| {
        StorageRequest::PutBlockSignatures {
            signatures,
            responder,
        }
        .into()
    });
    assert!(harness.is_idle());
    response
}

/// Stores a `Transaction` in a storage component.
fn put_transaction(
    harness: &mut ComponentHarness<UnitTestEvent>,
    storage: &mut Storage,
    transaction: &Transaction,
) -> bool {
    let transaction = Arc::new(transaction.clone());
    let response = harness.send_request(storage, move |responder| {
        StorageRequest::PutTransaction {
            transaction,
            responder,
        }
        .into()
    });
    assert!(harness.is_idle());
    response
}

fn insert_to_transaction_index(
    storage: &mut Storage,
<<<<<<< HEAD
    transaction: Transaction,
    block_hash_and_height: BlockHashAndHeight,
) -> bool {
    storage
        .transaction_hash_index
        .insert(transaction.hash(), block_hash_and_height)
=======
    deploy_hash: &DeployHash,
    block_hash_height_and_era: BlockHashHeightAndEra,
) -> bool {
    storage
        .deploy_hash_index
        .insert(*deploy_hash, block_hash_height_and_era)
>>>>>>> ec27792a
        .is_none()
}

/// Stores execution results in a storage component.
fn put_execution_results(
    harness: &mut ComponentHarness<UnitTestEvent>,
    storage: &mut Storage,
    block_hash: BlockHash,
    block_height: u64,
    execution_results: HashMap<DeployHash, ExecutionResult>,
) {
    harness.send_request(storage, move |responder| {
        StorageRequest::PutExecutionResults {
            block_hash: Box::new(block_hash),
            block_height,
            execution_results,
            responder,
        }
        .into()
    });
    assert!(harness.is_idle());
}

/// Gets available block range from storage.
fn get_available_block_range(
    harness: &mut ComponentHarness<UnitTestEvent>,
    storage: &mut Storage,
) -> AvailableBlockRange {
    let response = harness.send_request(storage, move |responder| {
        StorageRequest::GetAvailableBlockRange { responder }.into()
    });
    assert!(harness.is_idle());
    response
}

fn get_approvals_hashes(
    harness: &mut ComponentHarness<UnitTestEvent>,
    storage: &mut Storage,
    block_hash: BlockHash,
) -> Option<ApprovalsHashes> {
    let response = harness.send_request(storage, move |responder| {
        StorageRequest::GetApprovalsHashes {
            block_hash,
            responder,
        }
        .into()
    });
    assert!(harness.is_idle());
    response
}

fn get_block_header(
    harness: &mut ComponentHarness<UnitTestEvent>,
    storage: &mut Storage,
    block_hash: BlockHash,
    only_from_available_block_range: bool,
) -> Option<BlockHeader> {
    let response = harness.send_request(storage, move |responder| {
        StorageRequest::GetBlockHeader {
            block_hash,
            only_from_available_block_range,
            responder,
        }
        .into()
    });
    assert!(harness.is_idle());
    response
}

fn get_block_transfers(
    harness: &mut ComponentHarness<UnitTestEvent>,
    storage: &mut Storage,
    block_hash: BlockHash,
) -> Option<Vec<Transfer>> {
    let response = harness.send_request(storage, move |responder| {
        StorageRequest::GetBlockTransfers {
            block_hash,
            responder,
        }
        .into()
    });
    assert!(harness.is_idle());
    response
}

fn get_signed_block_by_hash(
    harness: &mut ComponentHarness<UnitTestEvent>,
    storage: &mut Storage,
    block_hash: BlockHash,
    only_from_available_block_range: bool,
) -> Option<SignedBlock> {
    let response = harness.send_request(storage, move |responder| {
        StorageRequest::GetSignedBlockByHash {
            block_hash,
            only_from_available_block_range,
            responder,
        }
        .into()
    });
    assert!(harness.is_idle());
    response
}

fn get_signed_block_by_height(
    harness: &mut ComponentHarness<UnitTestEvent>,
    storage: &mut Storage,
    block_height: u64,
    only_from_available_block_range: bool,
) -> Option<SignedBlock> {
    let response = harness.send_request(storage, move |responder| {
        StorageRequest::GetSignedBlockByHeight {
            block_height,
            only_from_available_block_range,
            responder,
        }
        .into()
    });
    assert!(harness.is_idle());
    response
}

fn get_highest_signed_block(
    harness: &mut ComponentHarness<UnitTestEvent>,
    storage: &mut Storage,
    only_from_available_block_range: bool,
) -> Option<SignedBlock> {
    let response = harness.send_request(storage, move |responder| {
        StorageRequest::GetHighestSignedBlock {
            only_from_available_block_range,
            responder,
        }
        .into()
    });
    assert!(harness.is_idle());
    response
}

fn get_block_signature(
    harness: &mut ComponentHarness<UnitTestEvent>,
    storage: &mut Storage,
    block_hash: BlockHash,
    public_key: Box<PublicKey>,
) -> Option<FinalitySignature> {
    let response = harness.send_request(storage, move |responder| {
        StorageRequest::GetBlockSignature {
            block_hash,
            public_key,
            responder,
        }
        .into()
    });
    assert!(harness.is_idle());
    response
}

fn get_block_header_for_deploy(
    harness: &mut ComponentHarness<UnitTestEvent>,
    storage: &mut Storage,
    deploy_hash: DeployHash,
) -> Option<BlockHeader> {
    let response = harness.send_request(storage, move |responder| {
        StorageRequest::GetBlockHeaderForTransaction {
            transaction_hash: TransactionHash::from(deploy_hash),
            responder,
        }
        .into()
    });
    assert!(harness.is_idle());
    response
}

#[test]
fn get_block_of_non_existing_block_returns_none() {
    let mut harness = ComponentHarness::default();
    let mut storage = storage_fixture(&harness);

    let block_hash = BlockHash::random(&mut harness.rng);
    let response = get_block(&mut harness, &mut storage, block_hash);

    assert!(response.is_none());
    assert!(harness.is_idle());
}

#[test]
fn read_block_by_height_with_available_block_range() {
    let mut harness = ComponentHarness::default();

    // Create a random block, load and store it.
    let block_33 = TestBlockBuilder::new()
        .era(1)
        .height(33)
        .protocol_version(ProtocolVersion::from_parts(1, 5, 0))
        .switch_block(true)
        .build_versioned(&mut harness.rng);

    let mut storage = storage_fixture(&harness);
    assert!(get_block_header_at_height(&mut storage, 0, false).is_none());
    assert!(get_block_header_at_height(&mut storage, 0, true).is_none());

    let was_new = put_complete_block(&mut harness, &mut storage, block_33.clone());
    assert!(was_new);

    assert_eq!(
        get_block_header_at_height(&mut storage, 33, false).as_ref(),
        Some(&block_33.clone_header())
    );
    assert_eq!(
        get_block_header_at_height(&mut storage, 33, true).as_ref(),
        Some(&block_33.clone_header())
    );

    // Create a random block as a different height, load and store it.
    let block_14 = TestBlockBuilder::new()
        .era(1)
        .height(14)
        .protocol_version(ProtocolVersion::from_parts(1, 5, 0))
        .switch_block(false)
        .build_versioned(&mut harness.rng);

    let was_new = put_complete_block(&mut harness, &mut storage, block_14.clone());
    assert!(was_new);

    assert_eq!(
        get_block_header_at_height(&mut storage, 14, false).as_ref(),
        Some(&block_14.clone_header())
    );
    assert!(get_block_header_at_height(&mut storage, 14, true).is_none());
}

#[test]
fn can_retrieve_block_by_height() {
    let mut harness = ComponentHarness::default();

    // Create some random blocks, load and store them.
    let block_33 = TestBlockBuilder::new()
        .era(1)
        .height(33)
        .protocol_version(ProtocolVersion::from_parts(1, 5, 0))
        .switch_block(true)
        .build_versioned(&mut harness.rng);
    let block_14 = TestBlockBuilder::new()
        .era(1)
        .height(14)
        .protocol_version(ProtocolVersion::from_parts(1, 5, 0))
        .switch_block(false)
        .build_versioned(&mut harness.rng);
    let block_99 = TestBlockBuilder::new()
        .era(2)
        .height(99)
        .protocol_version(ProtocolVersion::from_parts(1, 5, 0))
        .switch_block(true)
        .build_versioned(&mut harness.rng);

    let mut storage = storage_fixture(&harness);

    // Both block at ID and highest block should return `None` initially.
    assert!(get_block_at_height(&mut storage, 0).is_none());
    assert!(get_block_header_at_height(&mut storage, 0, false).is_none());
    assert!(get_highest_complete_block(&mut harness, &mut storage).is_none());
    assert!(get_highest_complete_block_header(&mut harness, &mut storage).is_none());
    assert!(get_block_at_height(&mut storage, 14).is_none());
    assert!(get_block_header_at_height(&mut storage, 14, false).is_none());
    assert!(get_block_at_height(&mut storage, 33).is_none());
    assert!(get_block_header_at_height(&mut storage, 33, false).is_none());
    assert!(get_block_at_height(&mut storage, 99).is_none());
    assert!(get_block_header_at_height(&mut storage, 99, false).is_none());

    // Inserting 33 changes this.
    let was_new = put_complete_block(&mut harness, &mut storage, block_33.clone());
    assert!(was_new);

    assert_eq!(
        get_highest_complete_block(&mut harness, &mut storage).as_ref(),
        Some(&block_33)
    );
    assert_eq!(
        get_highest_complete_block_header(&mut harness, &mut storage).as_ref(),
        Some(&block_33.clone_header())
    );
    assert!(get_block_at_height(&mut storage, 0).is_none());
    assert!(get_block_header_at_height(&mut storage, 0, false).is_none());
    assert!(get_block_at_height(&mut storage, 14).is_none());
    assert!(get_block_header_at_height(&mut storage, 14, false).is_none());
    assert_eq!(
        get_block_at_height(&mut storage, 33).as_ref(),
        Some(&block_33)
    );
    assert_eq!(
        get_block_header_at_height(&mut storage, 33, true).as_ref(),
        Some(&block_33.clone_header())
    );
    assert!(get_block_at_height(&mut storage, 99).is_none());
    assert!(get_block_header_at_height(&mut storage, 99, false).is_none());

    // Inserting block with height 14, no change in highest.
    let was_new = put_complete_block(&mut harness, &mut storage, block_14.clone());
    assert!(was_new);

    assert_eq!(
        get_highest_complete_block(&mut harness, &mut storage).as_ref(),
        Some(&block_33)
    );
    assert_eq!(
        get_highest_complete_block_header(&mut harness, &mut storage).as_ref(),
        Some(&block_33.clone_header())
    );
    assert!(get_block_at_height(&mut storage, 0).is_none());
    assert!(get_block_header_at_height(&mut storage, 0, false).is_none());
    assert_eq!(
        get_block_at_height(&mut storage, 14).as_ref(),
        Some(&block_14)
    );
    assert_eq!(
        get_block_header_at_height(&mut storage, 14, true).as_ref(),
        None
    );
    assert_eq!(
        get_block_header_at_height(&mut storage, 14, false).as_ref(),
        Some(&block_14.clone_header())
    );
    assert_eq!(
        get_block_at_height(&mut storage, 33).as_ref(),
        Some(&block_33)
    );
    assert_eq!(
        get_block_header_at_height(&mut storage, 33, false).as_ref(),
        Some(&block_33.clone_header())
    );
    assert!(get_block_at_height(&mut storage, 99).is_none());
    assert!(get_block_header_at_height(&mut storage, 99, false).is_none());

    // Inserting block with height 99, changes highest.
    let was_new = put_complete_block(&mut harness, &mut storage, block_99.clone());
    // Mark block 99 as complete.
    storage.completed_blocks.insert(99);
    assert!(was_new);

    assert_eq!(
        get_highest_complete_block(&mut harness, &mut storage).as_ref(),
        Some(&block_99)
    );
    assert_eq!(
        get_highest_complete_block_header(&mut harness, &mut storage).as_ref(),
        Some(&block_99.clone_header())
    );
    assert!(get_block_at_height(&mut storage, 0).is_none());
    assert!(get_block_header_at_height(&mut storage, 0, false).is_none());
    assert_eq!(
        get_block_at_height(&mut storage, 14).as_ref(),
        Some(&block_14)
    );
    assert_eq!(
        get_block_header_at_height(&mut storage, 14, false).as_ref(),
        Some(&block_14.clone_header())
    );
    assert_eq!(
        get_block_at_height(&mut storage, 33).as_ref(),
        Some(&block_33)
    );
    assert_eq!(
        get_block_header_at_height(&mut storage, 33, false).as_ref(),
        Some(&block_33.clone_header())
    );
    assert_eq!(
        get_block_at_height(&mut storage, 99).as_ref(),
        Some(&block_99)
    );
    assert_eq!(
        get_block_header_at_height(&mut storage, 99, false).as_ref(),
        Some(&block_99.clone_header())
    );
}

#[test]
#[should_panic(expected = "duplicate entries")]
fn different_block_at_height_is_fatal() {
    let mut harness = ComponentHarness::default();
    let mut storage = storage_fixture(&harness);

    // Create two different blocks at the same height.
    let block_44_a = TestBlockBuilder::new()
        .era(1)
        .height(44)
        .switch_block(false)
        .build_versioned(&mut harness.rng);
    let block_44_b = TestBlockBuilder::new()
        .era(1)
        .height(44)
        .switch_block(false)
        .build_versioned(&mut harness.rng);

    let was_new = put_complete_block(&mut harness, &mut storage, block_44_a.clone());
    assert!(was_new);

    let was_new = put_complete_block(&mut harness, &mut storage, block_44_a);
    assert!(was_new);

    // Putting a different block with the same height should now crash.
    put_complete_block(&mut harness, &mut storage, block_44_b);
}

#[test]
fn get_vec_of_non_existing_transaction_returns_nones() {
    let mut harness = ComponentHarness::default();
    let mut storage = storage_fixture(&harness);

    let transaction_id = Transaction::random(&mut harness.rng).hash();
    let response = get_naive_transactions(&mut harness, &mut storage, smallvec![transaction_id]);
    assert_eq!(response, vec![None]);

    // Also verify that we can retrieve using an empty set of transaction hashes.
    let response = get_naive_transactions(&mut harness, &mut storage, smallvec![]);
    assert!(response.is_empty());
}

#[test]
fn can_retrieve_store_and_load_transactions() {
    let mut harness = ComponentHarness::default();
    let mut storage = storage_fixture(&harness);

    // Create a random deploy, store and load it.
    let transaction = Transaction::random(&mut harness.rng);

<<<<<<< HEAD
    let was_new = put_transaction(&mut harness, &mut storage, &transaction);
    let block_hash_and_height = BlockHashAndHeight::random(&mut harness.rng);
=======
    let was_new = put_deploy(&mut harness, &mut storage, Arc::clone(&deploy));
    let block_hash_height_and_era = BlockHashHeightAndEra::random(&mut harness.rng);
>>>>>>> ec27792a
    // Insert to the deploy hash index as well so that we can perform the GET later.
    // Also check that we don't have an entry there for this deploy.
    assert!(insert_to_transaction_index(
        &mut storage,
<<<<<<< HEAD
        transaction.clone(),
        block_hash_and_height
=======
        deploy.hash(),
        block_hash_height_and_era
>>>>>>> ec27792a
    ));
    assert!(was_new, "putting transaction should have returned `true`");

    // Storing the same deploy again should work, but yield a result of `false`.
    let was_new_second_time = put_transaction(&mut harness, &mut storage, &transaction);
    assert!(
        !was_new_second_time,
        "storing transaction the second time should have returned `false`"
    );
    assert!(!insert_to_transaction_index(
        &mut storage,
<<<<<<< HEAD
        transaction.clone(),
        block_hash_and_height
=======
        deploy.hash(),
        block_hash_height_and_era
>>>>>>> ec27792a
    ));

    // Retrieve the stored transaction.
    let response =
        get_naive_transactions(&mut harness, &mut storage, smallvec![transaction.hash()]);
    assert_eq!(response, vec![Some(transaction.clone())]);

    // Finally try to get the execution info as well. Since we did not store any, we expect to get
    // the block hash and height from the indices.
    let (transaction_response, exec_info_response) = harness
        .send_request(&mut storage, |responder| {
            StorageRequest::GetTransactionAndExecutionInfo {
                transaction_hash: transaction.hash(),
                responder,
            }
            .into()
        })
        .expect("no transaction with execution info returned");

    assert_eq!(transaction_response.into_naive(), transaction);
    match exec_info_response {
        Some(ExecutionInfo {
            execution_result: Some(_),
            ..
        }) => {
            panic!("We didn't store any execution info but we received it in the response.")
        }
<<<<<<< HEAD
        Some(ExecutionInfo {
            block_hash,
            block_height,
            execution_result: None,
        }) => {
            assert_eq!(
                block_hash_and_height,
                BlockHashAndHeight::new(block_hash, block_height)
=======
        DeployMetadataExt::BlockInfo(recv_block_hash_and_height) => {
            assert_eq!(
                BlockHashAndHeight::from(&block_hash_height_and_era),
                recv_block_hash_and_height
>>>>>>> ec27792a
            )
        }
        None => panic!(
            "We stored block info in the deploy hash index but we received nothing in the response."
        ),
    }

    // Create a random transaction, store and load it.
    let transaction = Transaction::random(&mut harness.rng);

    assert!(put_transaction(&mut harness, &mut storage, &transaction));
    // Don't insert to the transaction hash index. Since we have no execution results
    // either, we should receive a `None` execution info response.
    let (transaction_response, exec_info_response) = harness
        .send_request(&mut storage, |responder| {
            StorageRequest::GetTransactionAndExecutionInfo {
                transaction_hash: transaction.hash(),
                responder,
            }
            .into()
        })
        .expect("no transaction with execution info returned");

    assert_eq!(transaction_response.into_naive(), transaction);
    assert!(
        exec_info_response.is_none(),
        "We didn't store any block info in the index but we received it in the response."
    );
}

#[test]
<<<<<<< HEAD
fn storing_and_loading_a_lot_of_transactions_does_not_exhaust_handles() {
=======
fn should_retrieve_deploys_era_ids() {
    let mut harness = ComponentHarness::default();
    let mut storage = storage_fixture(&harness);

    // Populate the `deploy_hash_index` with 5 deploys from a block in era 1.
    let era_1_deploy_hashes: HashSet<DeployHash> =
        iter::repeat_with(|| DeployHash::random(&mut harness.rng))
            .take(5)
            .collect();
    let block_hash_height_and_era = BlockHashHeightAndEra::new(
        BlockHash::random(&mut harness.rng),
        harness.rng.gen(),
        EraId::new(1),
    );
    for deploy_hash in &era_1_deploy_hashes {
        assert!(insert_to_deploy_index(
            &mut storage,
            deploy_hash,
            block_hash_height_and_era
        ));
    }

    // Further populate the `deploy_hash_index` with 5 deploys from a block in era 2.
    let era_2_deploy_hashes: HashSet<DeployHash> =
        iter::repeat_with(|| DeployHash::random(&mut harness.rng))
            .take(5)
            .collect();
    let block_hash_height_and_era = BlockHashHeightAndEra::new(
        BlockHash::random(&mut harness.rng),
        harness.rng.gen(),
        EraId::new(2),
    );
    for deploy_hash in &era_2_deploy_hashes {
        assert!(insert_to_deploy_index(
            &mut storage,
            deploy_hash,
            block_hash_height_and_era
        ));
    }

    // Check we get an empty set for deploys not yet executed.
    let random_deploy_hashes: HashSet<DeployHash> =
        iter::repeat_with(|| DeployHash::random(&mut harness.rng))
            .take(5)
            .collect();
    assert!(storage
        .get_deploys_era_ids(random_deploy_hashes.clone())
        .is_empty());

    // Check we get back only era 1 for all of the era 1 deploys and similarly for era 2 ones.
    let era1: HashSet<EraId> = iter::once(EraId::new(1)).collect();
    assert_eq!(
        storage.get_deploys_era_ids(era_1_deploy_hashes.clone()),
        era1
    );
    let era2: HashSet<EraId> = iter::once(EraId::new(2)).collect();
    assert_eq!(
        storage.get_deploys_era_ids(era_2_deploy_hashes.clone()),
        era2
    );

    // Check we get back both eras if we use some from each collection.
    let both_eras = vec![EraId::new(1), EraId::new(2)].into_iter().collect();
    assert_eq!(
        storage.get_deploys_era_ids(
            era_1_deploy_hashes
                .iter()
                .take(3)
                .chain(era_2_deploy_hashes.iter().take(3))
                .copied()
                .collect(),
        ),
        both_eras
    );

    // Check we get back only era 1 for era 1 deploys interspersed with unexecuted deploys, and
    // similarly for era 2 ones.
    assert_eq!(
        storage.get_deploys_era_ids(
            era_1_deploy_hashes
                .iter()
                .take(1)
                .chain(random_deploy_hashes.iter().take(3))
                .copied()
                .collect(),
        ),
        era1
    );
    assert_eq!(
        storage.get_deploys_era_ids(
            era_2_deploy_hashes
                .iter()
                .take(1)
                .chain(random_deploy_hashes.iter().take(3))
                .copied()
                .collect(),
        ),
        era2
    );

    // Check we get back both eras if we use some from each collection and also some unexecuted.
    assert_eq!(
        storage.get_deploys_era_ids(
            era_1_deploy_hashes
                .iter()
                .take(3)
                .chain(era_2_deploy_hashes.iter().take(3))
                .chain(random_deploy_hashes.iter().take(3))
                .copied()
                .collect(),
        ),
        both_eras
    );
}

#[test]
fn storing_and_loading_a_lot_of_deploys_does_not_exhaust_handles() {
>>>>>>> ec27792a
    let mut harness = ComponentHarness::default();
    let mut storage = storage_fixture(&harness);

    let total = 1000;
    let batch_size = 25;

    let mut transaction_hashes = Vec::new();

    for _ in 0..total {
        let transaction = Transaction::random(&mut harness.rng);
        transaction_hashes.push(transaction.hash());
        put_transaction(&mut harness, &mut storage, &transaction);
    }

    // Shuffle transaction hashes around to get a random order.
    transaction_hashes.as_mut_slice().shuffle(&mut harness.rng);

    // Retrieve all from storage, ensuring they are found.
    for chunk in transaction_hashes.chunks(batch_size) {
        let result =
            get_naive_transactions(&mut harness, &mut storage, chunk.iter().cloned().collect());
        assert!(result.iter().all(Option::is_some));
    }
}

#[test]
fn store_random_execution_results() {
    let mut harness = ComponentHarness::default();
    let mut storage = storage_fixture(&harness);

    // We store results for two different blocks. Each block will have five deploys executed in it.
    let block_hash_a = BlockHash::random(&mut harness.rng);
    let block_hash_b = BlockHash::random(&mut harness.rng);

    // We collect the expected result per deploy in parallel to adding them.
    let mut expected_outcome = HashMap::new();

    fn setup_block(
        harness: &mut ComponentHarness<UnitTestEvent>,
        storage: &mut Storage,
        expected_outcome: &mut HashMap<DeployHash, ExecutionInfo>,
        block_hash: &BlockHash,
        block_height: u64,
    ) {
        let deploy_count = 5;

        // Results for a single block.
        let mut block_results = HashMap::new();

        // Add deploys to block.
        for _ in 0..deploy_count {
            let deploy = Deploy::random(&mut harness.rng);

            // Store deploy.
            put_transaction(harness, storage, &Transaction::from(deploy.clone()));

            let execution_result =
                ExecutionResult::from(ExecutionResultV2::random(&mut harness.rng));
            let execution_info = ExecutionInfo {
                block_hash: *block_hash,
                block_height,
                execution_result: Some(execution_result.clone()),
            };

            // Insert deploy results for the unique block-deploy combination.
            expected_outcome.insert(*deploy.hash(), execution_info);

            // Add to our expected outcome.
            block_results.insert(*deploy.hash(), execution_result);
        }

        // Now we can submit the block's execution results.
        put_execution_results(harness, storage, *block_hash, block_height, block_results);
    }

    setup_block(
        &mut harness,
        &mut storage,
        &mut expected_outcome,
        &block_hash_a,
        1,
    );

    setup_block(
        &mut harness,
        &mut storage,
        &mut expected_outcome,
        &block_hash_b,
        2,
    );

    // At this point, we are all set up and ready to receive results. Iterate over every deploy and
    // see if its execution-data-per-block matches our expectations.
    for (deploy_hash, expected_exec_info) in expected_outcome.into_iter() {
        let transaction_hash = TransactionHash::from(deploy_hash);
        let (transaction, maybe_exec_info) =
            get_naive_transaction_and_execution_info(&mut harness, &mut storage, transaction_hash)
                .expect("missing transaction");

        assert_eq!(transaction_hash, transaction.hash());
        assert_eq!(maybe_exec_info, Some(expected_exec_info));
    }
}

#[test]
fn store_execution_results_twice_for_same_block_deploy_pair() {
    let mut harness = ComponentHarness::default();
    let mut storage = storage_fixture(&harness);

    let block_hash = BlockHash::random(&mut harness.rng);
    let block_height = harness.rng.gen();
    let deploy = Deploy::random(&mut harness.rng);
    let deploy_hash = *deploy.hash();

    put_transaction(
        &mut harness,
        &mut storage,
        &Transaction::from(deploy.clone()),
    );

    let mut exec_result_1 = HashMap::new();
    exec_result_1.insert(
        deploy_hash,
        ExecutionResult::from(ExecutionResultV2::random(&mut harness.rng)),
    );

<<<<<<< HEAD
    let mut exec_result_2 = HashMap::new();
    let new_exec_result = ExecutionResult::from(ExecutionResultV2::random(&mut harness.rng));
    exec_result_2.insert(deploy_hash, new_exec_result.clone());

    put_execution_results(
        &mut harness,
        &mut storage,
        block_hash,
        block_height,
        exec_result_1,
    );

    // Storing a second execution result for the same deploy on the same block should overwrite the
    // first.
    put_execution_results(
        &mut harness,
        &mut storage,
        block_hash,
        block_height,
        exec_result_2,
    );

    let (returned_transaction, returned_exec_info) = get_naive_transaction_and_execution_info(
        &mut harness,
        &mut storage,
        TransactionHash::from(deploy_hash),
    )
    .expect("missing deploy");
    let expected_exec_info = Some(ExecutionInfo {
        block_hash,
        block_height,
        execution_result: Some(new_exec_result),
    });

    assert_eq!(returned_transaction, Transaction::from(deploy));
    assert_eq!(returned_exec_info, expected_exec_info);
=======
fn prepare_exec_result_with_transfer(
    rng: &mut TestRng,
    deploy_hash: &DeployHash,
) -> (ExecutionResult, Transfer) {
    let transfer = Transfer::new(
        (*deploy_hash).into(),
        rng.gen(),
        Some(rng.gen()),
        rng.gen(),
        rng.gen(),
        rng.gen(),
        rng.gen(),
        Some(rng.gen()),
    );
    let transform = TransformEntry {
        key: Key::DeployInfo((*deploy_hash).into()).to_formatted_string(),
        transform: Transform::WriteTransfer(transfer),
    };
    let effect = ExecutionEffect::new(vec![transform]);
    let exec_result = ExecutionResult::Success {
        effect,
        transfers: vec![],
        cost: rng.gen(),
    };
    (exec_result, transfer)
}

#[test]
fn store_identical_execution_results() {
    let mut harness = ComponentHarness::default();
    let mut storage = storage_fixture(&harness);

    let deploy = Deploy::random_valid_native_transfer(&mut harness.rng);
    let deploy_hash = *deploy.hash();
    let block = Block::random_with_deploys(&mut harness.rng, Some(&deploy));
    storage.write_block(&block).unwrap();
    let block_hash = *block.hash();

    let (exec_result, transfer) = prepare_exec_result_with_transfer(&mut harness.rng, &deploy_hash);
    let mut exec_results = HashMap::new();
    exec_results.insert(deploy_hash, exec_result.clone());

    put_execution_results(&mut harness, &mut storage, block_hash, exec_results.clone());
    {
        let mut txn = storage.env.begin_ro_txn().unwrap();
        let retrieved_results = storage
            .get_execution_results(&mut txn, &block_hash)
            .expect("should execute get")
            .expect("should return Some");
        assert_eq!(retrieved_results.len(), 1);
        assert_eq!(retrieved_results[0].0, deploy_hash);
        assert_eq!(retrieved_results[0].1, exec_result);
    }
    let retrieved_transfers = storage
        .get_transfers(&block_hash)
        .expect("should execute get")
        .expect("should return Some");
    assert_eq!(retrieved_transfers.len(), 1);
    assert_eq!(retrieved_transfers[0], transfer);

    // We should be fine storing the exact same result twice.
    put_execution_results(&mut harness, &mut storage, block_hash, exec_results);
    {
        let mut txn = storage.env.begin_ro_txn().unwrap();
        let retrieved_results = storage
            .get_execution_results(&mut txn, &block_hash)
            .expect("should execute get")
            .expect("should return Some");
        assert_eq!(retrieved_results.len(), 1);
        assert_eq!(retrieved_results[0].0, deploy_hash);
        assert_eq!(retrieved_results[0].1, exec_result);
    }
    let retrieved_transfers = storage
        .get_transfers(&block_hash)
        .expect("should execute get")
        .expect("should return Some");
    assert_eq!(retrieved_transfers.len(), 1);
    assert_eq!(retrieved_transfers[0], transfer);
}

/// This is a regression test for the issue where `Transfer`s under a block with no deploys could be
/// returned as `None` rather than the expected `Some(vec![])`.  The fix should ensure that if no
/// Transfers are found, storage will respond with an empty collection and store the correct value
/// for future requests.
///
/// See https://github.com/casper-network/casper-node/issues/4255 for further info.
#[test]
fn should_provide_transfers_if_not_stored() {
    let mut harness = ComponentHarness::default();
    let mut storage = storage_fixture(&harness);

    let block = TestBlockBuilder::new()
        .deploys(None)
        .build(&mut harness.rng);
    assert_eq!(block.body().deploy_and_transfer_hashes().count(), 0);
    storage.write_block(&block).unwrap();
    let block_hash = *block.hash();

    // Check an empty collection is returned.
    let retrieved_transfers = storage
        .get_transfers(&block_hash)
        .expect("should execute get")
        .expect("should return Some");
    assert!(retrieved_transfers.is_empty());

    // Check the empty collection has been stored.
    let mut txn = storage.env.begin_ro_txn().unwrap();
    let maybe_transfers = txn
        .get_value::<_, Vec<Transfer>>(storage.transfer_db, &block_hash)
        .unwrap();
    assert_eq!(Some(vec![]), maybe_transfers);
}

/// This is a regression test for the issue where a valid collection of `Transfer`s under a given
/// block could be erroneously replaced with an empty collection.  The fix should ensure that if an
/// empty collection of Transfers is found, storage will replace it with the correct collection and
/// store the correct value for future requests.
///
/// See https://github.com/casper-network/casper-node/issues/4268 for further info.
#[test]
fn should_provide_transfers_after_emptied() {
    let mut harness = ComponentHarness::default();
    let mut storage = storage_fixture(&harness);

    let deploy = Deploy::random_valid_native_transfer(&mut harness.rng);
    let deploy_hash = *deploy.hash();
    let block = Block::random_with_deploys(&mut harness.rng, Some(&deploy));
    storage.write_block(&block).unwrap();
    let block_hash = *block.hash();

    let (exec_result, transfer) = prepare_exec_result_with_transfer(&mut harness.rng, &deploy_hash);
    let mut exec_results = HashMap::new();
    exec_results.insert(deploy_hash, exec_result);

    put_execution_results(&mut harness, &mut storage, block_hash, exec_results.clone());
    // Replace the valid collection with an empty one.
    {
        let mut txn = storage.env.begin_rw_txn().unwrap();
        txn.put_value(
            storage.transfer_db,
            &block_hash,
            &Vec::<Transfer>::new(),
            true,
        )
        .unwrap();
        txn.commit().unwrap();
    }

    // Check the correct value is returned.
    let retrieved_transfers = storage
        .get_transfers(&block_hash)
        .expect("should execute get")
        .expect("should return Some");
    assert_eq!(retrieved_transfers.len(), 1);
    assert_eq!(retrieved_transfers[0], transfer);

    // Check the correct value has been stored.
    let mut txn = storage.env.begin_ro_txn().unwrap();
    let maybe_transfers = txn
        .get_value::<_, Vec<Transfer>>(storage.transfer_db, &block_hash)
        .unwrap();
    assert_eq!(Some(vec![transfer]), maybe_transfers);
>>>>>>> ec27792a
}

/// Example state used in storage.
#[derive(Clone, Debug, Deserialize, Eq, PartialEq, Serialize)]
struct StateData {
    a: Vec<u32>,
    b: i32,
}

#[test]
fn test_legacy_interface() {
    let mut harness = ComponentHarness::default();
    let storage = storage_fixture(&harness);

    let deploy = Deploy::random(&mut harness.rng);
    let was_new = storage.write_legacy_deploy(&deploy);
    assert!(was_new);

    // Ensure we get the deploy we expect.
    let result = storage
        .get_legacy_deploy(*deploy.hash())
        .expect("should get deploy");
    assert_eq!(result, Some(LegacyDeploy::from(deploy)));

    // A non-existent deploy should simply return `None`.
    assert!(storage
        .get_legacy_deploy(DeployHash::random(&mut harness.rng))
        .expect("should get deploy")
        .is_none())
}

#[test]
fn persist_blocks_deploys_and_execution_info_across_instantiations() {
    let mut harness = ComponentHarness::default();
    let mut storage = storage_fixture(&harness);

    // Create some sample data.
    let deploy = Deploy::random(&mut harness.rng);
    let block: Block = TestBlockBuilder::new()
        .transactions(Some(&Transaction::from(deploy.clone())))
        .build_versioned(&mut harness.rng);

    let block_height = block.height();
    let execution_result = ExecutionResult::from(ExecutionResultV2::random(&mut harness.rng));
    put_transaction(
        &mut harness,
        &mut storage,
        &Transaction::from(deploy.clone()),
    );
    put_complete_block(&mut harness, &mut storage, block.clone());
    let mut execution_results = HashMap::new();
    execution_results.insert(*deploy.hash(), execution_result.clone());
    put_execution_results(
        &mut harness,
        &mut storage,
        *block.hash(),
        block.height(),
        execution_results,
    );
    assert_eq!(
        get_block_at_height(&mut storage, block_height).expect("block not indexed properly"),
        block
    );

    // After storing everything, destroy the harness and component, then rebuild using the
    // same directory as backing.
    let (on_disk, rng) = harness.into_parts();
    let mut harness = ComponentHarness::builder()
        .on_disk(on_disk)
        .rng(rng)
        .build();
    let mut storage = storage_fixture(&harness);

    let actual_block = get_block(&mut harness, &mut storage, *block.hash())
        .expect("missing block we stored earlier");
    assert_eq!(actual_block, block);
    let actual_deploys = get_naive_transactions(
        &mut harness,
        &mut storage,
        smallvec![TransactionHash::from(*deploy.hash())],
    );
    assert_eq!(
        actual_deploys,
        vec![Some(Transaction::from(deploy.clone()))]
    );

    let (_, maybe_exec_info) = get_naive_transaction_and_execution_info(
        &mut harness,
        &mut storage,
        TransactionHash::from(*deploy.hash()),
    )
    .expect("missing deploy we stored earlier");

    let retrieved_execution_result = maybe_exec_info
        .expect("should have execution info")
        .execution_result
        .expect("should have execution result");
    assert_eq!(retrieved_execution_result, execution_result);

    assert_eq!(
        get_block_at_height(&mut storage, block_height).expect("block index was not restored"),
        block
    );
}

#[test]
fn should_hard_reset() {
    let blocks_count = 8_usize;
    let blocks_per_era = 3;
    let mut harness = ComponentHarness::default();
    let mut storage = storage_fixture(&harness);

    let random_deploys: Vec<_> = iter::repeat_with(|| Deploy::random(&mut harness.rng))
        .take(blocks_count)
        .collect();

    // Create and store 8 blocks, 0-2 in era 0, 3-5 in era 1, and 6,7 in era 2.
    let blocks: Vec<_> = (0..blocks_count)
        .map(|height| {
            let is_switch = height % blocks_per_era == blocks_per_era - 1;
            TestBlockBuilder::new()
                .era(height as u64 / 3)
                .height(height as u64)
                .switch_block(is_switch)
                .transactions(iter::once(&Transaction::from(
                    random_deploys
                        .get(height)
                        .expect("should_have_deploy")
                        .clone(),
                )))
                .build_versioned(&mut harness.rng)
        })
        .collect();

    for block in &blocks {
        assert!(put_complete_block(
            &mut harness,
            &mut storage,
            block.clone()
        ));
    }

    // Create and store signatures for these blocks.
    for block in &blocks {
        let block_signatures = random_signatures(&mut harness.rng, *block.hash(), block.era_id());
        assert!(put_block_signatures(
            &mut harness,
            &mut storage,
            block_signatures
        ));
    }

    // Add execution results to deploys; deploy 0 will be executed in block 0, deploy 1 in block 1,
    // and so on.
    let mut deploys = vec![];
    let mut execution_results = vec![];
    for (index, (block_hash, block_height)) in blocks
        .iter()
        .map(|block| (block.hash(), block.height()))
        .enumerate()
    {
        let deploy = random_deploys.get(index).expect("should have deploys");
        let execution_result = ExecutionResult::from(ExecutionResultV2::random(&mut harness.rng));
        put_transaction(
            &mut harness,
            &mut storage,
            &Transaction::from(deploy.clone()),
        );
        let mut exec_results = HashMap::new();
        exec_results.insert(*deploy.hash(), execution_result);
        put_execution_results(
            &mut harness,
            &mut storage,
            *block_hash,
            block_height,
            exec_results.clone(),
        );
        deploys.push(deploy);
        execution_results.push(exec_results);
    }

    // Check the highest block is #7.
    assert_eq!(
        Some(blocks[blocks_count - 1].clone()),
        get_highest_complete_block(&mut harness, &mut storage)
    );

    // The closure doing the actual checks.
    let mut check = |reset_era: usize| {
        // Initialize a new storage with a hard reset to the given era, deleting blocks from that
        // era onwards.
        let mut storage = storage_fixture_with_hard_reset(&harness, EraId::from(reset_era as u64));

        // Check highest block is the last from the previous era, or `None` if resetting to era 0.
        let highest_block = get_highest_complete_block(&mut harness, &mut storage);
        if reset_era > 0 {
            assert_eq!(
                blocks[blocks_per_era * reset_era - 1].clone(),
                highest_block.unwrap()
            );
        } else {
            assert!(highest_block.is_none());
        }

        // Check deleted blocks can't be retrieved.
        for (index, block) in blocks.iter().enumerate() {
            let result = get_block(&mut harness, &mut storage, *block.hash());
            let should_get_block = index < blocks_per_era * reset_era;
            assert_eq!(should_get_block, result.is_some());
        }

        // Check signatures of deleted blocks can't be retrieved.
        for (index, block) in blocks.iter().enumerate() {
            let result = get_block_signatures(&mut storage, *block.hash());
            let should_get_sigs = index < blocks_per_era * reset_era;
            assert_eq!(should_get_sigs, result.is_some());
        }

        // Check execution results in deleted blocks have been removed.
        for (index, deploy) in deploys.iter().enumerate() {
            let (_, maybe_exec_info) = get_naive_transaction_and_execution_info(
                &mut harness,
                &mut storage,
                TransactionHash::from(*deploy.hash()),
            )
            .unwrap();
            let should_have_exec_results = index < blocks_per_era * reset_era;
            match maybe_exec_info {
                Some(ExecutionInfo {
                    execution_result, ..
                }) => {
                    assert_eq!(should_have_exec_results, execution_result.is_some());
                }
                None => assert!(!should_have_exec_results),
            };
        }
    };

    // Test with a hard reset to era 2, deleting blocks (and associated data) 6 and 7.
    check(2);
    // Test with a hard reset to era 1, further deleting blocks (and associated data) 3, 4 and 5.
    check(1);
    // Test with a hard reset to era 0, deleting all blocks and associated data.
    check(0);
}

#[test]
fn should_create_subdir_named_after_network() {
    let harness = ComponentHarness::default();
    let cfg = new_config(&harness);

    let network_name = "test";
    let storage = Storage::new(
        &WithDir::new(harness.tmp.path(), cfg.clone()),
        None,
        ProtocolVersion::from_parts(1, 0, 0),
        EraId::default(),
        network_name,
        MAX_TTL.into(),
        RECENT_ERA_COUNT,
        None,
        false,
    )
    .unwrap();

    let expected_path = cfg.path.join(network_name);

    assert!(expected_path.exists());
    assert_eq!(expected_path, storage.root_path());
}

#[test]
fn should_not_try_to_move_nonexistent_files() {
    let harness = ComponentHarness::default();
    let cfg = new_config(&harness);
    let file_names = ["temp.txt"];

    let expected = should_move_storage_files_to_network_subdir(&cfg.path, &file_names).unwrap();

    assert!(!expected);
}

#[test]
fn should_move_files_if_they_exist() {
    let harness = ComponentHarness::default();
    let cfg = new_config(&harness);
    let file_names = ["temp1.txt", "temp2.txt", "temp3.txt"];

    // Storage will create this in the constructor,
    // doing this manually since we're not calling the constructor in this test.
    fs::create_dir(cfg.path.clone()).unwrap();

    // create empty files for testing.
    File::create(cfg.path.join(file_names[0])).unwrap();
    File::create(cfg.path.join(file_names[1])).unwrap();
    File::create(cfg.path.join(file_names[2])).unwrap();

    let expected = should_move_storage_files_to_network_subdir(&cfg.path, &file_names).unwrap();

    assert!(expected);
}

#[test]
fn should_return_error_if_files_missing() {
    let harness = ComponentHarness::default();
    let cfg = new_config(&harness);
    let file_names = ["temp1.txt", "temp2.txt", "temp3.txt"];

    // Storage will create this in the constructor,
    // doing this manually since we're not calling the constructor in this test.
    fs::create_dir(cfg.path.clone()).unwrap();

    // create empty files for testing, but not all of the files.
    File::create(cfg.path.join(file_names[1])).unwrap();
    File::create(cfg.path.join(file_names[2])).unwrap();

    let actual = should_move_storage_files_to_network_subdir(&cfg.path, &file_names);

    assert!(actual.is_err());
}

#[test]
fn should_actually_move_specified_files() {
    let harness = ComponentHarness::default();
    let cfg = new_config(&harness);
    let file_names = ["temp1.txt", "temp2.txt", "temp3.txt"];
    let root = cfg.path;
    let subdir = root.join("test");
    let src_path1 = root.join(file_names[0]);
    let src_path2 = root.join(file_names[1]);
    let src_path3 = root.join(file_names[2]);
    let dest_path1 = subdir.join(file_names[0]);
    let dest_path2 = subdir.join(file_names[1]);
    let dest_path3 = subdir.join(file_names[2]);

    // Storage will create this in the constructor,
    // doing this manually since we're not calling the constructor in this test.
    fs::create_dir_all(subdir.clone()).unwrap();

    // create empty files for testing.
    File::create(src_path1.clone()).unwrap();
    File::create(src_path2.clone()).unwrap();
    File::create(src_path3.clone()).unwrap();

    assert!(src_path1.exists());
    assert!(src_path2.exists());
    assert!(src_path3.exists());

    let result = move_storage_files_to_network_subdir(&root, &subdir, &file_names);

    assert!(result.is_ok());
    assert!(!src_path1.exists());
    assert!(!src_path2.exists());
    assert!(!src_path3.exists());
    assert!(dest_path1.exists());
    assert!(dest_path2.exists());
    assert!(dest_path3.exists());
}

#[test]
fn can_put_and_get_block() {
    let mut harness = ComponentHarness::default();

    // This test is not restricted by the block availability index.
    let only_from_available_block_range = false;

    // Create a random block, store and load it.
    let block = TestBlockBuilder::new().build(&mut harness.rng);

    let mut storage = storage_fixture(&harness);

    let was_new = put_complete_block(&mut harness, &mut storage, block.clone().into());
    assert!(was_new, "putting block should have returned `true`");

    // Storing the same block again should work, but yield a result of `true`.
    let was_new_second_time = put_complete_block(&mut harness, &mut storage, block.clone().into());
    assert!(
        was_new_second_time,
        "storing block the second time should have returned `true`"
    );

    let response =
        get_block(&mut harness, &mut storage, *block.hash()).expect("should get response");
    let response: BlockV2 = response.try_into().expect("should get BlockV2");
    assert_eq!(response, block);

    // Also ensure we can retrieve just the header.
    let response = harness.send_request(&mut storage, |responder| {
        StorageRequest::GetBlockHeader {
            block_hash: *block.hash(),
            only_from_available_block_range,
            responder,
        }
        .into()
    });

    assert_eq!(response.as_ref(), Some(&block.header().clone().into()));
}

#[test]
fn should_get_trusted_ancestor_headers() {
    let (storage, _, blocks) = create_sync_leap_test_chain(&[], false, None);

    let get_results = |requested_height: usize| -> Vec<u64> {
        let mut txn = storage.env.begin_ro_txn().unwrap();
        let requested_block_header = blocks.get(requested_height).unwrap().clone_header();
        storage
            .get_trusted_ancestor_headers(&mut txn, &requested_block_header)
            .unwrap()
            .unwrap()
            .iter()
            .map(|block_header| block_header.height())
            .collect()
    };

    assert_eq!(get_results(7), &[6, 5, 4]);
    assert_eq!(get_results(9), &[8, 7]);
    assert_eq!(get_results(5), &[4]);
}

#[test]
fn should_get_signed_block_headers() {
    let (storage, _, blocks) = create_sync_leap_test_chain(&[], false, None);

    let get_results = |requested_height: usize| -> Vec<u64> {
        let mut txn = storage.env.begin_ro_txn().unwrap();
        let requested_block_header = blocks.get(requested_height).unwrap().clone_header();
        let highest_block_header_with_sufficient_signatures = storage
            .get_highest_complete_signed_block_header(&mut txn)
            .unwrap()
            .unwrap();
        storage
            .get_signed_block_headers(
                &mut txn,
                &requested_block_header,
                &highest_block_header_with_sufficient_signatures,
            )
            .unwrap()
            .unwrap()
            .iter()
            .map(|signed_block_header| signed_block_header.block_header().height())
            .collect()
    };

    assert!(
        get_results(12).is_empty(),
        "should return empty set if asked for a most recent signed block"
    );
    assert_eq!(get_results(5), &[7, 10, 12]);
    assert_eq!(get_results(2), &[4, 7, 10, 12]);
    assert_eq!(get_results(1), &[4, 7, 10, 12]);
    assert_eq!(
        get_results(10),
        &[12],
        "should return only tip if asked for a most recent switch block"
    );
    assert_eq!(
        get_results(7),
        &[10, 12],
        "should not include switch block that was directly requested"
    );
}

#[test]
fn should_get_signed_block_headers_when_no_sufficient_finality_in_most_recent_block() {
    let (storage, _, blocks) = create_sync_leap_test_chain(&[12], false, None);

    let get_results = |requested_height: usize| -> Vec<u64> {
        let mut txn = storage.env.begin_ro_txn().unwrap();
        let requested_block_header = blocks.get(requested_height).unwrap().clone_header();
        let highest_block_header_with_sufficient_signatures = storage
            .get_highest_complete_signed_block_header(&mut txn)
            .unwrap()
            .unwrap();

        storage
            .get_signed_block_headers(
                &mut txn,
                &requested_block_header,
                &highest_block_header_with_sufficient_signatures,
            )
            .unwrap()
            .unwrap()
            .iter()
            .map(|signed_block_header| signed_block_header.block_header().height())
            .collect()
    };

    assert!(
        get_results(11).is_empty(),
        "should return empty set if asked for a most recent signed block",
    );
    assert_eq!(get_results(5), &[7, 10, 11]);
    assert_eq!(get_results(2), &[4, 7, 10, 11]);
    assert_eq!(get_results(1), &[4, 7, 10, 11]);
    assert_eq!(
        get_results(10),
        &[11],
        "should return only tip if asked for a most recent switch block"
    );
    assert_eq!(
        get_results(7),
        &[10, 11],
        "should not include switch block that was directly requested"
    );
}

#[test]
fn should_get_sync_leap() {
    let (storage, chainspec, blocks) = create_sync_leap_test_chain(&[], false, None);

    let requested_block_hash = *blocks.get(6).unwrap().hash();
    let sync_leap_identifier = SyncLeapIdentifier::sync_to_tip(requested_block_hash);
    let sync_leap_result = storage.get_sync_leap(sync_leap_identifier).unwrap();

    let sync_leap = match sync_leap_result {
        FetchResponse::Fetched(sync_leap) => sync_leap,
        _ => panic!("should have leap sync"),
    };

    assert_eq!(sync_leap.trusted_block_header.height(), 6);
    assert_eq!(
        block_headers_into_heights(&sync_leap.trusted_ancestor_headers),
        vec![5, 4],
    );
    assert_eq!(
        signed_block_headers_into_heights(&sync_leap.signed_block_headers),
        vec![7, 10, 12]
    );

    sync_leap
        .validate(&SyncLeapValidationMetaData::from_chainspec(&chainspec))
        .unwrap();
}

#[test]
fn sync_leap_signed_block_headers_should_be_empty_when_asked_for_a_tip() {
    let (storage, chainspec, blocks) = create_sync_leap_test_chain(&[], false, None);

    let requested_block_hash = *blocks.get(12).unwrap().hash();
    let sync_leap_identifier = SyncLeapIdentifier::sync_to_tip(requested_block_hash);
    let sync_leap_result = storage.get_sync_leap(sync_leap_identifier).unwrap();

    let sync_leap = match sync_leap_result {
        FetchResponse::Fetched(sync_leap) => sync_leap,
        _ => panic!("should have leap sync"),
    };

    assert_eq!(sync_leap.trusted_block_header.height(), 12);
    assert_eq!(
        block_headers_into_heights(&sync_leap.trusted_ancestor_headers),
        vec![11, 10],
    );
    assert!(signed_block_headers_into_heights(&sync_leap.signed_block_headers).is_empty());

    sync_leap
        .validate(&SyncLeapValidationMetaData::from_chainspec(&chainspec))
        .unwrap();
}

#[test]
fn sync_leap_should_populate_trusted_ancestor_headers_if_tip_is_a_switch_block() {
    let (storage, chainspec, blocks) = create_sync_leap_test_chain(&[], true, None);

    let requested_block_hash = *blocks.get(13).unwrap().hash();
    let sync_leap_identifier = SyncLeapIdentifier::sync_to_tip(requested_block_hash);
    let sync_leap_result = storage.get_sync_leap(sync_leap_identifier).unwrap();

    let sync_leap = match sync_leap_result {
        FetchResponse::Fetched(sync_leap) => sync_leap,
        _ => panic!("should have leap sync"),
    };

    assert_eq!(sync_leap.trusted_block_header.height(), 13);
    assert_eq!(
        block_headers_into_heights(&sync_leap.trusted_ancestor_headers),
        vec![12, 11, 10],
    );
    assert!(signed_block_headers_into_heights(&sync_leap.signed_block_headers).is_empty());

    sync_leap
        .validate(&SyncLeapValidationMetaData::from_chainspec(&chainspec))
        .unwrap();
}

#[test]
fn should_respect_allowed_era_diff_in_get_sync_leap() {
    let maybe_recent_era_count = Some(1);
    let (storage, _, blocks) = create_sync_leap_test_chain(&[], false, maybe_recent_era_count);

    let requested_block_hash = *blocks.get(6).unwrap().hash();
    let sync_leap_identifier = SyncLeapIdentifier::sync_to_tip(requested_block_hash);
    let sync_leap_result = storage.get_sync_leap(sync_leap_identifier).unwrap();

    assert!(
        matches!(sync_leap_result, FetchResponse::NotProvided(_)),
        "should not have sync leap"
    );
}

#[test]
fn should_restrict_returned_blocks() {
    let mut harness = ComponentHarness::default();
    let mut storage = storage_fixture(&harness);

    // Create the following disjoint sequences: 1-2 4-5
    IntoIterator::into_iter([1, 2, 4, 5]).for_each(|height| {
        let block = TestBlockBuilder::new()
            .era(1)
            .height(height)
            .protocol_version(ProtocolVersion::from_parts(1, 5, 0))
            .switch_block(false)
            .build_versioned(&mut harness.rng);

        storage.put_block(&block).unwrap();
        storage.completed_blocks.insert(height);
    });

    // Without restriction, the node should attempt to return any requested block
    // regardless if it is in the disjoint sequences.
    assert!(storage
        .should_return_block(0, false)
        .expect("should return block failed"));
    assert!(storage
        .should_return_block(1, false)
        .expect("should return block failed"));
    assert!(storage
        .should_return_block(2, false)
        .expect("should return block failed"));
    assert!(storage
        .should_return_block(3, false)
        .expect("should return block failed"));
    assert!(storage
        .should_return_block(4, false)
        .expect("should return block failed"));
    assert!(storage
        .should_return_block(5, false)
        .expect("should return block failed"));
    assert!(storage
        .should_return_block(6, false)
        .expect("should return block failed"));

    // With restriction, the node should attempt to return only the blocks that are
    // on the highest disjoint sequence, i.e blocks 4 and 5 only.
    assert!(!storage
        .should_return_block(0, true)
        .expect("should return block failed"));
    assert!(!storage
        .should_return_block(1, true)
        .expect("should return block failed"));
    assert!(!storage
        .should_return_block(2, true)
        .expect("should return block failed"));
    assert!(!storage
        .should_return_block(3, true)
        .expect("should return block failed"));
    assert!(storage
        .should_return_block(4, true)
        .expect("should return block failed"));
    assert!(storage
        .should_return_block(5, true)
        .expect("should return block failed"));
    assert!(!storage
        .should_return_block(6, true)
        .expect("should return block failed"));
}

#[test]
fn should_get_block_header_by_height() {
    let mut harness = ComponentHarness::default();
    let mut storage = storage_fixture(&harness);

    let block = TestBlockBuilder::new().build_versioned(&mut harness.rng);
    let expected_header = block.clone_header();
    let height = block.height();

    // Requesting the block header before it is in storage should return None.
    assert!(get_block_header_by_height(&mut harness, &mut storage, height).is_none());

    let was_new = put_complete_block(&mut harness, &mut storage, block);
    assert!(was_new);

    // Requesting the block header after it is in storage should return the block header.
    let maybe_block_header = get_block_header_by_height(&mut harness, &mut storage, height);
    assert!(maybe_block_header.is_some());
    assert_eq!(expected_header, maybe_block_header.unwrap());
}

#[ignore]
#[test]
fn check_force_resync_with_marker_file() {
    let mut harness = ComponentHarness::default();
    let mut storage = storage_fixture(&harness);
    let cfg = WithDir::new(harness.tmp.path(), new_config(&harness));
    let force_resync_file_path = storage.root_path().join(FORCE_RESYNC_FILE_NAME);
    assert!(!force_resync_file_path.exists());

    // Add a couple of blocks into storage.
    let first_block = TestBlockBuilder::new().build_versioned(&mut harness.rng);
    put_complete_block(&mut harness, &mut storage, first_block.clone());
    let second_block = loop {
        // We need to make sure that the second random block has different height than the first
        // one.
        let block = TestBlockBuilder::new().build_versioned(&mut harness.rng);
        if block.height() != first_block.height() {
            break block;
        }
    };
    put_complete_block(&mut harness, &mut storage, second_block);
    // Make sure the completed blocks are not the default anymore.
    assert_ne!(
        storage.get_available_block_range(),
        AvailableBlockRange::RANGE_0_0
    );
    storage.persist_completed_blocks().unwrap();
    drop(storage);

    // The force resync marker file should not exist yet.
    assert!(!force_resync_file_path.exists());
    // Reinitialize storage with force resync enabled.
    let mut storage = storage_fixture_with_force_resync(&cfg);
    // The marker file should be there now.
    assert!(force_resync_file_path.exists());
    // Completed blocks has now been defaulted.
    assert_eq!(
        storage.get_available_block_range(),
        AvailableBlockRange::RANGE_0_0
    );
    let first_block_height = first_block.height();
    // Add a block into storage.
    put_complete_block(&mut harness, &mut storage, first_block);
    assert_eq!(
        storage.get_available_block_range(),
        AvailableBlockRange::new(first_block_height, first_block_height)
    );
    storage.persist_completed_blocks().unwrap();
    drop(storage);

    // We didn't remove the marker file, so it should still be there.
    assert!(force_resync_file_path.exists());
    // Reinitialize storage with force resync enabled.
    let storage = storage_fixture_with_force_resync(&cfg);
    assert!(force_resync_file_path.exists());
    // The completed blocks didn't default this time as the marker file was
    // present.
    assert_eq!(
        storage.get_available_block_range(),
        AvailableBlockRange::new(first_block_height, first_block_height)
    );
    drop(storage);
    // Remove the marker file.
    std::fs::remove_file(&force_resync_file_path).unwrap();
    assert!(!force_resync_file_path.exists());

    // Reinitialize storage with force resync enabled.
    let storage = storage_fixture_with_force_resync(&cfg);
    // The marker file didn't exist, so it was created.
    assert!(force_resync_file_path.exists());
    // Completed blocks was defaulted again.
    assert_eq!(
        storage.get_available_block_range(),
        AvailableBlockRange::RANGE_0_0
    );
}

#[test]
fn should_read_legacy_unbonding_purse() {
    // These bytes represent the `UnbondingPurse` struct with the `new_validator` field removed
    // and serialized with `bincode`.
    // In theory, we can generate these bytes by serializing the `WithdrawPurse`, but at some point,
    // these two structs may diverge and it's a safe bet to rely on the bytes
    // that are consistent with what we keep in the current storage.
    const LEGACY_BYTES: &str = "0e0e0e0e0e0e0e0e0e0e0e0e0e0e0e0e0e0e0e0e0e0e0e0e0e0e0e0e0e0e0e0e07010000002000000000000000197f6b23e16c8532c6abc838facd5ea789be0c76b2920334039bfa8b3d368d610100000020000000000000004508a07aa941707f3eb2db94c8897a80b2c1197476b6de213ac273df7d86c4ffffffffffffffffff40feffffffffffffffffffffffffffffffffffffffffffffffffffffffffffffffffffffffffffffffffffffffffffffffffffffffffffffffffffffffffffffff";

    let decoded = base16::decode(LEGACY_BYTES).expect("decode");
    let deserialized: UnbondingPurse = deserialize_internal(&decoded)
        .expect("should deserialize w/o error")
        .expect("should be Some");

    // Make sure the new field is set to default.
    assert_eq!(*deserialized.new_validator(), Option::default())
}

#[test]
fn unbonding_purse_serialization_roundtrip() {
    let original = UnbondingPurse::new(
        URef::new([14; 32], AccessRights::READ_ADD_WRITE),
        {
            let secret_key =
                SecretKey::ed25519_from_bytes([42; SecretKey::ED25519_LENGTH]).unwrap();
            PublicKey::from(&secret_key)
        },
        {
            let secret_key =
                SecretKey::ed25519_from_bytes([43; SecretKey::ED25519_LENGTH]).unwrap();
            PublicKey::from(&secret_key)
        },
        EraId::MAX,
        U512::max_value() - 1,
        Some({
            let secret_key =
                SecretKey::ed25519_from_bytes([44; SecretKey::ED25519_LENGTH]).unwrap();
            PublicKey::from(&secret_key)
        }),
    );

    let serialized = serialize_internal(&original).expect("serialization");
    let deserialized: UnbondingPurse = deserialize_internal(&serialized)
        .expect("should deserialize w/o error")
        .expect("should be Some");

    assert_eq!(original, deserialized);

    // Explicitly assert that the `new_validator` is not `None`
    assert!(deserialized.new_validator().is_some())
}

<<<<<<< HEAD
fn copy_dir_recursive(src: impl AsRef<Path>, dest: impl AsRef<Path>) -> io::Result<()> {
    fs::create_dir_all(&dest)?;
    for entry in fs::read_dir(src)? {
        let entry = entry?;
        if entry.file_type()?.is_dir() {
            copy_dir_recursive(entry.path(), dest.as_ref().join(entry.file_name()))?;
        } else {
            fs::copy(entry.path(), dest.as_ref().join(entry.file_name()))?;
        }
    }
    Ok(())
}

#[test]
fn can_retrieve_block_by_height_with_different_block_versions() {
    let mut harness = ComponentHarness::default();

    // BlockV1 as a versioned Block
    let block_14 = TestBlockV1Builder::new()
        .era(1)
        .height(14)
        .switch_block(false)
        .build(&mut harness.rng);

    // BlockV2 as a versioned Block
    let block_v2_33 = TestBlockBuilder::new()
        .era(1)
        .height(33)
        .switch_block(true)
        .build_versioned(&mut harness.rng);
    let block_33: Block = block_v2_33.clone();

    // BlockV2
    let block_v2_99 = TestBlockBuilder::new()
        .era(2)
        .height(99)
        .switch_block(true)
        .build_versioned(&mut harness.rng);
    let block_99: Block = block_v2_99.clone();

    let mut storage = storage_fixture(&harness);

    assert!(get_block(&mut harness, &mut storage, *block_14.hash()).is_none());
    assert!(get_block(&mut harness, &mut storage, *block_v2_33.hash()).is_none());
    assert!(get_block(&mut harness, &mut storage, *block_v2_99.hash()).is_none());
    assert!(!is_block_stored(
        &mut harness,
        &mut storage,
        *block_14.hash()
    ));
    assert!(!is_block_stored(
        &mut harness,
        &mut storage,
        *block_v2_33.hash()
    ));
    assert!(!is_block_stored(
        &mut harness,
        &mut storage,
        *block_v2_99.hash()
    ));

    let was_new = put_block(&mut harness, &mut storage, Arc::new(block_33.clone()));
    assert!(was_new);
    assert!(mark_block_complete(
        &mut harness,
        &mut storage,
        block_v2_33.height()
    ));

    // block is of the current version so it should be returned
    let block =
        get_block(&mut harness, &mut storage, *block_v2_33.hash()).expect("should have block");
    assert!(matches!(block, Block::V2(_)));

    // block is stored since it was returned before
    assert!(is_block_stored(
        &mut harness,
        &mut storage,
        *block_v2_33.hash()
    ));

    assert_eq!(
        get_highest_complete_block(&mut harness, &mut storage).as_ref(),
        Some(&block_33)
    );
    assert_eq!(
        get_highest_complete_block_header(&mut harness, &mut storage).as_ref(),
        Some(&block_v2_33.clone_header())
    );
    assert!(get_block_at_height(&mut storage, 0).is_none());
    assert!(get_block_header_at_height(&mut storage, 0, false).is_none());
    assert!(get_block_at_height(&mut storage, 14).is_none());
    assert!(get_block_header_at_height(&mut storage, 14, false).is_none());
    assert_eq!(
        get_block_at_height(&mut storage, 33).as_ref(),
        Some(&block_33)
    );
    assert_eq!(
        get_block_header_at_height(&mut storage, 33, true).as_ref(),
        Some(&block_v2_33.clone_header())
    );
    assert!(get_block_at_height(&mut storage, 99).is_none());
    assert!(get_block_header_at_height(&mut storage, 99, false).is_none());

    let was_new = put_block(
        &mut harness,
        &mut storage,
        Arc::new(Block::from(block_14.clone())),
    );
    assert!(was_new);

    // block is not of the current version so don't return it
    let block = get_block(&mut harness, &mut storage, *block_14.hash()).expect("should have block");
    assert!(matches!(block, Block::V1(_)));

    // block should be stored as versioned and should be returned
    assert!(get_block(&mut harness, &mut storage, *block_14.hash()).is_some());

    // block is stored since it was returned before
    assert!(is_block_stored(
        &mut harness,
        &mut storage,
        *block_14.hash()
    ));

    assert_eq!(
        get_highest_complete_block(&mut harness, &mut storage).as_ref(),
        Some(&block_33)
    );
    assert_eq!(
        get_highest_complete_block_header(&mut harness, &mut storage).as_ref(),
        Some(&block_v2_33.clone_header())
    );
    assert!(get_block_at_height(&mut storage, 0).is_none());
    assert!(get_block_header_at_height(&mut storage, 0, false).is_none());
    assert_eq!(
        get_block_at_height(&mut storage, 14).as_ref(),
        Some(&Block::from(block_14.clone()))
    );
    assert_eq!(
        get_block_header_at_height(&mut storage, 14, true).as_ref(),
        None
    );
    assert_eq!(
        get_block_header_at_height(&mut storage, 14, false).as_ref(),
        Some(&block_14.header().clone().into())
    );
    assert_eq!(
        get_block_at_height(&mut storage, 33).as_ref(),
        Some(&block_33)
    );
    assert_eq!(
        get_block_header_at_height(&mut storage, 33, false).as_ref(),
        Some(&block_v2_33.clone_header())
    );
    assert!(get_block_at_height(&mut storage, 99).is_none());
    assert!(get_block_header_at_height(&mut storage, 99, false).is_none());

    // Inserting block with height 99, changes highest.
    let was_new = put_complete_block(&mut harness, &mut storage, block_v2_99.clone());
    // Mark block 99 as complete.
    storage.completed_blocks.insert(99);
    assert!(was_new);

    assert_eq!(
        get_highest_complete_block(&mut harness, &mut storage).as_ref(),
        Some(&(block_v2_99))
    );
    assert_eq!(
        get_highest_complete_block_header(&mut harness, &mut storage).as_ref(),
        Some(&block_v2_99.clone_header())
    );
    assert!(get_block_at_height(&mut storage, 0).is_none());
    assert!(get_block_header_at_height(&mut storage, 0, false).is_none());
    assert_eq!(
        get_block_at_height(&mut storage, 14).as_ref(),
        Some(&Block::from(block_14.clone()))
    );
    assert_eq!(
        get_block_header_at_height(&mut storage, 14, false).as_ref(),
        Some(&block_14.header().clone().into())
    );
    assert_eq!(
        get_block_at_height(&mut storage, 33).as_ref(),
        Some(&block_33)
    );
    assert_eq!(
        get_block_header_at_height(&mut storage, 33, false).as_ref(),
        Some(&block_v2_33.clone_header())
    );
    assert_eq!(
        get_block_at_height(&mut storage, 99).as_ref(),
        Some(&block_99)
    );
    assert_eq!(
        get_block_header_at_height(&mut storage, 99, false).as_ref(),
        Some(&block_v2_99.clone_header())
    );
}

static TEST_STORAGE_DIR_1_5_2: Lazy<PathBuf> = Lazy::new(|| {
    PathBuf::from(env!("CARGO_MANIFEST_DIR")).join("../resources/test/storage/1.5.2/storage-1")
});
static STORAGE_INFO_FILE_NAME: &str = "storage_info.json";

#[derive(Serialize, Deserialize, Debug)]
struct Node1_5_2BlockInfo {
    height: u64,
    era: EraId,
    approvals_hashes: Option<Vec<DeployApprovalsHash>>,
    signatures: Option<BlockSignatures>,
    deploy_hashes: Vec<DeployHash>,
}

// Summary information about the context of a database
#[derive(Serialize, Deserialize, Debug)]
struct Node1_5_2StorageInfo {
    net_name: String,
    protocol_version: ProtocolVersion,
    block_range: (u64, u64),
    blocks: HashMap<BlockHash, Node1_5_2BlockInfo>,
    deploys: Vec<DeployHash>,
}

impl Node1_5_2StorageInfo {
    fn from_file(path: impl AsRef<Path>) -> Result<Self, io::Error> {
        Ok(serde_json::from_slice(fs::read(path)?.as_slice()).expect("Malformed JSON"))
    }
}

// Use the storage component APIs to determine if a block is or is not in storage.
fn assert_block_exists_in_storage(
    harness: &mut ComponentHarness<UnitTestEvent>,
    storage: &mut Storage,
    block_hash: &BlockHash,
    block_height: u64,
    only_from_available_block_range: bool,
    expect_exists_as_latest_version: bool,
    expect_exists_as_versioned: bool,
) {
    let expect_exists = expect_exists_as_latest_version || expect_exists_as_versioned;

    // Check if the block is stored at all
    assert_eq!(
        is_block_stored(harness, storage, *block_hash),
        expect_exists
    );

    // GetBlock should return only blocks from storage that are of the current version.
    assert_eq!(
        get_block(harness, storage, *block_hash)
            .map_or(false, |block| matches!(block, Block::V2(_))),
        expect_exists_as_latest_version
    );
    assert_eq!(
        storage
            .read_block(block_hash)
            .unwrap()
            .map_or(false, |block| matches!(block, Block::V2(_))),
        expect_exists_as_latest_version
    );

    // Check if we can get the block as a versioned Block.
    let block = get_block(harness, storage, *block_hash);
    assert_eq!(
        storage
            .read_block(block_hash)
            .unwrap()
            .map_or(false, |_| true),
        expect_exists_as_versioned
    );
    assert_eq!(block.map_or(false, |_| true), expect_exists_as_versioned);

    // Check if the header can be fetched from storage.
    assert_eq!(
        get_block_header(
            harness,
            storage,
            *block_hash,
            only_from_available_block_range
        )
        .map_or(false, |_| true),
        expect_exists
    );
    assert_eq!(
        get_block_header(harness, storage, *block_hash, false).map_or(false, |_| true),
        expect_exists
    );
    assert_eq!(
        storage
            .read_block_header(block_hash)
            .unwrap()
            .map_or(false, |_| true),
        expect_exists
    );

    assert_eq!(
        get_block_header_by_height(harness, storage, block_height).map_or(false, |_| true),
        expect_exists
    );
    assert_eq!(
        storage
            .read_block_header_by_height(block_height, only_from_available_block_range)
            .unwrap()
            .map_or(false, |_| true),
        expect_exists
    );
    assert_eq!(
        storage
            .read_block_header_by_height(block_height, false)
            .unwrap()
            .map_or(false, |_| true),
        expect_exists
    );

    if expect_exists {
        assert_eq!(
            storage
                .read_block_by_height(block_height)
                .unwrap()
                .unwrap()
                .hash(),
            block_hash
        );
        assert_eq!(
            get_signed_block_by_hash(
                harness,
                storage,
                *block_hash,
                only_from_available_block_range
            )
            .unwrap()
            .block
            .height(),
            block_height
        );
        assert_eq!(
            get_signed_block_by_hash(harness, storage, *block_hash, false)
                .unwrap()
                .block
                .height(),
            block_height
        );
        assert_eq!(
            get_signed_block_by_height(
                harness,
                storage,
                block_height,
                only_from_available_block_range
            )
            .unwrap()
            .block
            .hash(),
            block_hash
        );
        assert_eq!(
            get_signed_block_by_height(harness, storage, block_height, false)
                .unwrap()
                .block
                .hash(),
            block_hash
        );

        assert_eq!(
            storage
                .read_signed_block_by_height(block_height)
                .unwrap()
                .unwrap()
                .block
                .hash(),
            block_hash
        );
    }
}

// Use the storage component APIs to determine if the highest stored block is the one expected.
fn assert_highest_block_in_storage(
    harness: &mut ComponentHarness<UnitTestEvent>,
    storage: &mut Storage,
    only_from_available_block_range: bool,
    expected_block_hash: &BlockHash,
    expected_block_height: u64,
) {
    assert_eq!(
        get_highest_complete_block_header(harness, storage)
            .unwrap()
            .height(),
        expected_block_height
    );
    assert_eq!(
        storage
            .read_highest_block_header()
            .unwrap()
            .unwrap()
            .block_hash(),
        *expected_block_hash
    );
    assert_eq!(
        storage.read_highest_block_height().unwrap(),
        expected_block_height
    );
    assert_eq!(
        get_highest_complete_block(harness, storage).unwrap().hash(),
        expected_block_hash
    );
    assert_eq!(
        storage
            .read_block_by_height(expected_block_height)
            .unwrap()
            .unwrap()
            .hash(),
        expected_block_hash
    );
    assert_eq!(
        storage.read_highest_block().unwrap().unwrap().hash(),
        expected_block_hash
    );

    if only_from_available_block_range {
        assert_eq!(
            get_highest_signed_block(harness, storage, true)
                .unwrap()
                .block
                .hash(),
            expected_block_hash
        );

        assert_eq!(
            get_highest_complete_block(harness, storage).unwrap().hash(),
            expected_block_hash
        );
        assert_eq!(
            storage
                .read_highest_complete_block()
                .unwrap()
                .unwrap()
                .hash(),
            expected_block_hash
        );
    }
    assert_eq!(
        get_highest_signed_block(harness, storage, false)
            .unwrap()
            .block
            .hash(),
        expected_block_hash
    );
}

#[test]
// Starting with node 2.0, the `Block` struct is versioned.
// Since this change impacts the storage APIs, create a test to prove that we can still access old
// unversioned blocks through the new APIs and also check that both versioned and unversioned blocks
// can co-exist in storage.
fn check_block_operations_with_node_1_5_2_storage() {
    let rng: TestRng = TestRng::new();

    let temp_dir = tempdir().unwrap();
    copy_dir_recursive(TEST_STORAGE_DIR_1_5_2.as_path(), temp_dir.path()).unwrap();
    let storage_info =
        Node1_5_2StorageInfo::from_file(temp_dir.path().join(STORAGE_INFO_FILE_NAME)).unwrap();
    let mut harness = ComponentHarness::builder()
        .on_disk(temp_dir)
        .rng(rng)
        .build();
    let mut storage = storage_fixture_from_parts(
        &harness,
        None,
        Some(ProtocolVersion::from_parts(2, 0, 0)),
        Some(storage_info.net_name.as_str()),
        None,
        None,
    );

    // Check that legacy blocks appear in the available range
    let available_range = get_available_block_range(&mut harness, &mut storage);
    assert_eq!(available_range.low(), storage_info.block_range.0);
    assert_eq!(available_range.high(), storage_info.block_range.1);

    // Check that all legacy blocks can be read as Versioned blocks with version set to V1
    for (hash, block_info) in storage_info.blocks.iter() {
        // Since all blocks in this db are V1, the blocks should exist as versioned blocks only.
        assert_block_exists_in_storage(
            &mut harness,
            &mut storage,
            hash,
            block_info.height,
            true,
            false,
            true,
        );

        // Check version
        let block = get_block(&mut harness, &mut storage, *hash).unwrap();
        assert!(matches!(block, Block::V1(_)));

        assert_eq!(block.height(), block_info.height);

        let approvals_hashes = get_approvals_hashes(&mut harness, &mut storage, *hash);
        if let Some(expected_approvals_hashes) = &block_info.approvals_hashes {
            let stored_approvals_hashes = approvals_hashes.unwrap();
            assert_eq!(
                stored_approvals_hashes.approvals_hashes().to_vec(),
                expected_approvals_hashes
                    .iter()
                    .map(|approvals_hash| TransactionApprovalsHash::Deploy(*approvals_hash))
                    .collect::<Vec<_>>()
            );
        }

        let transfers = get_block_transfers(&mut harness, &mut storage, *hash);
        if !block_info.deploy_hashes.is_empty() {
            let mut stored_transfers: Vec<DeployHash> = transfers
                .unwrap()
                .iter()
                .map(|transfer| transfer.deploy_hash)
                .collect();
            stored_transfers.sort();
            let mut expected_deploys = block_info.deploy_hashes.clone();
            expected_deploys.sort();
            assert_eq!(stored_transfers, expected_deploys);
        }

        if let Some(expected_signatures) = &block_info.signatures {
            for expected_signature in expected_signatures.finality_signatures() {
                let stored_signature = get_block_signature(
                    &mut harness,
                    &mut storage,
                    *hash,
                    Box::new(expected_signature.public_key().clone()),
                )
                .unwrap();
                assert_eq!(stored_signature, expected_signature);
            }
        }
    }

    let highest_expected_block_hash = storage_info
        .blocks
        .iter()
        .find_map(|(hash, info)| (info.height == storage_info.block_range.1).then_some(*hash))
        .unwrap();

    assert_highest_block_in_storage(
        &mut harness,
        &mut storage,
        true,
        &highest_expected_block_hash,
        storage_info.block_range.1,
    );

    assert!(get_highest_signed_block(&mut harness, &mut storage, false).is_some());
    assert!(get_highest_signed_block(&mut harness, &mut storage, true).is_some());
    assert!(get_highest_complete_block(&mut harness, &mut storage).is_some());
    assert!(storage.read_highest_block().unwrap().is_some());
    assert!(storage.read_highest_complete_block().unwrap().is_some());
    assert!(get_highest_complete_block_header(&mut harness, &mut storage).is_some());
    assert!(storage.read_highest_block_header().unwrap().is_some());
    assert_eq!(
        storage.read_highest_block_height().unwrap(),
        storage_info.block_range.1
    );

    for deploy_hash in storage_info.deploys {
        assert!(get_block_header_for_deploy(&mut harness, &mut storage, deploy_hash).is_some());
    }

    let lowest_stored_block_height = *storage.block_height_index.keys().min().unwrap();

    // Now add some blocks and test if they can be retrieved correctly
    if let Some(new_lowest_height) = lowest_stored_block_height.checked_sub(1) {
        // Add a BlockV1 that precedes the lowest available block
        let new_lowest_block: Arc<Block> = Arc::new(
            TestBlockV1Builder::new()
                .era(1)
                .height(new_lowest_height)
                .switch_block(false)
                .build_versioned(&mut harness.rng),
        );

        // First check that the block doesn't exist.
        assert_block_exists_in_storage(
            &mut harness,
            &mut storage,
            new_lowest_block.hash(),
            new_lowest_height,
            false,
            false,
            false,
        );

        // Put the block to storage.
        let was_new = put_block(&mut harness, &mut storage, new_lowest_block.clone());
        assert!(was_new);

        let block_signatures = random_signatures(
            &mut harness.rng,
            *new_lowest_block.hash(),
            new_lowest_block.era_id(),
        );
        assert!(put_block_signatures(
            &mut harness,
            &mut storage,
            block_signatures
        ));

        // Check that the block was stored and can be fetched as a versioned Block.
        assert_block_exists_in_storage(
            &mut harness,
            &mut storage,
            new_lowest_block.hash(),
            new_lowest_height,
            false,
            false,
            true,
        );

        assert_eq!(
            *storage.block_height_index.keys().min().unwrap(),
            new_lowest_height
        );
    }

    {
        let new_highest_block_height = *storage.block_height_index.keys().max().unwrap() + 1;

        // Add a BlockV2 as a versioned block
        let new_highest_block: Arc<Block> = Arc::new(
            TestBlockBuilder::new()
                .era(50)
                .height(new_highest_block_height)
                .switch_block(true)
                .build_versioned(&mut harness.rng),
        );

        // First check that the block doesn't exist.
        assert_block_exists_in_storage(
            &mut harness,
            &mut storage,
            new_highest_block.hash(),
            new_highest_block_height,
            false,
            false,
            false,
        );

        let was_new = put_block(&mut harness, &mut storage, new_highest_block.clone());
        assert!(was_new);

        let block_signatures = random_signatures(
            &mut harness.rng,
            *new_highest_block.hash(),
            new_highest_block.era_id(),
        );
        assert!(put_block_signatures(
            &mut harness,
            &mut storage,
            block_signatures
        ));

        // Check that the block was stored and can be fetched as a versioned Block or
        // as a block at the latest version.
        assert_block_exists_in_storage(
            &mut harness,
            &mut storage,
            new_highest_block.hash(),
            new_highest_block_height,
            false,
            true,
            true,
        );

        assert_eq!(
            *storage.block_height_index.keys().max().unwrap(),
            new_highest_block_height
        );
    }

    {
        let new_highest_block_height = *storage.block_height_index.keys().max().unwrap() + 1;

        // Add a BlockV2 as a unversioned block
        let new_highest_block = TestBlockBuilder::new()
            .era(51)
            .height(new_highest_block_height)
            .switch_block(false)
            .build(&mut harness.rng);

        // First check that the block doesn't exist.
        assert_block_exists_in_storage(
            &mut harness,
            &mut storage,
            new_highest_block.hash(),
            new_highest_block_height,
            false,
            false,
            false,
        );

        // Insert the block and mark it complete.
        let was_new =
            put_complete_block(&mut harness, &mut storage, new_highest_block.clone().into());
        assert!(was_new);
        let block_signatures = random_signatures(
            &mut harness.rng,
            *new_highest_block.hash(),
            new_highest_block.era_id(),
        );
        assert!(put_block_signatures(
            &mut harness,
            &mut storage,
            block_signatures
        ));

        // Check that the block was stored and can be fetched as a versioned Block or
        // as a block at the latest version.
        assert_block_exists_in_storage(
            &mut harness,
            &mut storage,
            new_highest_block.hash(),
            new_highest_block_height,
            true,
            true,
            true,
        );

        assert_eq!(
            *storage.block_height_index.keys().max().unwrap(),
            new_highest_block_height
        );

        let available_range = get_available_block_range(&mut harness, &mut storage);
        assert_eq!(available_range.high(), new_highest_block_height);

        assert_highest_block_in_storage(
            &mut harness,
            &mut storage,
            true,
            new_highest_block.hash(),
            new_highest_block_height,
        );
    }
=======
// Clippy complains because there's a `OnceCell` in `FinalitySignature`, hence it should not be used
// as a key in `BTreeSet`. However, we don't change the content of the cell during the course of the
// test so there's no risk the hash or order of keys will change.
#[allow(clippy::mutable_key_type)]
fn assert_signatures(storage: &Storage, block_hash: BlockHash, expected: Vec<FinalitySignature>) {
    let mut txn = storage.env.begin_ro_txn().unwrap();
    let actual = storage
        .get_block_signatures(&mut txn, &block_hash)
        .expect("should be able to read signatures");
    let actual = actual.map_or(BTreeSet::new(), |signatures| {
        signatures.finality_signatures().collect()
    });
    let expected: BTreeSet<_> = expected.into_iter().collect();
    assert_eq!(actual, expected);
}

#[test]
fn should_initialize_block_metadata_db() {
    let mut harness = ComponentHarness::default();
    let mut storage = storage_fixture(&harness);

    let block_1 = Block::random(&mut harness.rng);
    let fs_1_1 =
        FinalitySignature::random_for_block(*block_1.hash(), block_1.header().era_id().into());
    let fs_1_2 =
        FinalitySignature::random_for_block(*block_1.hash(), block_1.header().era_id().into());

    let block_2 = Block::random(&mut harness.rng);
    let fs_2_1 =
        FinalitySignature::random_for_block(*block_2.hash(), block_2.header().era_id().into());
    let fs_2_2 =
        FinalitySignature::random_for_block(*block_2.hash(), block_2.header().era_id().into());

    let block_3 = Block::random(&mut harness.rng);
    let fs_3_1 =
        FinalitySignature::random_for_block(*block_3.hash(), block_3.header().era_id().into());
    let fs_3_2 =
        FinalitySignature::random_for_block(*block_3.hash(), block_3.header().era_id().into());

    let block_4 = Block::random(&mut harness.rng);

    let _ = storage.put_finality_signature(Box::new(fs_1_1.clone()));
    let _ = storage.put_finality_signature(Box::new(fs_1_2.clone()));
    let _ = storage.put_finality_signature(Box::new(fs_2_1.clone()));
    let _ = storage.put_finality_signature(Box::new(fs_2_2.clone()));
    let _ = storage.put_finality_signature(Box::new(fs_3_1.clone()));
    let _ = storage.put_finality_signature(Box::new(fs_3_2.clone()));

    assert_signatures(
        &storage,
        *block_1.hash(),
        vec![fs_1_1.clone(), fs_1_2.clone()],
    );
    assert_signatures(
        &storage,
        *block_2.hash(),
        vec![fs_2_1.clone(), fs_2_2.clone()],
    );
    assert_signatures(
        &storage,
        *block_3.hash(),
        vec![fs_3_1.clone(), fs_3_2.clone()],
    );
    assert_signatures(&storage, *block_4.hash(), vec![]);

    // Purging empty set of blocks should not change state.
    let to_be_purged = HashSet::new();
    let _ = initialize_block_metadata_db(&storage.env, &storage.block_metadata_db, &to_be_purged);
    assert_signatures(&storage, *block_1.hash(), vec![fs_1_1, fs_1_2]);
    assert_signatures(
        &storage,
        *block_2.hash(),
        vec![fs_2_1.clone(), fs_2_2.clone()],
    );
    assert_signatures(
        &storage,
        *block_3.hash(),
        vec![fs_3_1.clone(), fs_3_2.clone()],
    );

    // Purging for block_1 should leave sigs for block_2 and block_3 intact.
    let to_be_purged = HashSet::from_iter([block_1.hash().as_ref()]);
    let _ = initialize_block_metadata_db(&storage.env, &storage.block_metadata_db, &to_be_purged);
    assert_signatures(&storage, *block_1.hash(), vec![]);
    assert_signatures(
        &storage,
        *block_2.hash(),
        vec![fs_2_1.clone(), fs_2_2.clone()],
    );
    assert_signatures(
        &storage,
        *block_3.hash(),
        vec![fs_3_1.clone(), fs_3_2.clone()],
    );
    assert_signatures(&storage, *block_4.hash(), vec![]);

    // Purging for block_4 (which has no signatures) should not modify state.
    let to_be_purged = HashSet::from_iter([block_4.hash().as_ref()]);
    let _ = initialize_block_metadata_db(&storage.env, &storage.block_metadata_db, &to_be_purged);
    assert_signatures(&storage, *block_1.hash(), vec![]);
    assert_signatures(&storage, *block_2.hash(), vec![fs_2_1, fs_2_2]);
    assert_signatures(&storage, *block_3.hash(), vec![fs_3_1, fs_3_2]);
    assert_signatures(&storage, *block_4.hash(), vec![]);

    // Purging for all blocks should leave no signatures.
    let to_be_purged = HashSet::from_iter([
        block_1.hash().as_ref(),
        block_2.hash().as_ref(),
        block_3.hash().as_ref(),
        block_4.hash().as_ref(),
    ]);

    let _ = initialize_block_metadata_db(&storage.env, &storage.block_metadata_db, &to_be_purged);
    assert_signatures(&storage, *block_1.hash(), vec![]);
    assert_signatures(&storage, *block_2.hash(), vec![]);
    assert_signatures(&storage, *block_3.hash(), vec![]);
    assert_signatures(&storage, *block_4.hash(), vec![]);
>>>>>>> ec27792a
}<|MERGE_RESOLUTION|>--- conflicted
+++ resolved
@@ -1,54 +1,42 @@
 //! Unit tests for the storage component.
 
 use std::{
-<<<<<<< HEAD
-    collections::{BTreeMap, HashMap},
+    collections::{BTreeMap, BTreeSet, HashMap, HashSet},
     convert::TryInto,
     fs::{self, File},
-    io, iter,
+    io,
+    iter::{self, FromIterator},
     path::{Path, PathBuf},
     sync::Arc,
 };
 
+use lmdb::Transaction as LmdbTransaction;
 use once_cell::sync::Lazy;
-=======
-    collections::{BTreeMap, BTreeSet, HashMap, HashSet},
-    fs::{self, File},
-    iter::{self, FromIterator},
-    rc::Rc,
-    sync::Arc,
-};
-
-use lmdb::Transaction;
->>>>>>> ec27792a
 use rand::{prelude::SliceRandom, Rng};
 use serde::{Deserialize, Serialize};
 use smallvec::smallvec;
 
 use casper_types::{
-<<<<<<< HEAD
-    execution::{ExecutionResult, ExecutionResultV2},
+    execution::{
+        execution_result_v1::{ExecutionEffect, ExecutionResultV1, Transform, TransformEntry},
+        ExecutionResult, ExecutionResultV2,
+    },
     generate_ed25519_keypair,
     system::auction::UnbondingPurse,
     testing::TestRng,
-    AccessRights, Block, BlockHash, BlockHashAndHeight, BlockHeader, BlockSignatures, BlockV2,
-    Chainspec, ChainspecRawBytes, Deploy, DeployApprovalsHash, DeployHash, Digest, EraId,
-    FinalitySignature, ProtocolVersion, PublicKey, SecretKey, SignedBlockHeader, TestBlockBuilder,
-    TestBlockV1Builder, TimeDiff, Transaction, TransactionApprovalsHash, TransactionHash, Transfer,
-    URef, U512,
-=======
-    generate_ed25519_keypair, system::auction::UnbondingPurse, testing::TestRng, AccessRights,
-    EraId, ExecutionEffect, ExecutionResult, Key, ProtocolVersion, PublicKey, SecretKey, TimeDiff,
-    Transfer, Transform, TransformEntry, URef, U512,
->>>>>>> ec27792a
+    AccessRights, Block, BlockHash, BlockHeader, BlockSignatures, BlockV2, Chainspec,
+    ChainspecRawBytes, Deploy, DeployApprovalsHash, DeployHash, Digest, EraId, FinalitySignature,
+    Key, ProtocolVersion, PublicKey, SecretKey, SignedBlockHeader, TestBlockBuilder,
+    TestBlockV1Builder, TimeDiff, Transaction, TransactionApprovalsHash, TransactionHash,
+    TransactionV1Hash, Transfer, URef, U512,
 };
 use tempfile::tempdir;
 
 use super::{
     initialize_block_metadata_db,
     lmdb_ext::{deserialize_internal, serialize_internal, TransactionExt, WriteTransactionExt},
-    move_storage_files_to_network_subdir, should_move_storage_files_to_network_subdir, Config,
-    Storage, FORCE_RESYNC_FILE_NAME,
+    move_storage_files_to_network_subdir, should_move_storage_files_to_network_subdir,
+    BlockHashHeightAndEra, Config, Storage, FORCE_RESYNC_FILE_NAME,
 };
 use crate::{
     components::fetcher::{FetchItem, FetchResponse},
@@ -58,17 +46,9 @@
     },
     testing::{ComponentHarness, UnitTestEvent},
     types::{
-<<<<<<< HEAD
         sync_leap_validation_metadata::SyncLeapValidationMetaData, ApprovalsHashes,
         AvailableBlockRange, ExecutionInfo, LegacyDeploy, SignedBlock, SyncLeapIdentifier,
         TransactionWithFinalizedApprovals,
-=======
-        sync_leap_validation_metadata::SyncLeapValidationMetaData, AvailableBlockRange, Block,
-        BlockHash, BlockHashAndHeight, BlockHashHeightAndEra, BlockHeader, BlockHeaderWithMetadata,
-        BlockSignatures, Chainspec, ChainspecRawBytes, Deploy, DeployHash, DeployMetadata,
-        DeployMetadataExt, DeployWithFinalizedApprovals, FinalitySignature, LegacyDeploy,
-        SyncLeapIdentifier, TestBlockBuilder,
->>>>>>> ec27792a
     },
     utils::{Loadable, WithDir},
 };
@@ -524,21 +504,12 @@
 
 fn insert_to_transaction_index(
     storage: &mut Storage,
-<<<<<<< HEAD
     transaction: Transaction,
-    block_hash_and_height: BlockHashAndHeight,
+    block_hash_height_and_era: BlockHashHeightAndEra,
 ) -> bool {
     storage
         .transaction_hash_index
-        .insert(transaction.hash(), block_hash_and_height)
-=======
-    deploy_hash: &DeployHash,
-    block_hash_height_and_era: BlockHashHeightAndEra,
-) -> bool {
-    storage
-        .deploy_hash_index
-        .insert(*deploy_hash, block_hash_height_and_era)
->>>>>>> ec27792a
+        .insert(transaction.hash(), block_hash_height_and_era)
         .is_none()
 }
 
@@ -548,12 +519,14 @@
     storage: &mut Storage,
     block_hash: BlockHash,
     block_height: u64,
+    era_id: EraId,
     execution_results: HashMap<DeployHash, ExecutionResult>,
 ) {
     harness.send_request(storage, move |responder| {
         StorageRequest::PutExecutionResults {
             block_hash: Box::new(block_hash),
             block_height,
+            era_id,
             execution_results,
             responder,
         }
@@ -686,22 +659,6 @@
         StorageRequest::GetBlockSignature {
             block_hash,
             public_key,
-            responder,
-        }
-        .into()
-    });
-    assert!(harness.is_idle());
-    response
-}
-
-fn get_block_header_for_deploy(
-    harness: &mut ComponentHarness<UnitTestEvent>,
-    storage: &mut Storage,
-    deploy_hash: DeployHash,
-) -> Option<BlockHeader> {
-    let response = harness.send_request(storage, move |responder| {
-        StorageRequest::GetBlockHeaderForTransaction {
-            transaction_hash: TransactionHash::from(deploy_hash),
             responder,
         }
         .into()
@@ -962,24 +919,14 @@
     // Create a random deploy, store and load it.
     let transaction = Transaction::random(&mut harness.rng);
 
-<<<<<<< HEAD
     let was_new = put_transaction(&mut harness, &mut storage, &transaction);
-    let block_hash_and_height = BlockHashAndHeight::random(&mut harness.rng);
-=======
-    let was_new = put_deploy(&mut harness, &mut storage, Arc::clone(&deploy));
     let block_hash_height_and_era = BlockHashHeightAndEra::random(&mut harness.rng);
->>>>>>> ec27792a
     // Insert to the deploy hash index as well so that we can perform the GET later.
     // Also check that we don't have an entry there for this deploy.
     assert!(insert_to_transaction_index(
         &mut storage,
-<<<<<<< HEAD
         transaction.clone(),
-        block_hash_and_height
-=======
-        deploy.hash(),
         block_hash_height_and_era
->>>>>>> ec27792a
     ));
     assert!(was_new, "putting transaction should have returned `true`");
 
@@ -991,13 +938,8 @@
     );
     assert!(!insert_to_transaction_index(
         &mut storage,
-<<<<<<< HEAD
         transaction.clone(),
-        block_hash_and_height
-=======
-        deploy.hash(),
         block_hash_height_and_era
->>>>>>> ec27792a
     ));
 
     // Retrieve the stored transaction.
@@ -1025,22 +967,13 @@
         }) => {
             panic!("We didn't store any execution info but we received it in the response.")
         }
-<<<<<<< HEAD
         Some(ExecutionInfo {
             block_hash,
             block_height,
             execution_result: None,
         }) => {
-            assert_eq!(
-                block_hash_and_height,
-                BlockHashAndHeight::new(block_hash, block_height)
-=======
-        DeployMetadataExt::BlockInfo(recv_block_hash_and_height) => {
-            assert_eq!(
-                BlockHashAndHeight::from(&block_hash_height_and_era),
-                recv_block_hash_and_height
->>>>>>> ec27792a
-            )
+            assert_eq!(block_hash_height_and_era.block_hash, block_hash);
+            assert_eq!(block_hash_height_and_era.block_height, block_height);
         }
         None => panic!(
             "We stored block info in the deploy hash index but we received nothing in the response."
@@ -1071,16 +1004,13 @@
 }
 
 #[test]
-<<<<<<< HEAD
-fn storing_and_loading_a_lot_of_transactions_does_not_exhaust_handles() {
-=======
-fn should_retrieve_deploys_era_ids() {
+fn should_retrieve_transactions_era_ids() {
     let mut harness = ComponentHarness::default();
     let mut storage = storage_fixture(&harness);
 
-    // Populate the `deploy_hash_index` with 5 deploys from a block in era 1.
-    let era_1_deploy_hashes: HashSet<DeployHash> =
-        iter::repeat_with(|| DeployHash::random(&mut harness.rng))
+    // Populate the `transaction_hash_index` with 5 transactions from a block in era 1.
+    let era_1_transactions: Vec<Transaction> =
+        iter::repeat_with(|| Transaction::random(&mut harness.rng))
             .take(5)
             .collect();
     let block_hash_height_and_era = BlockHashHeightAndEra::new(
@@ -1088,17 +1018,17 @@
         harness.rng.gen(),
         EraId::new(1),
     );
-    for deploy_hash in &era_1_deploy_hashes {
-        assert!(insert_to_deploy_index(
+    for transaction in era_1_transactions.clone() {
+        assert!(insert_to_transaction_index(
             &mut storage,
-            deploy_hash,
+            transaction,
             block_hash_height_and_era
         ));
     }
 
-    // Further populate the `deploy_hash_index` with 5 deploys from a block in era 2.
-    let era_2_deploy_hashes: HashSet<DeployHash> =
-        iter::repeat_with(|| DeployHash::random(&mut harness.rng))
+    // Further populate the `transaction_hash_index` with 5 deploys from a block in era 2.
+    let era_2_transactions: Vec<Transaction> =
+        iter::repeat_with(|| Transaction::random(&mut harness.rng))
             .take(5)
             .collect();
     let block_hash_height_and_era = BlockHashHeightAndEra::new(
@@ -1106,43 +1036,56 @@
         harness.rng.gen(),
         EraId::new(2),
     );
-    for deploy_hash in &era_2_deploy_hashes {
-        assert!(insert_to_deploy_index(
+    for transaction in era_2_transactions.clone() {
+        assert!(insert_to_transaction_index(
             &mut storage,
-            deploy_hash,
+            transaction,
             block_hash_height_and_era
         ));
     }
 
     // Check we get an empty set for deploys not yet executed.
-    let random_deploy_hashes: HashSet<DeployHash> =
-        iter::repeat_with(|| DeployHash::random(&mut harness.rng))
-            .take(5)
-            .collect();
+    let random_transaction_hashes: HashSet<TransactionHash> = iter::repeat_with(|| {
+        if harness.rng.gen() {
+            TransactionHash::Deploy(DeployHash::random(&mut harness.rng))
+        } else {
+            TransactionHash::V1(TransactionV1Hash::random(&mut harness.rng))
+        }
+    })
+    .take(5)
+    .collect();
     assert!(storage
-        .get_deploys_era_ids(random_deploy_hashes.clone())
+        .get_transactions_era_ids(random_transaction_hashes.clone())
         .is_empty());
 
     // Check we get back only era 1 for all of the era 1 deploys and similarly for era 2 ones.
+    let era_1_transaction_hashes: HashSet<_> = era_1_transactions
+        .iter()
+        .map(|transaction| transaction.hash())
+        .collect();
     let era1: HashSet<EraId> = iter::once(EraId::new(1)).collect();
     assert_eq!(
-        storage.get_deploys_era_ids(era_1_deploy_hashes.clone()),
+        storage.get_transactions_era_ids(era_1_transaction_hashes.clone()),
         era1
     );
+    let era_2_transaction_hashes: HashSet<_> = era_2_transactions
+        .iter()
+        .map(|transaction| transaction.hash())
+        .collect();
     let era2: HashSet<EraId> = iter::once(EraId::new(2)).collect();
     assert_eq!(
-        storage.get_deploys_era_ids(era_2_deploy_hashes.clone()),
+        storage.get_transactions_era_ids(era_2_transaction_hashes.clone()),
         era2
     );
 
     // Check we get back both eras if we use some from each collection.
     let both_eras = vec![EraId::new(1), EraId::new(2)].into_iter().collect();
     assert_eq!(
-        storage.get_deploys_era_ids(
-            era_1_deploy_hashes
+        storage.get_transactions_era_ids(
+            era_1_transaction_hashes
                 .iter()
                 .take(3)
-                .chain(era_2_deploy_hashes.iter().take(3))
+                .chain(era_2_transaction_hashes.iter().take(3))
                 .copied()
                 .collect(),
         ),
@@ -1152,22 +1095,22 @@
     // Check we get back only era 1 for era 1 deploys interspersed with unexecuted deploys, and
     // similarly for era 2 ones.
     assert_eq!(
-        storage.get_deploys_era_ids(
-            era_1_deploy_hashes
+        storage.get_transactions_era_ids(
+            era_1_transaction_hashes
                 .iter()
                 .take(1)
-                .chain(random_deploy_hashes.iter().take(3))
+                .chain(random_transaction_hashes.iter().take(3))
                 .copied()
                 .collect(),
         ),
         era1
     );
     assert_eq!(
-        storage.get_deploys_era_ids(
-            era_2_deploy_hashes
+        storage.get_transactions_era_ids(
+            era_2_transaction_hashes
                 .iter()
                 .take(1)
-                .chain(random_deploy_hashes.iter().take(3))
+                .chain(random_transaction_hashes.iter().take(3))
                 .copied()
                 .collect(),
         ),
@@ -1176,12 +1119,12 @@
 
     // Check we get back both eras if we use some from each collection and also some unexecuted.
     assert_eq!(
-        storage.get_deploys_era_ids(
-            era_1_deploy_hashes
+        storage.get_transactions_era_ids(
+            era_1_transaction_hashes
                 .iter()
                 .take(3)
-                .chain(era_2_deploy_hashes.iter().take(3))
-                .chain(random_deploy_hashes.iter().take(3))
+                .chain(era_2_transaction_hashes.iter().take(3))
+                .chain(random_transaction_hashes.iter().take(3))
                 .copied()
                 .collect(),
         ),
@@ -1190,8 +1133,7 @@
 }
 
 #[test]
-fn storing_and_loading_a_lot_of_deploys_does_not_exhaust_handles() {
->>>>>>> ec27792a
+fn storing_and_loading_a_lot_of_transactions_does_not_exhaust_handles() {
     let mut harness = ComponentHarness::default();
     let mut storage = storage_fixture(&harness);
 
@@ -1235,6 +1177,7 @@
         expected_outcome: &mut HashMap<DeployHash, ExecutionInfo>,
         block_hash: &BlockHash,
         block_height: u64,
+        era_id: EraId,
     ) {
         let deploy_count = 5;
 
@@ -1264,7 +1207,14 @@
         }
 
         // Now we can submit the block's execution results.
-        put_execution_results(harness, storage, *block_hash, block_height, block_results);
+        put_execution_results(
+            harness,
+            storage,
+            *block_hash,
+            block_height,
+            era_id,
+            block_results,
+        );
     }
 
     setup_block(
@@ -1273,6 +1223,7 @@
         &mut expected_outcome,
         &block_hash_a,
         1,
+        EraId::new(1),
     );
 
     setup_block(
@@ -1281,6 +1232,7 @@
         &mut expected_outcome,
         &block_hash_b,
         2,
+        EraId::new(1),
     );
 
     // At this point, we are all set up and ready to receive results. Iterate over every deploy and
@@ -1303,6 +1255,7 @@
 
     let block_hash = BlockHash::random(&mut harness.rng);
     let block_height = harness.rng.gen();
+    let era_id = EraId::random(&mut harness.rng);
     let deploy = Deploy::random(&mut harness.rng);
     let deploy_hash = *deploy.hash();
 
@@ -1318,7 +1271,6 @@
         ExecutionResult::from(ExecutionResultV2::random(&mut harness.rng)),
     );
 
-<<<<<<< HEAD
     let mut exec_result_2 = HashMap::new();
     let new_exec_result = ExecutionResult::from(ExecutionResultV2::random(&mut harness.rng));
     exec_result_2.insert(deploy_hash, new_exec_result.clone());
@@ -1328,6 +1280,7 @@
         &mut storage,
         block_hash,
         block_height,
+        era_id,
         exec_result_1,
     );
 
@@ -1338,6 +1291,7 @@
         &mut storage,
         block_hash,
         block_height,
+        era_id,
         exec_result_2,
     );
 
@@ -1355,13 +1309,14 @@
 
     assert_eq!(returned_transaction, Transaction::from(deploy));
     assert_eq!(returned_exec_info, expected_exec_info);
-=======
+}
+
 fn prepare_exec_result_with_transfer(
     rng: &mut TestRng,
     deploy_hash: &DeployHash,
 ) -> (ExecutionResult, Transfer) {
     let transfer = Transfer::new(
-        (*deploy_hash).into(),
+        *deploy_hash,
         rng.gen(),
         Some(rng.gen()),
         rng.gen(),
@@ -1371,15 +1326,18 @@
         Some(rng.gen()),
     );
     let transform = TransformEntry {
-        key: Key::DeployInfo((*deploy_hash).into()).to_formatted_string(),
+        key: Key::DeployInfo(*deploy_hash).to_formatted_string(),
         transform: Transform::WriteTransfer(transfer),
     };
-    let effect = ExecutionEffect::new(vec![transform]);
-    let exec_result = ExecutionResult::Success {
+    let effect = ExecutionEffect {
+        operations: vec![],
+        transforms: vec![transform],
+    };
+    let exec_result = ExecutionResult::V1(ExecutionResultV1::Success {
         effect,
         transfers: vec![],
         cost: rng.gen(),
-    };
+    });
     (exec_result, transfer)
 }
 
@@ -1390,15 +1348,26 @@
 
     let deploy = Deploy::random_valid_native_transfer(&mut harness.rng);
     let deploy_hash = *deploy.hash();
-    let block = Block::random_with_deploys(&mut harness.rng, Some(&deploy));
-    storage.write_block(&block).unwrap();
+    let block = Block::V2(
+        TestBlockBuilder::new()
+            .transactions(Some(&Transaction::Deploy(deploy)))
+            .build(&mut harness.rng),
+    );
+    storage.put_block(&block).unwrap();
     let block_hash = *block.hash();
 
     let (exec_result, transfer) = prepare_exec_result_with_transfer(&mut harness.rng, &deploy_hash);
     let mut exec_results = HashMap::new();
     exec_results.insert(deploy_hash, exec_result.clone());
 
-    put_execution_results(&mut harness, &mut storage, block_hash, exec_results.clone());
+    put_execution_results(
+        &mut harness,
+        &mut storage,
+        block_hash,
+        block.height(),
+        block.era_id(),
+        exec_results.clone(),
+    );
     {
         let mut txn = storage.env.begin_ro_txn().unwrap();
         let retrieved_results = storage
@@ -1417,7 +1386,14 @@
     assert_eq!(retrieved_transfers[0], transfer);
 
     // We should be fine storing the exact same result twice.
-    put_execution_results(&mut harness, &mut storage, block_hash, exec_results);
+    put_execution_results(
+        &mut harness,
+        &mut storage,
+        block_hash,
+        block.height(),
+        block.era_id(),
+        exec_results,
+    );
     {
         let mut txn = storage.env.begin_ro_txn().unwrap();
         let retrieved_results = storage
@@ -1447,11 +1423,12 @@
     let mut harness = ComponentHarness::default();
     let mut storage = storage_fixture(&harness);
 
-    let block = TestBlockBuilder::new()
-        .deploys(None)
+    let block_v2 = TestBlockBuilder::new()
+        .transactions(None)
         .build(&mut harness.rng);
-    assert_eq!(block.body().deploy_and_transfer_hashes().count(), 0);
-    storage.write_block(&block).unwrap();
+    assert_eq!(block_v2.all_transactions().count(), 0);
+    let block = Block::V2(block_v2);
+    storage.put_block(&block).unwrap();
     let block_hash = *block.hash();
 
     // Check an empty collection is returned.
@@ -1482,15 +1459,26 @@
 
     let deploy = Deploy::random_valid_native_transfer(&mut harness.rng);
     let deploy_hash = *deploy.hash();
-    let block = Block::random_with_deploys(&mut harness.rng, Some(&deploy));
-    storage.write_block(&block).unwrap();
+    let block = Block::V2(
+        TestBlockBuilder::new()
+            .transactions(Some(&Transaction::Deploy(deploy)))
+            .build(&mut harness.rng),
+    );
+    storage.put_block(&block).unwrap();
     let block_hash = *block.hash();
 
     let (exec_result, transfer) = prepare_exec_result_with_transfer(&mut harness.rng, &deploy_hash);
     let mut exec_results = HashMap::new();
     exec_results.insert(deploy_hash, exec_result);
 
-    put_execution_results(&mut harness, &mut storage, block_hash, exec_results.clone());
+    put_execution_results(
+        &mut harness,
+        &mut storage,
+        block_hash,
+        block.height(),
+        block.era_id(),
+        exec_results.clone(),
+    );
     // Replace the valid collection with an empty one.
     {
         let mut txn = storage.env.begin_rw_txn().unwrap();
@@ -1518,7 +1506,6 @@
         .get_value::<_, Vec<Transfer>>(storage.transfer_db, &block_hash)
         .unwrap();
     assert_eq!(Some(vec![transfer]), maybe_transfers);
->>>>>>> ec27792a
 }
 
 /// Example state used in storage.
@@ -1576,6 +1563,7 @@
         &mut storage,
         *block.hash(),
         block.height(),
+        block.era_id(),
         execution_results,
     );
     assert_eq!(
@@ -1675,9 +1663,9 @@
     // and so on.
     let mut deploys = vec![];
     let mut execution_results = vec![];
-    for (index, (block_hash, block_height)) in blocks
+    for (index, (block_hash, block_height, era_id)) in blocks
         .iter()
-        .map(|block| (block.hash(), block.height()))
+        .map(|block| (block.hash(), block.height(), block.era_id()))
         .enumerate()
     {
         let deploy = random_deploys.get(index).expect("should have deploys");
@@ -1694,6 +1682,7 @@
             &mut storage,
             *block_hash,
             block_height,
+            era_id,
             exec_results.clone(),
         );
         deploys.push(deploy);
@@ -2336,7 +2325,144 @@
     assert!(deserialized.new_validator().is_some())
 }
 
-<<<<<<< HEAD
+// Clippy complains because there's a `OnceCell` in `FinalitySignature`, hence it should not be used
+// as a key in `BTreeSet`. However, we don't change the content of the cell during the course of the
+// test so there's no risk the hash or order of keys will change.
+#[allow(clippy::mutable_key_type)]
+#[track_caller]
+fn assert_signatures(storage: &Storage, block_hash: BlockHash, expected: Vec<FinalitySignature>) {
+    let mut txn = storage.env.begin_ro_txn().unwrap();
+    let actual = storage
+        .get_block_signatures(&mut txn, &block_hash)
+        .expect("should be able to read signatures");
+    let actual = actual.map_or(BTreeSet::new(), |signatures| {
+        signatures.finality_signatures().collect()
+    });
+    let expected: BTreeSet<_> = expected.into_iter().collect();
+    assert_eq!(actual, expected);
+}
+
+#[test]
+fn should_initialize_block_metadata_db() {
+    let mut harness = ComponentHarness::default();
+    let mut storage = storage_fixture(&harness);
+
+    let block_1 = TestBlockBuilder::new().build(&mut harness.rng);
+    let fs_1_1 = FinalitySignature::random_for_block(
+        *block_1.hash(),
+        block_1.header().era_id(),
+        &mut harness.rng,
+    );
+    let fs_1_2 = FinalitySignature::random_for_block(
+        *block_1.hash(),
+        block_1.header().era_id(),
+        &mut harness.rng,
+    );
+
+    let block_2 = TestBlockBuilder::new().build(&mut harness.rng);
+    let fs_2_1 = FinalitySignature::random_for_block(
+        *block_2.hash(),
+        block_2.header().era_id(),
+        &mut harness.rng,
+    );
+    let fs_2_2 = FinalitySignature::random_for_block(
+        *block_2.hash(),
+        block_2.header().era_id(),
+        &mut harness.rng,
+    );
+
+    let block_3 = TestBlockBuilder::new().build(&mut harness.rng);
+    let fs_3_1 = FinalitySignature::random_for_block(
+        *block_3.hash(),
+        block_3.header().era_id(),
+        &mut harness.rng,
+    );
+    let fs_3_2 = FinalitySignature::random_for_block(
+        *block_3.hash(),
+        block_3.header().era_id(),
+        &mut harness.rng,
+    );
+
+    let block_4 = TestBlockBuilder::new().build(&mut harness.rng);
+
+    let _ = storage.put_finality_signature(Box::new(fs_1_1.clone()));
+    let _ = storage.put_finality_signature(Box::new(fs_1_2.clone()));
+    let _ = storage.put_finality_signature(Box::new(fs_2_1.clone()));
+    let _ = storage.put_finality_signature(Box::new(fs_2_2.clone()));
+    let _ = storage.put_finality_signature(Box::new(fs_3_1.clone()));
+    let _ = storage.put_finality_signature(Box::new(fs_3_2.clone()));
+
+    assert_signatures(
+        &storage,
+        *block_1.hash(),
+        vec![fs_1_1.clone(), fs_1_2.clone()],
+    );
+    assert_signatures(
+        &storage,
+        *block_2.hash(),
+        vec![fs_2_1.clone(), fs_2_2.clone()],
+    );
+    assert_signatures(
+        &storage,
+        *block_3.hash(),
+        vec![fs_3_1.clone(), fs_3_2.clone()],
+    );
+    assert_signatures(&storage, *block_4.hash(), vec![]);
+
+    // Purging empty set of blocks should not change state.
+    let to_be_purged = HashSet::new();
+    let _ = initialize_block_metadata_db(&storage.env, storage.block_metadata_db, to_be_purged);
+    assert_signatures(&storage, *block_1.hash(), vec![fs_1_1, fs_1_2]);
+    assert_signatures(
+        &storage,
+        *block_2.hash(),
+        vec![fs_2_1.clone(), fs_2_2.clone()],
+    );
+    assert_signatures(
+        &storage,
+        *block_3.hash(),
+        vec![fs_3_1.clone(), fs_3_2.clone()],
+    );
+
+    // Purging for block_1 should leave sigs for block_2 and block_3 intact.
+    let to_be_purged = HashSet::from_iter([*block_1.hash()]);
+    let _ = initialize_block_metadata_db(&storage.env, storage.block_metadata_db, to_be_purged);
+    assert_signatures(&storage, *block_1.hash(), vec![]);
+    assert_signatures(
+        &storage,
+        *block_2.hash(),
+        vec![fs_2_1.clone(), fs_2_2.clone()],
+    );
+    assert_signatures(
+        &storage,
+        *block_3.hash(),
+        vec![fs_3_1.clone(), fs_3_2.clone()],
+    );
+    assert_signatures(&storage, *block_4.hash(), vec![]);
+
+    // Purging for block_4 (which has no signatures) should not modify state.
+    let to_be_purged = HashSet::from_iter([*block_4.hash()]);
+    let _ = initialize_block_metadata_db(&storage.env, storage.block_metadata_db, to_be_purged);
+    assert_signatures(&storage, *block_1.hash(), vec![]);
+    assert_signatures(&storage, *block_2.hash(), vec![fs_2_1, fs_2_2]);
+    assert_signatures(&storage, *block_3.hash(), vec![fs_3_1, fs_3_2]);
+    assert_signatures(&storage, *block_4.hash(), vec![]);
+
+    // Purging for all blocks should leave no signatures.
+    let to_be_purged = HashSet::from_iter([
+        *block_1.hash(),
+        *block_2.hash(),
+        *block_3.hash(),
+        *block_4.hash(),
+    ]);
+
+    let _ = initialize_block_metadata_db(&storage.env, storage.block_metadata_db, to_be_purged);
+    assert_signatures(&storage, *block_1.hash(), vec![]);
+    assert_signatures(&storage, *block_2.hash(), vec![]);
+    assert_signatures(&storage, *block_3.hash(), vec![]);
+    assert_signatures(&storage, *block_4.hash(), vec![]);
+}
+
 fn copy_dir_recursive(src: impl AsRef<Path>, dest: impl AsRef<Path>) -> io::Result<()> {
     fs::create_dir_all(&dest)?;
     for entry in fs::read_dir(src)? {
@@ -2900,10 +3026,6 @@
         storage_info.block_range.1
     );
 
-    for deploy_hash in storage_info.deploys {
-        assert!(get_block_header_for_deploy(&mut harness, &mut storage, deploy_hash).is_some());
-    }
-
     let lowest_stored_block_height = *storage.block_height_index.keys().min().unwrap();
 
     // Now add some blocks and test if they can be retrieved correctly
@@ -3079,123 +3201,4 @@
             new_highest_block_height,
         );
     }
-=======
-// Clippy complains because there's a `OnceCell` in `FinalitySignature`, hence it should not be used
-// as a key in `BTreeSet`. However, we don't change the content of the cell during the course of the
-// test so there's no risk the hash or order of keys will change.
-#[allow(clippy::mutable_key_type)]
-fn assert_signatures(storage: &Storage, block_hash: BlockHash, expected: Vec<FinalitySignature>) {
-    let mut txn = storage.env.begin_ro_txn().unwrap();
-    let actual = storage
-        .get_block_signatures(&mut txn, &block_hash)
-        .expect("should be able to read signatures");
-    let actual = actual.map_or(BTreeSet::new(), |signatures| {
-        signatures.finality_signatures().collect()
-    });
-    let expected: BTreeSet<_> = expected.into_iter().collect();
-    assert_eq!(actual, expected);
-}
-
-#[test]
-fn should_initialize_block_metadata_db() {
-    let mut harness = ComponentHarness::default();
-    let mut storage = storage_fixture(&harness);
-
-    let block_1 = Block::random(&mut harness.rng);
-    let fs_1_1 =
-        FinalitySignature::random_for_block(*block_1.hash(), block_1.header().era_id().into());
-    let fs_1_2 =
-        FinalitySignature::random_for_block(*block_1.hash(), block_1.header().era_id().into());
-
-    let block_2 = Block::random(&mut harness.rng);
-    let fs_2_1 =
-        FinalitySignature::random_for_block(*block_2.hash(), block_2.header().era_id().into());
-    let fs_2_2 =
-        FinalitySignature::random_for_block(*block_2.hash(), block_2.header().era_id().into());
-
-    let block_3 = Block::random(&mut harness.rng);
-    let fs_3_1 =
-        FinalitySignature::random_for_block(*block_3.hash(), block_3.header().era_id().into());
-    let fs_3_2 =
-        FinalitySignature::random_for_block(*block_3.hash(), block_3.header().era_id().into());
-
-    let block_4 = Block::random(&mut harness.rng);
-
-    let _ = storage.put_finality_signature(Box::new(fs_1_1.clone()));
-    let _ = storage.put_finality_signature(Box::new(fs_1_2.clone()));
-    let _ = storage.put_finality_signature(Box::new(fs_2_1.clone()));
-    let _ = storage.put_finality_signature(Box::new(fs_2_2.clone()));
-    let _ = storage.put_finality_signature(Box::new(fs_3_1.clone()));
-    let _ = storage.put_finality_signature(Box::new(fs_3_2.clone()));
-
-    assert_signatures(
-        &storage,
-        *block_1.hash(),
-        vec![fs_1_1.clone(), fs_1_2.clone()],
-    );
-    assert_signatures(
-        &storage,
-        *block_2.hash(),
-        vec![fs_2_1.clone(), fs_2_2.clone()],
-    );
-    assert_signatures(
-        &storage,
-        *block_3.hash(),
-        vec![fs_3_1.clone(), fs_3_2.clone()],
-    );
-    assert_signatures(&storage, *block_4.hash(), vec![]);
-
-    // Purging empty set of blocks should not change state.
-    let to_be_purged = HashSet::new();
-    let _ = initialize_block_metadata_db(&storage.env, &storage.block_metadata_db, &to_be_purged);
-    assert_signatures(&storage, *block_1.hash(), vec![fs_1_1, fs_1_2]);
-    assert_signatures(
-        &storage,
-        *block_2.hash(),
-        vec![fs_2_1.clone(), fs_2_2.clone()],
-    );
-    assert_signatures(
-        &storage,
-        *block_3.hash(),
-        vec![fs_3_1.clone(), fs_3_2.clone()],
-    );
-
-    // Purging for block_1 should leave sigs for block_2 and block_3 intact.
-    let to_be_purged = HashSet::from_iter([block_1.hash().as_ref()]);
-    let _ = initialize_block_metadata_db(&storage.env, &storage.block_metadata_db, &to_be_purged);
-    assert_signatures(&storage, *block_1.hash(), vec![]);
-    assert_signatures(
-        &storage,
-        *block_2.hash(),
-        vec![fs_2_1.clone(), fs_2_2.clone()],
-    );
-    assert_signatures(
-        &storage,
-        *block_3.hash(),
-        vec![fs_3_1.clone(), fs_3_2.clone()],
-    );
-    assert_signatures(&storage, *block_4.hash(), vec![]);
-
-    // Purging for block_4 (which has no signatures) should not modify state.
-    let to_be_purged = HashSet::from_iter([block_4.hash().as_ref()]);
-    let _ = initialize_block_metadata_db(&storage.env, &storage.block_metadata_db, &to_be_purged);
-    assert_signatures(&storage, *block_1.hash(), vec![]);
-    assert_signatures(&storage, *block_2.hash(), vec![fs_2_1, fs_2_2]);
-    assert_signatures(&storage, *block_3.hash(), vec![fs_3_1, fs_3_2]);
-    assert_signatures(&storage, *block_4.hash(), vec![]);
-
-    // Purging for all blocks should leave no signatures.
-    let to_be_purged = HashSet::from_iter([
-        block_1.hash().as_ref(),
-        block_2.hash().as_ref(),
-        block_3.hash().as_ref(),
-        block_4.hash().as_ref(),
-    ]);
-
-    let _ = initialize_block_metadata_db(&storage.env, &storage.block_metadata_db, &to_be_purged);
-    assert_signatures(&storage, *block_1.hash(), vec![]);
-    assert_signatures(&storage, *block_2.hash(), vec![]);
-    assert_signatures(&storage, *block_3.hash(), vec![]);
-    assert_signatures(&storage, *block_4.hash(), vec![]);
->>>>>>> ec27792a
 }