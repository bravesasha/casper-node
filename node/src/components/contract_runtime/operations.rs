use std::{collections::BTreeMap, convert::TryInto, sync::Arc, time::Instant};

use itertools::Itertools;
use tracing::{debug, error, info, trace, warn};

use casper_execution_engine::engine_state::{
<<<<<<< HEAD
    self, execution_result::ExecutionResultAndMessages, EngineState, ExecuteRequest,
    ExecutionResult as EngineExecutionResult,
=======
    self,
    execution_result::{ExecutionResultAndMessages, ExecutionResults},
    DeployItem, ExecuteRequest, ExecutionEngineV1, ExecutionResult as EngineExecutionResult,
>>>>>>> 62231472
};
use casper_storage::{
    block_store::types::ApprovalsHashes,
    data_access_layer::{
        BlockRewardsRequest, BlockRewardsResult, DataAccessLayer, EraValidatorsRequest,
        EraValidatorsResult, EvictItem, FeeRequest, FeeResult, FlushRequest, PruneRequest,
        PruneResult, StepRequest, StepResult, TransferRequest, TransferResult,
    },
<<<<<<< HEAD
    global_state::state::{
        lmdb::LmdbGlobalState, scratch::ScratchGlobalState, CommitProvider, StateProvider,
        StateReader,
=======
    global_state::{
        error::Error as GlobalStateError,
        state::{
            lmdb::LmdbGlobalState, scratch::ScratchGlobalState, CommitProvider, ScratchProvider,
            StateProvider, StateReader,
        },
>>>>>>> 62231472
    },
    system::runtime_native::Config as NativeRuntimeConfig,
};
use casper_types::{
    binary_port::SpeculativeExecutionResult,
    bytesrepr::{self, ToBytes, U32_SERIALIZED_LENGTH},
    execution::{Effects, ExecutionResult, ExecutionResultV2, Transform, TransformKind},
    BlockTime, BlockV2, CLValue, Chainspec, ChecksumRegistry, Digest, EraEndV2, EraId, Gas, Key,
    ProtocolVersion, PublicKey, SystemConfig, Transaction, TransactionApprovalsHash,
    TransactionEntryPoint, TransactionHash, TransactionHeader, U512,
};

use super::{
    utils::calculate_prune_eras, BlockAndExecutionResults, BlockExecutionError, ExecutionArtifact,
    ExecutionPreState, Metrics, NewUserRequestError, SpeculativeExecutionError,
    SpeculativeExecutionState, StepEffectsAndUpcomingEraValidators, APPROVALS_CHECKSUM_NAME,
    EXECUTION_RESULTS_CHECKSUM_NAME,
};
use crate::{
    components::fetcher::FetchItem,
    types::{self, Chunkable, ExecutableBlock, InternalEraReport},
};

/// Executes a finalized block.
#[allow(clippy::too_many_arguments)]
pub fn execute_finalized_block(
    data_access_layer: &DataAccessLayer<LmdbGlobalState>,
    execution_engine_v1: &ExecutionEngineV1,
    chainspec: &Chainspec,
    metrics: Option<Arc<Metrics>>,
    execution_pre_state: ExecutionPreState,
    executable_block: ExecutableBlock,
    key_block_height_for_activation_point: u64,
) -> Result<BlockAndExecutionResults, BlockExecutionError> {
    if executable_block.height != execution_pre_state.next_block_height() {
        return Err(BlockExecutionError::WrongBlockHeight {
            executable_block: Box::new(executable_block),
            execution_pre_state: Box::new(execution_pre_state),
        });
    }

    let protocol_version = chainspec.protocol_version();
    let activation_point_era_id = chainspec.protocol_config.activation_point.era_id();
    let prune_batch_size = chainspec.core_config.prune_batch_size;
    let system_costs = chainspec.system_costs_config;
    let native_runtime_config = NativeRuntimeConfig::from_chainspec(chainspec);

    let pre_state_root_hash = execution_pre_state.pre_state_root_hash();
    let parent_hash = execution_pre_state.parent_hash();
    let parent_seed = execution_pre_state.parent_seed();

    let mut state_root_hash = pre_state_root_hash;
    let mut execution_artifacts: Vec<ExecutionArtifact> =
        Vec::with_capacity(executable_block.transactions.len());
    // Run any transactions that must be executed
    let block_time = BlockTime::new(executable_block.timestamp.millis());
    let start = Instant::now();
    let txn_ids = executable_block
        .transactions
        .iter()
        .map(Transaction::fetch_id)
        .collect_vec();
    let approvals_checksum = types::compute_approvals_checksum(txn_ids.clone())
        .map_err(BlockExecutionError::FailedToComputeApprovalsChecksum)?;

    let scratch_state = data_access_layer.get_scratch_global_state();
    let mut effects = Effects::new();

    // Pay out fees, if relevant.
    {
        let fee_req = FeeRequest::new(
            native_runtime_config.clone(),
            state_root_hash,
            protocol_version,
            block_time,
        );
        match scratch_state.distribute_fees(fee_req) {
            FeeResult::RootNotFound => {
                return Err(BlockExecutionError::RootNotFound(state_root_hash))
            }
            FeeResult::Failure(fer) => return Err(BlockExecutionError::DistributeFees(fer)),
            FeeResult::Success {
                //transfers: fee_transfers,
                post_state_hash,
                ..
            } => {
                //transfers.extend(fee_transfers);
                state_root_hash = post_state_hash;
                // TODO: looks like effects & transfer records are associated with the
                // ExecutionResult struct which assumes they were caused by a
                // deploy. however, systemic operations produce effects and transfer
                // records also.
            }
        }
    }

    // Pay out  ̶b̶l̶o̶c̶k̶ e͇r͇a͇ rewards
    // NOTE: despite the name, these rewards are currently paid out per ERA not per BLOCK
    // at one point, they were going to be paid out per block (and might be in the future)
    // but it ended up settling on per era. the behavior is driven by Some / None as sent
    // thus if in future calling logic passes rewards per block it should just work as is.
    if let Some(rewards) = &executable_block.rewards {
        let rewards_req = BlockRewardsRequest::new(
            native_runtime_config.clone(),
            state_root_hash,
            protocol_version,
            block_time,
            rewards.clone(),
        );
        match scratch_state.distribute_block_rewards(rewards_req) {
            BlockRewardsResult::RootNotFound => {
                return Err(BlockExecutionError::RootNotFound(state_root_hash))
            }
            BlockRewardsResult::Failure(bre) => {
                return Err(BlockExecutionError::DistributeBlockRewards(bre))
            }
            BlockRewardsResult::Success {
                post_state_hash, ..
            } => {
                state_root_hash = post_state_hash;
            }
        }
    }

<<<<<<< HEAD
    for txn in executable_block.transactions {
        let txn_hash = txn.hash();
        let txn_header = match &txn {
            Transaction::Deploy(deploy) => TransactionHeader::from(deploy.header().clone()),
            Transaction::V1(v1_txn) => TransactionHeader::from(v1_txn.header().clone()),
=======
    for transaction in executable_block.transactions {
        let transaction_hash = transaction.hash();
        if transaction.is_native_mint() {
            // native transfers are routed to the data provider
            let authorization_keys = transaction.authorization_keys();
            let transfer_req = TransferRequest::with_runtime_args(
                native_runtime_config.clone(),
                state_root_hash,
                block_time,
                protocol_version,
                transaction_hash,
                transaction.initiator_addr().account_hash(),
                authorization_keys,
                transaction.session_args().clone(),
                U512::zero(), /* <-- this should be from chainspec cost table */
            );
            //NOTE: native mint interactions auto-commit
            let transfer_result = scratch_state.transfer(transfer_req);
            trace!(
                ?transaction_hash,
                ?transfer_result,
                "native transfer result"
            );
            match transfer_result {
                TransferResult::RootNotFound => {
                    return Err(BlockExecutionError::RootNotFound(state_root_hash));
                }
                TransferResult::Failure(transfer_error) => {
                    let artifact = ExecutionArtifact::new(
                        transaction_hash,
                        transaction.header(),
                        ExecutionResult::V2(ExecutionResultV2::Failure {
                            effects: Effects::new(),
                            cost: U512::zero(),
                            transfers: vec![],
                            error_message: format!("{:?}", transfer_error),
                        }),
                        Messages::default(),
                    );
                    execution_artifacts.push(artifact);
                    debug!(%transfer_error);
                    // a failure does not auto commit
                    continue;
                }
                TransferResult::Success {
                    effects: transfer_effects,
                    transfers,
                    ..
                } => {
                    effects.append(transfer_effects.clone());
                    let artifact = ExecutionArtifact::new(
                        transaction_hash,
                        transaction.header(),
                        ExecutionResult::V2(ExecutionResultV2::Success {
                            effects: transfer_effects,
                            cost: U512::zero(),
                            transfers,
                        }),
                        Messages::default(),
                    );
                    execution_artifacts.push(artifact);
                }
            }
            continue;
        }
        if transaction.is_native_auction() {
            let args = transaction.session_args();
            let entry_point = transaction.entry_point();
            let auction_method = match AuctionMethod::from_parts(entry_point, args, chainspec) {
                Ok(auction_method) => auction_method,
                Err(_) => {
                    error!(%transaction_hash, "failed to resolve auction method");
                    continue; // skip to next record
                }
            };
            let authorization_keys = transaction.authorization_keys();
            let bidding_req = BiddingRequest::new(
                native_runtime_config.clone(),
                state_root_hash,
                block_time,
                protocol_version,
                transaction_hash,
                transaction.initiator_addr().account_hash(),
                authorization_keys,
                auction_method,
            );

            //NOTE: native mint interactions auto-commit
            let bidding_result = scratch_state.bidding(bidding_req);
            trace!(?transaction_hash, ?bidding_result, "native auction result");
            match bidding_result {
                BiddingResult::RootNotFound => {
                    return Err(BlockExecutionError::RootNotFound(state_root_hash))
                }
                BiddingResult::Success {
                    post_state_hash, ..
                } => {
                    // we need a way to capture the effects from this without double committing
                    state_root_hash = post_state_hash;
                }
                BiddingResult::Failure(tce) => {
                    debug!(%tce);
                    continue;
                }
            }
        }

        let (deploy_hash, deploy) = match transaction {
            Transaction::Deploy(deploy) => {
                let deploy_hash = *deploy.hash();
                (deploy_hash, deploy)
            }
            Transaction::V1(_) => continue,
>>>>>>> 62231472
        };

        let request = UserRequest::new(
            state_root_hash,
            block_time,
            protocol_version,
<<<<<<< HEAD
            txn,
            (*executable_block.proposer).clone(),
            native_runtime_config.clone(),
            &system_costs,
=======
            PublicKey::clone(&executable_block.proposer),
        );

        let exec_result = execute(
            &scratch_state,
            execution_engine_v1,
            metrics.clone(),
            execute_request,
>>>>>>> 62231472
        )?;

        match request {
            UserRequest::Execute(execute_request) => {
                let exec_result_and_msgs = execute(engine_state, metrics.clone(), execute_request)?;

                trace!(%txn_hash, ?exec_result_and_msgs, "transaction execution result");
                // As for now a given state is expected to exist.
                let new_state_root_hash = commit_execution_result(
                    &scratch_state,
                    metrics.clone(),
                    state_root_hash,
                    txn_hash,
                    &exec_result_and_msgs.execution_result,
                )?;
                execution_artifacts.push(ExecutionArtifact::new(
                    txn_hash,
                    txn_header,
                    ExecutionResult::from(exec_result_and_msgs.execution_result),
                    exec_result_and_msgs.messages,
                ));
                state_root_hash = new_state_root_hash;
            }
            UserRequest::Transfer(transfer_request) => {
                let gas = transfer_request.gas();
                // native transfer auto-commits
                let transfer_result = data_access_layer.transfer(transfer_request);
                if let TransferResult::Success {
                    post_state_hash, ..
                } = &transfer_result
                {
                    state_root_hash = *post_state_hash;
                }
                trace!(%txn_hash, ?transfer_result, "native transfer result");
                let Ok(exec_result) = EngineExecutionResult::from_transfer_result(transfer_result, gas) else {
                    return Err(BlockExecutionError::RootNotFound(state_root_hash));
                };
                let exec_result_and_msgs = ExecutionResultAndMessages::from(exec_result);
                execution_artifacts.push(ExecutionArtifact::new(
                    txn_hash,
                    txn_header,
                    ExecutionResult::from(exec_result_and_msgs.execution_result),
                    exec_result_and_msgs.messages,
                ));
            }
        }
    }

    // Write the transaction approvals' and execution results' checksums to global state.
    let execution_results_checksum = compute_execution_results_checksum(
        execution_artifacts
            .iter()
            .map(|artifact| &artifact.execution_result),
    )?;

    // handle checksum registry
    let mut checksum_registry = ChecksumRegistry::new();
    checksum_registry.insert(APPROVALS_CHECKSUM_NAME, approvals_checksum);
    checksum_registry.insert(EXECUTION_RESULTS_CHECKSUM_NAME, execution_results_checksum);
    effects.push(Transform::new(
        Key::ChecksumRegistry,
        TransformKind::Write(
            CLValue::from_t(checksum_registry)
                .map_err(BlockExecutionError::ChecksumRegistryToCLValue)?
                .into(),
        ),
    ));
    scratch_state.commit(state_root_hash, effects)?;

    if let Some(metrics) = metrics.as_ref() {
        metrics.exec_block.observe(start.elapsed().as_secs_f64());
    }

    // If the finalized block has an era report, run the auction contract and get the upcoming era
    // validators.
    let maybe_step_effects_and_upcoming_era_validators = if let Some(era_report) =
        &executable_block.era_report
    {
        let step_effects = match commit_step(
            native_runtime_config,
            &scratch_state,
            metrics,
            protocol_version,
            state_root_hash,
            era_report.clone(),
            executable_block.timestamp.millis(),
            executable_block.era_id.successor(),
        ) {
            StepResult::RootNotFound => {
                return Err(BlockExecutionError::RootNotFound(state_root_hash))
            }
            StepResult::Failure(err) => return Err(BlockExecutionError::Step(err)),
            StepResult::Success { effects, .. } => effects,
        };

        state_root_hash = data_access_layer.write_scratch_to_db(state_root_hash, scratch_state)?;

        let era_validators_req = EraValidatorsRequest::new(state_root_hash, protocol_version);
        let era_validators_result = data_access_layer.era_validators(era_validators_req);

        let upcoming_era_validators = match era_validators_result {
            EraValidatorsResult::AuctionNotFound => {
                panic!("auction not found");
            }
            EraValidatorsResult::RootNotFound => {
                panic!("root not found");
            }
            EraValidatorsResult::ValueNotFound(msg) => {
                panic!("validator snapshot not found: {}", msg);
            }
            EraValidatorsResult::Failure(tce) => {
                return Err(BlockExecutionError::GetEraValidators(tce));
            }
            EraValidatorsResult::Success { era_validators } => era_validators,
        };

        Some(StepEffectsAndUpcomingEraValidators {
            step_effects,
            upcoming_era_validators,
        })
    } else {
        // Finally, the new state-root-hash from the cumulative changes to global state is
        // returned when they are written to LMDB.
        state_root_hash = data_access_layer.write_scratch_to_db(state_root_hash, scratch_state)?;
        None
    };

    // Flush once, after all transactions have been executed.
    let flush_req = FlushRequest::new();
    let flush_result = data_access_layer.flush(flush_req);
    if let Err(gse) = flush_result.as_error() {
        error!("failed to flush lmdb");
        return Err(BlockExecutionError::Lmdb(gse));
    }

    // Pruning
    if let Some(previous_block_height) = executable_block.height.checked_sub(1) {
        if let Some(keys_to_prune) = calculate_prune_eras(
            activation_point_era_id,
            key_block_height_for_activation_point,
            previous_block_height,
            prune_batch_size,
        ) {
            let first_key = keys_to_prune.first().copied();
            let last_key = keys_to_prune.last().copied();
            info!(
                previous_block_height,
                %key_block_height_for_activation_point,
                %state_root_hash,
                first_key=?first_key,
                last_key=?last_key,
                "commit prune: preparing prune config"
            );
            let request = PruneRequest::new(state_root_hash, keys_to_prune);
            match data_access_layer.prune(request) {
                PruneResult::RootNotFound => {
                    error!(
                        previous_block_height,
                        %state_root_hash,
                        "commit prune: root not found"
                    );
                    panic!(
                        "Root {} not found while performing a prune.",
                        state_root_hash
                    );
                }
                PruneResult::MissingKey => {
                    warn!(
                        previous_block_height,
                        %state_root_hash,
                        "commit prune: key does not exist"
                    );
                }
                PruneResult::Success {
                    post_state_hash, ..
                } => {
                    info!(
                        previous_block_height,
                        %key_block_height_for_activation_point,
                        %state_root_hash,
                        %post_state_hash,
                        first_key=?first_key,
                        last_key=?last_key,
                        "commit prune: success"
                    );
                    state_root_hash = post_state_hash;
                }
                PruneResult::Failure(tce) => {
                    error!(?tce, "commit prune: failure");
                    return Err(tce.into());
                }
            }
        }
    }

    let maybe_next_era_validator_weights: Option<BTreeMap<PublicKey, U512>> = {
        let next_era_id = executable_block.era_id.successor();
        maybe_step_effects_and_upcoming_era_validators
            .as_ref()
            .and_then(
                |StepEffectsAndUpcomingEraValidators {
                     upcoming_era_validators,
                     ..
                 }| upcoming_era_validators.get(&next_era_id).cloned(),
            )
    };

    let era_end = match (
        executable_block.era_report,
        maybe_next_era_validator_weights,
    ) {
        (None, None) => None,
        (
            Some(InternalEraReport {
                equivocators,
                inactive_validators,
            }),
            Some(next_era_validator_weights),
        ) => Some(EraEndV2::new(
            equivocators,
            inactive_validators,
            next_era_validator_weights,
            executable_block.rewards.unwrap_or_default(),
        )),
        (maybe_era_report, maybe_next_era_validator_weights) => {
            if maybe_era_report.is_none() {
                error!(
                    "era_end {}: maybe_era_report is none",
                    executable_block.era_id
                );
            }
            if maybe_next_era_validator_weights.is_none() {
                error!(
                    "era_end {}: maybe_next_era_validator_weights is none",
                    executable_block.era_id
                );
            }
            return Err(BlockExecutionError::FailedToCreateEraEnd {
                maybe_era_report,
                maybe_next_era_validator_weights,
            });
        }
    };

    let block = Arc::new(BlockV2::new(
        parent_hash,
        parent_seed,
        state_root_hash,
        executable_block.random_bit,
        era_end,
        executable_block.timestamp,
        executable_block.era_id,
        executable_block.height,
        protocol_version,
        (*executable_block.proposer).clone(),
        executable_block.transfer,
        executable_block.staking,
        executable_block.install_upgrade,
        executable_block.standard,
        executable_block.rewarded_signatures,
    ));

    let approvals_hashes: Vec<TransactionApprovalsHash> =
        txn_ids.into_iter().map(|id| id.approvals_hash()).collect();

    let proof_of_checksum_registry = match data_access_layer.tracking_copy(state_root_hash)? {
        Some(tc) => match tc.reader().read_with_proof(&Key::ChecksumRegistry)? {
            Some(proof) => proof,
            None => return Err(BlockExecutionError::MissingChecksumRegistry),
        },
        None => return Err(BlockExecutionError::RootNotFound(state_root_hash)),
    };

    let approvals_hashes = Box::new(ApprovalsHashes::new_v2(
        *block.hash(),
        approvals_hashes,
        proof_of_checksum_registry,
    ));

    Ok(BlockAndExecutionResults {
        block,
        approvals_hashes,
        execution_results: execution_artifacts,
        maybe_step_effects_and_upcoming_era_validators,
    })
}

/// Commits the execution results.
<<<<<<< HEAD
fn commit_execution_result(
=======
fn commit_execution_results(
>>>>>>> 62231472
    scratch_state: &ScratchGlobalState,
    metrics: Option<Arc<Metrics>>,
    state_root_hash: Digest,
    txn_hash: TransactionHash,
    execution_result: &ExecutionResultV2,
) -> Result<Digest, BlockExecutionError> {
    let start = Instant::now();
    let effects = match execution_result {
        ExecutionResultV2::Success { effects, gas, .. } => {
            debug!(%txn_hash, %gas, "execution succeeded");
            effects.clone()
        }
        ExecutionResultV2::Failure {
            error_message,
            effects,
            gas,
            ..
        } => {
            debug!(%txn_hash, %error_message, %gas, "execution failed");
            effects.clone()
        }
    };
<<<<<<< HEAD
    let commit_result = scratch_state.commit(state_root_hash, effects);
=======
    let new_state_root = commit_transforms(scratch_state, metrics, state_root_hash, effects)?;
    let ExecutionResultAndMessages {
        execution_result,
        messages,
    } = ExecutionResultAndMessages::from(ee_execution_result);
    let versioned_execution_result = ExecutionResult::from(execution_result);
    Ok((new_state_root, versioned_execution_result, messages))
}

fn commit_transforms(
    scratch_state: &ScratchGlobalState,
    metrics: Option<Arc<Metrics>>,
    state_root_hash: Digest,
    effects: Effects,
) -> Result<Digest, GlobalStateError> {
    trace!(?state_root_hash, ?effects, "commit");
    let start = Instant::now();
    let result = scratch_state.commit(state_root_hash, effects);
>>>>>>> 62231472
    if let Some(metrics) = metrics {
        metrics.apply_effect.observe(start.elapsed().as_secs_f64());
    }
    commit_result.map_err(BlockExecutionError::from)
}

/// Execute the transaction without committing the effects.
/// Intended to be used for discovery operations on read-only nodes.
///
/// Returns effects of the execution.
<<<<<<< HEAD
pub(super) fn speculatively_execute<S>(
    engine_state: &EngineState<S>,
=======
pub fn speculatively_execute<S>(
    state_provider: &S,
    execution_engine_v1: &ExecutionEngineV1,
>>>>>>> 62231472
    execution_state: SpeculativeExecutionState,
    native_runtime_config: NativeRuntimeConfig,
    system_costs: SystemConfig,
    txn: Transaction,
) -> Result<SpeculativeExecutionResult, SpeculativeExecutionError>
where
    S: StateProvider,
{
    let SpeculativeExecutionState {
        state_root_hash,
        block_time,
        protocol_version,
    } = execution_state;

    let request = UserRequest::new(
        state_root_hash,
        BlockTime::new(block_time.millis()),
        protocol_version,
        txn,
        PublicKey::System,
<<<<<<< HEAD
        native_runtime_config,
        &system_costs,
    )?;

    match request {
        UserRequest::Execute(execute_request) => execute(engine_state, None, execute_request)
            .map(|res_and_msgs| {
                SpeculativeExecutionResult::new(
                    res_and_msgs.execution_result,
                    res_and_msgs.messages,
                )
            })
            .map_err(SpeculativeExecutionError::from),
        UserRequest::Transfer(_transfer_request) => {
            todo!("route native transactions to data access layer, but don't commit them");
=======
    );
    let results = execute(state_provider, execution_engine_v1, None, execute_request);
    results.map(|mut execution_results| {
        let len = execution_results.len();
        if len != 1 {
            warn!(
                ?deploy_hash,
                "got more ({}) execution results from a single transaction", len
            );
            SpeculativeExecutionResult::new(None)
        } else {
            // We know it must be 1, we could unwrap and then wrap
            // with `Some(_)` but `pop_front` already returns an `Option`.
            // We need to transform the `engine_state::ExecutionResult` into
            // `casper_types::ExecutionResult` as well.
            SpeculativeExecutionResult::new(execution_results.pop_front().map(|result| {
                let ExecutionResultAndMessages {
                    execution_result,
                    messages,
                } = result.into();

                (execution_result, messages)
            }))
>>>>>>> 62231472
        }
    }
}

fn execute<S>(
<<<<<<< HEAD
    engine_state: &EngineState<S>,
=======
    state_provider: &S,
    execution_engine_v1: &ExecutionEngineV1,
>>>>>>> 62231472
    metrics: Option<Arc<Metrics>>,
    execute_request: ExecuteRequest,
) -> Result<ExecutionResultAndMessages, engine_state::Error>
where
    S: StateProvider,
{
    trace!(?execute_request, "execute");
    let start = Instant::now();
<<<<<<< HEAD
    let result = engine_state
        .execute_transaction(execute_request)
        .map(ExecutionResultAndMessages::from);
=======
    let result = execution_engine_v1.exec(state_provider, execute_request);
>>>>>>> 62231472
    if let Some(metrics) = metrics {
        metrics.run_execute.observe(start.elapsed().as_secs_f64());
    }
    trace!(?result, "execute result");
    result
}

#[allow(clippy::too_many_arguments)]
fn commit_step(
    native_runtime_config: NativeRuntimeConfig,
    scratch_state: &ScratchGlobalState,
    maybe_metrics: Option<Arc<Metrics>>,
    protocol_version: ProtocolVersion,
    state_hash: Digest,
    InternalEraReport {
        equivocators,
        inactive_validators,
    }: InternalEraReport,
    era_end_timestamp_millis: u64,
    next_era_id: EraId,
) -> StepResult {
    // Both inactive validators and equivocators are evicted
    let evict_items = inactive_validators
        .into_iter()
        .chain(equivocators)
        .map(EvictItem::new)
        .collect();

    let step_request = StepRequest::new(
        native_runtime_config,
        state_hash,
        protocol_version,
        vec![], // <-- casper mainnet currently does not slash
        evict_items,
        next_era_id,
        era_end_timestamp_millis,
    );

    // Commit the step.
    let start = Instant::now();
    let result = scratch_state.step(step_request);
    debug_assert!(result.is_success(), "{:?}", result);
    if let Some(metrics) = maybe_metrics {
        let elapsed = start.elapsed().as_secs_f64();
        metrics.commit_step.observe(elapsed);
        metrics.latest_commit_step.set(elapsed);
    }
    trace!(?result, "step response");
    result
}

/// Computes the checksum of the given set of execution results.
///
/// This will either be a simple hash of the bytesrepr-encoded results (in the case that the
/// serialized results are not greater than `ChunkWithProof::CHUNK_SIZE_BYTES`), or otherwise will
/// be a Merkle root hash of the chunks derived from the serialized results.
pub(crate) fn compute_execution_results_checksum<'a>(
    execution_results_iter: impl Iterator<Item = &'a ExecutionResult> + Clone,
) -> Result<Digest, BlockExecutionError> {
    // Serialize the execution results as if they were `Vec<ExecutionResult>`.
    let serialized_length = U32_SERIALIZED_LENGTH
        + execution_results_iter
            .clone()
            .map(|exec_result| exec_result.serialized_length())
            .sum::<usize>();
    let mut serialized = vec![];
    serialized
        .try_reserve_exact(serialized_length)
        .map_err(|_| {
            BlockExecutionError::FailedToComputeApprovalsChecksum(bytesrepr::Error::OutOfMemory)
        })?;
    let item_count: u32 = execution_results_iter
        .clone()
        .count()
        .try_into()
        .map_err(|_| {
            BlockExecutionError::FailedToComputeApprovalsChecksum(
                bytesrepr::Error::NotRepresentable,
            )
        })?;
    item_count
        .write_bytes(&mut serialized)
        .map_err(BlockExecutionError::FailedToComputeExecutionResultsChecksum)?;
    for execution_result in execution_results_iter {
        execution_result
            .write_bytes(&mut serialized)
            .map_err(BlockExecutionError::FailedToComputeExecutionResultsChecksum)?;
    }

    // Now hash the serialized execution results, using the `Chunkable` trait's `hash` method to
    // chunk if required.
    serialized.hash().map_err(|_| {
        BlockExecutionError::FailedToComputeExecutionResultsChecksum(bytesrepr::Error::OutOfMemory)
    })
}

enum UserRequest {
    Execute(ExecuteRequest),
    Transfer(TransferRequest),
}

impl UserRequest {
    fn new(
        state_hash: Digest,
        block_time: BlockTime,
        protocol_version: ProtocolVersion,
        txn: Transaction,
        proposer: PublicKey,
        native_runtime_config: NativeRuntimeConfig,
        system_costs: &SystemConfig,
    ) -> Result<Self, NewUserRequestError> {
        if txn.is_native_mint() {
            let txn_hash = txn.hash();
            let initiator_addr = txn.initiator_addr();
            let authorization_keys = txn.signers();

            let v1_txn = match txn {
                Transaction::Deploy(deploy) => {
                    if !deploy.is_transfer() {
                        return Err(NewUserRequestError::ExpectedNativeTransferDeploy(txn_hash));
                    }
                    let transfer_req = TransferRequest::with_runtime_args(
                        native_runtime_config,
                        state_hash,
                        block_time,
                        protocol_version,
                        txn_hash,
                        initiator_addr,
                        authorization_keys,
                        deploy.session().args().clone(),
                        Gas::new(system_costs.mint_costs().transfer),
                    );
                    return Ok(UserRequest::Transfer(transfer_req));
                }
                Transaction::V1(v1_txn) => v1_txn,
            };

            match v1_txn.entry_point() {
                TransactionEntryPoint::Custom(_) => {
                    return Err(NewUserRequestError::InvalidEntryPoint(txn_hash));
                }
                TransactionEntryPoint::Transfer => {
                    let transfer_req = TransferRequest::with_runtime_args(
                        native_runtime_config,
                        state_hash,
                        block_time,
                        protocol_version,
                        txn_hash,
                        initiator_addr,
                        authorization_keys,
                        v1_txn.take_args(),
                        Gas::new(system_costs.mint_costs().transfer),
                    );
                    return Ok(UserRequest::Transfer(transfer_req));
                }
                TransactionEntryPoint::AddBid => todo!("make auction request"),
                TransactionEntryPoint::WithdrawBid => todo!("make auction request"),
                TransactionEntryPoint::Delegate => todo!("make auction request"),
                TransactionEntryPoint::Undelegate => todo!("make auction request"),
                TransactionEntryPoint::Redelegate => todo!("make auction request"),
                TransactionEntryPoint::ActivateBid => todo!("make auction request"),
            }
        }

        let execute_req = ExecuteRequest::new(state_hash, block_time, txn, proposer)
            .map_err(NewUserRequestError::Execute)?;
        Ok(UserRequest::Execute(execute_req))
    }
}<|MERGE_RESOLUTION|>--- conflicted
+++ resolved
@@ -4,34 +4,19 @@
 use tracing::{debug, error, info, trace, warn};
 
 use casper_execution_engine::engine_state::{
-<<<<<<< HEAD
-    self, execution_result::ExecutionResultAndMessages, EngineState, ExecuteRequest,
+    self, execution_result::ExecutionResultAndMessages, ExecuteRequest, ExecutionEngineV1,
     ExecutionResult as EngineExecutionResult,
-=======
-    self,
-    execution_result::{ExecutionResultAndMessages, ExecutionResults},
-    DeployItem, ExecuteRequest, ExecutionEngineV1, ExecutionResult as EngineExecutionResult,
->>>>>>> 62231472
 };
 use casper_storage::{
     block_store::types::ApprovalsHashes,
     data_access_layer::{
         BlockRewardsRequest, BlockRewardsResult, DataAccessLayer, EraValidatorsRequest,
         EraValidatorsResult, EvictItem, FeeRequest, FeeResult, FlushRequest, PruneRequest,
-        PruneResult, StepRequest, StepResult, TransferRequest, TransferResult,
+        PruneResult, StepRequest, StepResult, TransferRequest,
     },
-<<<<<<< HEAD
     global_state::state::{
-        lmdb::LmdbGlobalState, scratch::ScratchGlobalState, CommitProvider, StateProvider,
-        StateReader,
-=======
-    global_state::{
-        error::Error as GlobalStateError,
-        state::{
-            lmdb::LmdbGlobalState, scratch::ScratchGlobalState, CommitProvider, ScratchProvider,
-            StateProvider, StateReader,
-        },
->>>>>>> 62231472
+        lmdb::LmdbGlobalState, scratch::ScratchGlobalState, CommitProvider, ScratchProvider,
+        StateProvider, StateReader,
     },
     system::runtime_native::Config as NativeRuntimeConfig,
 };
@@ -156,153 +141,31 @@
         }
     }
 
-<<<<<<< HEAD
     for txn in executable_block.transactions {
         let txn_hash = txn.hash();
         let txn_header = match &txn {
             Transaction::Deploy(deploy) => TransactionHeader::from(deploy.header().clone()),
             Transaction::V1(v1_txn) => TransactionHeader::from(v1_txn.header().clone()),
-=======
-    for transaction in executable_block.transactions {
-        let transaction_hash = transaction.hash();
-        if transaction.is_native_mint() {
-            // native transfers are routed to the data provider
-            let authorization_keys = transaction.authorization_keys();
-            let transfer_req = TransferRequest::with_runtime_args(
-                native_runtime_config.clone(),
-                state_root_hash,
-                block_time,
-                protocol_version,
-                transaction_hash,
-                transaction.initiator_addr().account_hash(),
-                authorization_keys,
-                transaction.session_args().clone(),
-                U512::zero(), /* <-- this should be from chainspec cost table */
-            );
-            //NOTE: native mint interactions auto-commit
-            let transfer_result = scratch_state.transfer(transfer_req);
-            trace!(
-                ?transaction_hash,
-                ?transfer_result,
-                "native transfer result"
-            );
-            match transfer_result {
-                TransferResult::RootNotFound => {
-                    return Err(BlockExecutionError::RootNotFound(state_root_hash));
-                }
-                TransferResult::Failure(transfer_error) => {
-                    let artifact = ExecutionArtifact::new(
-                        transaction_hash,
-                        transaction.header(),
-                        ExecutionResult::V2(ExecutionResultV2::Failure {
-                            effects: Effects::new(),
-                            cost: U512::zero(),
-                            transfers: vec![],
-                            error_message: format!("{:?}", transfer_error),
-                        }),
-                        Messages::default(),
-                    );
-                    execution_artifacts.push(artifact);
-                    debug!(%transfer_error);
-                    // a failure does not auto commit
-                    continue;
-                }
-                TransferResult::Success {
-                    effects: transfer_effects,
-                    transfers,
-                    ..
-                } => {
-                    effects.append(transfer_effects.clone());
-                    let artifact = ExecutionArtifact::new(
-                        transaction_hash,
-                        transaction.header(),
-                        ExecutionResult::V2(ExecutionResultV2::Success {
-                            effects: transfer_effects,
-                            cost: U512::zero(),
-                            transfers,
-                        }),
-                        Messages::default(),
-                    );
-                    execution_artifacts.push(artifact);
-                }
-            }
-            continue;
-        }
-        if transaction.is_native_auction() {
-            let args = transaction.session_args();
-            let entry_point = transaction.entry_point();
-            let auction_method = match AuctionMethod::from_parts(entry_point, args, chainspec) {
-                Ok(auction_method) => auction_method,
-                Err(_) => {
-                    error!(%transaction_hash, "failed to resolve auction method");
-                    continue; // skip to next record
-                }
-            };
-            let authorization_keys = transaction.authorization_keys();
-            let bidding_req = BiddingRequest::new(
-                native_runtime_config.clone(),
-                state_root_hash,
-                block_time,
-                protocol_version,
-                transaction_hash,
-                transaction.initiator_addr().account_hash(),
-                authorization_keys,
-                auction_method,
-            );
-
-            //NOTE: native mint interactions auto-commit
-            let bidding_result = scratch_state.bidding(bidding_req);
-            trace!(?transaction_hash, ?bidding_result, "native auction result");
-            match bidding_result {
-                BiddingResult::RootNotFound => {
-                    return Err(BlockExecutionError::RootNotFound(state_root_hash))
-                }
-                BiddingResult::Success {
-                    post_state_hash, ..
-                } => {
-                    // we need a way to capture the effects from this without double committing
-                    state_root_hash = post_state_hash;
-                }
-                BiddingResult::Failure(tce) => {
-                    debug!(%tce);
-                    continue;
-                }
-            }
-        }
-
-        let (deploy_hash, deploy) = match transaction {
-            Transaction::Deploy(deploy) => {
-                let deploy_hash = *deploy.hash();
-                (deploy_hash, deploy)
-            }
-            Transaction::V1(_) => continue,
->>>>>>> 62231472
         };
 
         let request = UserRequest::new(
             state_root_hash,
             block_time,
             protocol_version,
-<<<<<<< HEAD
             txn,
             (*executable_block.proposer).clone(),
             native_runtime_config.clone(),
             &system_costs,
-=======
-            PublicKey::clone(&executable_block.proposer),
-        );
-
-        let exec_result = execute(
-            &scratch_state,
-            execution_engine_v1,
-            metrics.clone(),
-            execute_request,
->>>>>>> 62231472
         )?;
 
         match request {
             UserRequest::Execute(execute_request) => {
-                let exec_result_and_msgs = execute(engine_state, metrics.clone(), execute_request)?;
+                let exec_result_and_msgs = execute(
+                    &scratch_state,
+                    execution_engine_v1,
+                    metrics.clone(),
+                    execute_request,
+                )?;
 
                 trace!(%txn_hash, ?exec_result_and_msgs, "transaction execution result");
                 // As for now a given state is expected to exist.
@@ -325,12 +188,12 @@
                 let gas = transfer_request.gas();
                 // native transfer auto-commits
                 let transfer_result = data_access_layer.transfer(transfer_request);
-                if let TransferResult::Success {
-                    post_state_hash, ..
-                } = &transfer_result
-                {
-                    state_root_hash = *post_state_hash;
-                }
+                // if let TransferResult::Success {
+                //     post_state_hash, ..
+                // } = &transfer_result
+                // {
+                //     state_root_hash = *post_state_hash;
+                // }
                 trace!(%txn_hash, ?transfer_result, "native transfer result");
                 let Ok(exec_result) = EngineExecutionResult::from_transfer_result(transfer_result, gas) else {
                     return Err(BlockExecutionError::RootNotFound(state_root_hash));
@@ -586,11 +449,7 @@
 }
 
 /// Commits the execution results.
-<<<<<<< HEAD
 fn commit_execution_result(
-=======
-fn commit_execution_results(
->>>>>>> 62231472
     scratch_state: &ScratchGlobalState,
     metrics: Option<Arc<Metrics>>,
     state_root_hash: Digest,
@@ -613,28 +472,7 @@
             effects.clone()
         }
     };
-<<<<<<< HEAD
     let commit_result = scratch_state.commit(state_root_hash, effects);
-=======
-    let new_state_root = commit_transforms(scratch_state, metrics, state_root_hash, effects)?;
-    let ExecutionResultAndMessages {
-        execution_result,
-        messages,
-    } = ExecutionResultAndMessages::from(ee_execution_result);
-    let versioned_execution_result = ExecutionResult::from(execution_result);
-    Ok((new_state_root, versioned_execution_result, messages))
-}
-
-fn commit_transforms(
-    scratch_state: &ScratchGlobalState,
-    metrics: Option<Arc<Metrics>>,
-    state_root_hash: Digest,
-    effects: Effects,
-) -> Result<Digest, GlobalStateError> {
-    trace!(?state_root_hash, ?effects, "commit");
-    let start = Instant::now();
-    let result = scratch_state.commit(state_root_hash, effects);
->>>>>>> 62231472
     if let Some(metrics) = metrics {
         metrics.apply_effect.observe(start.elapsed().as_secs_f64());
     }
@@ -645,14 +483,9 @@
 /// Intended to be used for discovery operations on read-only nodes.
 ///
 /// Returns effects of the execution.
-<<<<<<< HEAD
 pub(super) fn speculatively_execute<S>(
-    engine_state: &EngineState<S>,
-=======
-pub fn speculatively_execute<S>(
     state_provider: &S,
     execution_engine_v1: &ExecutionEngineV1,
->>>>>>> 62231472
     execution_state: SpeculativeExecutionState,
     native_runtime_config: NativeRuntimeConfig,
     system_costs: SystemConfig,
@@ -673,58 +506,30 @@
         protocol_version,
         txn,
         PublicKey::System,
-<<<<<<< HEAD
         native_runtime_config,
         &system_costs,
     )?;
 
     match request {
-        UserRequest::Execute(execute_request) => execute(engine_state, None, execute_request)
-            .map(|res_and_msgs| {
-                SpeculativeExecutionResult::new(
-                    res_and_msgs.execution_result,
-                    res_and_msgs.messages,
-                )
-            })
-            .map_err(SpeculativeExecutionError::from),
+        UserRequest::Execute(execute_request) => {
+            execute(state_provider, execution_engine_v1, None, execute_request)
+                .map(|res_and_msgs| {
+                    SpeculativeExecutionResult::new(
+                        res_and_msgs.execution_result,
+                        res_and_msgs.messages,
+                    )
+                })
+                .map_err(SpeculativeExecutionError::from)
+        }
         UserRequest::Transfer(_transfer_request) => {
             todo!("route native transactions to data access layer, but don't commit them");
-=======
-    );
-    let results = execute(state_provider, execution_engine_v1, None, execute_request);
-    results.map(|mut execution_results| {
-        let len = execution_results.len();
-        if len != 1 {
-            warn!(
-                ?deploy_hash,
-                "got more ({}) execution results from a single transaction", len
-            );
-            SpeculativeExecutionResult::new(None)
-        } else {
-            // We know it must be 1, we could unwrap and then wrap
-            // with `Some(_)` but `pop_front` already returns an `Option`.
-            // We need to transform the `engine_state::ExecutionResult` into
-            // `casper_types::ExecutionResult` as well.
-            SpeculativeExecutionResult::new(execution_results.pop_front().map(|result| {
-                let ExecutionResultAndMessages {
-                    execution_result,
-                    messages,
-                } = result.into();
-
-                (execution_result, messages)
-            }))
->>>>>>> 62231472
         }
     }
 }
 
 fn execute<S>(
-<<<<<<< HEAD
-    engine_state: &EngineState<S>,
-=======
     state_provider: &S,
     execution_engine_v1: &ExecutionEngineV1,
->>>>>>> 62231472
     metrics: Option<Arc<Metrics>>,
     execute_request: ExecuteRequest,
 ) -> Result<ExecutionResultAndMessages, engine_state::Error>
@@ -733,13 +538,9 @@
 {
     trace!(?execute_request, "execute");
     let start = Instant::now();
-<<<<<<< HEAD
-    let result = engine_state
-        .execute_transaction(execute_request)
+    let result = execution_engine_v1
+        .exec(state_provider, execute_request)
         .map(ExecutionResultAndMessages::from);
-=======
-    let result = execution_engine_v1.exec(state_provider, execute_request);
->>>>>>> 62231472
     if let Some(metrics) = metrics {
         metrics.run_execute.observe(start.elapsed().as_secs_f64());
     }
