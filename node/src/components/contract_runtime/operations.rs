use std::{cmp, collections::BTreeMap, convert::TryInto, ops::Range, sync::Arc, time::Instant};

use itertools::Itertools;
use tracing::{debug, error, info, trace, warn};

use casper_execution_engine::engine_state::{
    self,
    execution_result::{ExecutionResultAndMessages, ExecutionResults},
    step::EvictItem,
    DeployItem, EngineState, ExecuteRequest, ExecutionResult as EngineExecutionResult, PruneConfig,
    PruneResult, StepError, StepRequest, StepSuccess,
};
use casper_storage::{
    data_access_layer::{DataAccessLayer, EraValidatorsRequest, EraValidatorsResult},
    global_state::state::{lmdb::LmdbGlobalState, CommitProvider, StateProvider},
};
use casper_types::{
<<<<<<< HEAD
    account::AccountHash,
    binary_port::SpeculativeExecutionResult,
    bytesrepr::{self, ToBytes, U32_SERIALIZED_LENGTH},
    contract_messages::Messages,
    execution::{Effects, ExecutionResult, Transform, TransformKind},
    AddressableEntity, AddressableEntityHash, BlockV2, CLValue, DeployHash, Digest, EraEndV2,
    EraId, HashAddr, Key, ProtocolVersion, PublicKey, StoredValue, Transaction, U512,
=======
    bytesrepr::{self, ToBytes, U32_SERIALIZED_LENGTH},
    contract_messages::Messages,
    execution::{Effects, ExecutionResult, ExecutionResultV2, Transform, TransformKind},
    BlockV2, CLValue, ChecksumRegistry, DeployHash, Digest, EraEndV2, EraId, Key, ProtocolVersion,
    PublicKey, Transaction, U512,
>>>>>>> 12889f40
};

use crate::{
    components::{
        contract_runtime::{
            error::BlockExecutionError, types::StepEffectsAndUpcomingEraValidators,
            BlockAndExecutionResults, ExecutionPreState, Metrics, SpeculativeExecutionState,
            APPROVALS_CHECKSUM_NAME, EXECUTION_RESULTS_CHECKSUM_NAME,
        },
        fetcher::FetchItem,
    },
    types::{self, ApprovalsHashes, Chunkable, ExecutableBlock, InternalEraReport},
};

use super::ExecutionArtifact;

fn generate_range_by_index(
    highest_era: u64,
    batch_size: u64,
    batch_index: u64,
) -> Option<Range<u64>> {
    let start = batch_index.checked_mul(batch_size)?;
    let end = cmp::min(start.checked_add(batch_size)?, highest_era);
    Some(start..end)
}

/// Calculates era keys to be pruned.
///
/// Outcomes:
/// * Ok(Some(range)) -- these keys should be pruned
/// * Ok(None) -- nothing to do, either done, or there is not enough eras to prune
fn calculate_prune_eras(
    activation_era_id: EraId,
    activation_height: u64,
    current_height: u64,
    batch_size: u64,
) -> Option<Vec<Key>> {
    if batch_size == 0 {
        // Nothing to do, the batch size is 0.
        return None;
    }

    let nth_chunk: u64 = match current_height.checked_sub(activation_height) {
        Some(nth_chunk) => nth_chunk,
        None => {
            // Time went backwards, programmer error, etc
            error!(
                %activation_era_id,
                activation_height,
                current_height,
                batch_size,
                "unable to calculate eras to prune (activation height higher than the block height)"
            );
            panic!("activation height higher than the block height");
        }
    };

    let range = generate_range_by_index(activation_era_id.value(), batch_size, nth_chunk)?;

    if range.is_empty() {
        return None;
    }

    Some(range.map(EraId::new).map(Key::EraInfo).collect())
}

/// Executes a finalized block.
#[allow(clippy::too_many_arguments)]
pub fn execute_finalized_block(
    engine_state: &EngineState<DataAccessLayer<LmdbGlobalState>>,
    metrics: Option<Arc<Metrics>>,
    protocol_version: ProtocolVersion,
    execution_pre_state: ExecutionPreState,
    executable_block: ExecutableBlock,
    activation_point_era_id: EraId,
    key_block_height_for_activation_point: u64,
    prune_batch_size: u64,
) -> Result<BlockAndExecutionResults, BlockExecutionError> {
    if executable_block.height != execution_pre_state.next_block_height() {
        return Err(BlockExecutionError::WrongBlockHeight {
            executable_block: Box::new(executable_block),
            execution_pre_state: Box::new(execution_pre_state),
        });
    }

    let pre_state_root_hash = execution_pre_state.pre_state_root_hash();
    let parent_hash = execution_pre_state.parent_hash();
    let parent_seed = execution_pre_state.parent_seed();
    let next_block_height = execution_pre_state.next_block_height();

    let mut state_root_hash = pre_state_root_hash;
    let mut execution_results: Vec<ExecutionArtifact> =
        Vec::with_capacity(executable_block.transactions.len());
    // Run any deploys that must be executed
    let block_time = executable_block.timestamp.millis();
    let start = Instant::now();
    let txn_ids = executable_block
        .transactions
        .iter()
        .map(Transaction::fetch_id)
        .collect_vec();
    let approvals_checksum = types::compute_approvals_checksum(txn_ids.clone())
        .map_err(BlockExecutionError::FailedToComputeApprovalsChecksum)?;

    // Create a new EngineState that reads from LMDB but only caches changes in memory.
    let scratch_state = engine_state.get_scratch_engine_state();

    // Pay out block rewards
    if let Some(rewards) = &executable_block.rewards {
        state_root_hash = scratch_state.distribute_block_rewards(
            state_root_hash,
            protocol_version,
            rewards,
            next_block_height,
            block_time,
        )?;
    }

    // WARNING: Do not change the order of `transactions` as it will result in a different root
    // hash.
    for txn in executable_block.transactions {
        let deploy = match txn {
            Transaction::Deploy(deploy) => deploy,
            Transaction::V1(_) => continue,
        };
        let deploy_hash = *deploy.hash();
        let deploy_header = deploy.header().clone();
        let execute_request = ExecuteRequest::new(
            state_root_hash,
            block_time,
            vec![DeployItem::from(deploy)],
            protocol_version,
            PublicKey::clone(&executable_block.proposer),
        );

        // TODO: this is currently working coincidentally because we are passing only one
        // deploy_item per exec. The execution results coming back from the EE lack the
        // mapping between deploy_hash and execution result, and this outer logic is
        // enriching it with the deploy hash. If we were passing multiple deploys per exec
        // the relation between the deploy and the execution results would be lost.
        let result = execute(&scratch_state, metrics.clone(), execute_request)?;

        trace!(?deploy_hash, ?result, "deploy execution result");
        // As for now a given state is expected to exist.
        let (state_hash, execution_result, messages) = commit_execution_results(
            &scratch_state,
            metrics.clone(),
            state_root_hash,
            deploy_hash,
            result,
        )?;
        execution_results.push(ExecutionArtifact::new(
            deploy_hash,
            deploy_header,
            execution_result,
            messages,
        ));
        state_root_hash = state_hash;
    }

    // Write the deploy approvals' and execution results' checksums to global state.
    let execution_results_checksum = compute_execution_results_checksum(
        execution_results
            .iter()
            .map(|artifact| &artifact.execution_result),
    )?;

    let mut checksum_registry = ChecksumRegistry::new();
    checksum_registry.insert(APPROVALS_CHECKSUM_NAME, approvals_checksum);
    checksum_registry.insert(EXECUTION_RESULTS_CHECKSUM_NAME, execution_results_checksum);
    let mut effects = Effects::new();
    effects.push(Transform::new(
        Key::ChecksumRegistry,
        TransformKind::Write(
            CLValue::from_t(checksum_registry)
                .map_err(BlockExecutionError::ChecksumRegistryToCLValue)?
                .into(),
        ),
    ));
    scratch_state.commit_effects(state_root_hash, effects)?;

    if let Some(metrics) = metrics.as_ref() {
        metrics.exec_block.observe(start.elapsed().as_secs_f64());
    }

    // If the finalized block has an era report, run the auction contract and get the upcoming era
    // validators.
    let maybe_step_effects_and_upcoming_era_validators =
        if let Some(era_report) = &executable_block.era_report {
            let StepSuccess {
                post_state_hash: _, // ignore the post-state-hash returned from scratch
                effects: step_effects,
            } = commit_step(
                &scratch_state, // engine_state
                metrics,
                protocol_version,
                state_root_hash,
                era_report.clone(),
                executable_block.timestamp.millis(),
                executable_block.era_id.successor(),
            )?;

            state_root_hash =
                engine_state.write_scratch_to_db(state_root_hash, scratch_state.into_inner())?;

            let era_validators_result = engine_state
                .get_era_validators(EraValidatorsRequest::new(state_root_hash, protocol_version));

            let upcoming_era_validators = match era_validators_result {
                EraValidatorsResult::AuctionNotFound => {
                    panic!("auction not found");
                }
                EraValidatorsResult::RootNotFound => {
                    panic!("root not found");
                }
                EraValidatorsResult::ValueNotFound(msg) => {
                    panic!("validator snapshot not found: {}", msg);
                }
                EraValidatorsResult::Failure(tce) => {
                    return Err(BlockExecutionError::GetEraValidators(tce));
                }
                EraValidatorsResult::Success { era_validators } => era_validators,
            };

            Some(StepEffectsAndUpcomingEraValidators {
                step_effects,
                upcoming_era_validators,
            })
        } else {
            // Finally, the new state-root-hash from the cumulative changes to global state is
            // returned when they are written to LMDB.
            state_root_hash =
                engine_state.write_scratch_to_db(state_root_hash, scratch_state.into_inner())?;
            None
        };

    // Flush once, after all deploys have been executed.
    engine_state.flush_environment()?;

    // Pruning
    if let Some(previous_block_height) = executable_block.height.checked_sub(1) {
        if let Some(keys_to_prune) = calculate_prune_eras(
            activation_point_era_id,
            key_block_height_for_activation_point,
            previous_block_height,
            prune_batch_size,
        ) {
            let first_key = keys_to_prune.first().copied();
            let last_key = keys_to_prune.last().copied();
            info!(
                previous_block_height,
                %key_block_height_for_activation_point,
                %state_root_hash,
                first_key=?first_key,
                last_key=?last_key,
                "commit prune: preparing prune config"
            );
            let prune_config = PruneConfig::new(state_root_hash, keys_to_prune);
            match engine_state.commit_prune(prune_config) {
                Ok(PruneResult::RootNotFound) => {
                    error!(
                        previous_block_height,
                        %state_root_hash,
                        "commit prune: root not found"
                    );
                    panic!(
                        "Root {} not found while performing a prune.",
                        state_root_hash
                    );
                }
                Ok(PruneResult::DoesNotExist) => {
                    warn!(
                        previous_block_height,
                        %state_root_hash,
                        "commit prune: key does not exist"
                    );
                }
                Ok(PruneResult::Success {
                    post_state_hash, ..
                }) => {
                    info!(
                        previous_block_height,
                        %key_block_height_for_activation_point,
                        %state_root_hash,
                        %post_state_hash,
                        first_key=?first_key,
                        last_key=?last_key,
                        "commit prune: success"
                    );
                    state_root_hash = post_state_hash;
                }
                Err(error) => {
                    error!(
                        previous_block_height,
                        %key_block_height_for_activation_point,
                        %error,
                        "commit prune: commit prune error"
                    );
                    return Err(error.into());
                }
            }
        }
    }

    let maybe_next_era_validator_weights: Option<BTreeMap<PublicKey, U512>> = {
        let next_era_id = executable_block.era_id.successor();
        maybe_step_effects_and_upcoming_era_validators
            .as_ref()
            .and_then(
                |StepEffectsAndUpcomingEraValidators {
                     upcoming_era_validators,
                     ..
                 }| upcoming_era_validators.get(&next_era_id).cloned(),
            )
    };

    let era_end = match (
        executable_block.era_report,
        maybe_next_era_validator_weights,
    ) {
        (None, None) => None,
        (
            Some(InternalEraReport {
                equivocators,
                inactive_validators,
            }),
            Some(next_era_validator_weights),
        ) => Some(EraEndV2::new(
            equivocators,
            inactive_validators,
            next_era_validator_weights,
            executable_block.rewards.unwrap_or_default(),
        )),
        (maybe_era_report, maybe_next_era_validator_weights) => {
            return Err(BlockExecutionError::FailedToCreateEraEnd {
                maybe_era_report,
                maybe_next_era_validator_weights,
            })
        }
    };

    let block = Arc::new(BlockV2::new(
        parent_hash,
        parent_seed,
        state_root_hash,
        executable_block.random_bit,
        era_end,
        executable_block.timestamp,
        executable_block.era_id,
        executable_block.height,
        protocol_version,
        (*executable_block.proposer).clone(),
        executable_block.transfer,
        executable_block.staking,
        executable_block.install_upgrade,
        executable_block.standard,
        executable_block.rewarded_signatures,
    ));

    let approvals_hashes = txn_ids.into_iter().map(|id| id.approvals_hash()).collect();
    let proof_of_checksum_registry = engine_state.get_checksum_registry_proof(state_root_hash)?;
    let approvals_hashes = Box::new(ApprovalsHashes::new_v2(
        *block.hash(),
        approvals_hashes,
        proof_of_checksum_registry,
    ));

    Ok(BlockAndExecutionResults {
        block,
        approvals_hashes,
        execution_results,
        maybe_step_effects_and_upcoming_era_validators,
    })
}

/// Commits the execution results.
fn commit_execution_results<S>(
    engine_state: &EngineState<S>,
    metrics: Option<Arc<Metrics>>,
    state_root_hash: Digest,
    deploy_hash: DeployHash,
    execution_results: ExecutionResults,
) -> Result<(Digest, ExecutionResult, Messages), BlockExecutionError>
where
    S: StateProvider + CommitProvider,
{
    let ee_execution_result = execution_results
        .into_iter()
        .exactly_one()
        .map_err(|_| BlockExecutionError::MoreThanOneExecutionResult)?;

    let effects = match &ee_execution_result {
        EngineExecutionResult::Success { effects, cost, .. } => {
            // We do want to see the deploy hash and cost in the logs.
            // We don't need to see the effects in the logs.
            debug!(?deploy_hash, %cost, "execution succeeded");
            effects.clone()
        }
        EngineExecutionResult::Failure {
            error,
            effects,
            cost,
            ..
        } => {
            // Failure to execute a contract is a user error, not a system error.
            // We do want to see the deploy hash, error, and cost in the logs.
            // We don't need to see the effects in the logs.
            debug!(?deploy_hash, ?error, %cost, "execution failure");
            effects.clone()
        }
    };
    let new_state_root = commit_transforms(engine_state, metrics, state_root_hash, effects)?;
    let ExecutionResultAndMessages {
        execution_result,
        messages,
    } = ExecutionResultAndMessages::from(ee_execution_result);
    let versioned_execution_result = ExecutionResult::from(execution_result);
    Ok((new_state_root, versioned_execution_result, messages))
}

fn commit_transforms<S>(
    engine_state: &EngineState<S>,
    metrics: Option<Arc<Metrics>>,
    state_root_hash: Digest,
    effects: Effects,
) -> Result<Digest, engine_state::Error>
where
    S: StateProvider + CommitProvider,
{
    trace!(?state_root_hash, ?effects, "commit");
    let start = Instant::now();
    let result = engine_state.commit_effects(state_root_hash, effects);
    if let Some(metrics) = metrics {
        metrics.apply_effect.observe(start.elapsed().as_secs_f64());
    }
    trace!(?result, "commit result");
    result.map(Digest::from)
}

/// Execute the transaction without committing the effects.
/// Intended to be used for discovery operations on read-only nodes.
///
/// Returns effects of the execution.
pub fn execute_only<S>(
    engine_state: &EngineState<S>,
    execution_state: SpeculativeExecutionState,
    deploy: DeployItem,
) -> Result<SpeculativeExecutionResult, engine_state::Error>
where
    S: StateProvider + CommitProvider,
{
    let SpeculativeExecutionState {
        state_root_hash,
        block_time,
        protocol_version,
    } = execution_state;
    let deploy_hash = deploy.deploy_hash;
    let execute_request = ExecuteRequest::new(
        state_root_hash,
        block_time.millis(),
        vec![deploy],
        protocol_version,
        PublicKey::System,
    );
    let results = execute(engine_state, None, execute_request);
    results.map(|mut execution_results| {
        let len = execution_results.len();
        if len != 1 {
            warn!(
                ?deploy_hash,
                "got more ({}) execution results from a single transaction", len
            );
            SpeculativeExecutionResult::new(None)
        } else {
            // We know it must be 1, we could unwrap and then wrap
            // with `Some(_)` but `pop_front` already returns an `Option`.
            // We need to transform the `engine_state::ExecutionResult` into
            // `casper_types::ExecutionResult` as well.
            SpeculativeExecutionResult::new(execution_results.pop_front().map(|result| {
                let ExecutionResultAndMessages {
                    execution_result,
                    messages,
                } = result.into();

                (execution_result, messages)
            }))
        }
    })
}

fn execute<S>(
    engine_state: &EngineState<S>,
    metrics: Option<Arc<Metrics>>,
    execute_request: ExecuteRequest,
) -> Result<ExecutionResults, engine_state::Error>
where
    S: StateProvider + CommitProvider,
{
    trace!(?execute_request, "execute");
    let start = Instant::now();
    let result = engine_state.run_execute(execute_request);
    if let Some(metrics) = metrics {
        metrics.run_execute.observe(start.elapsed().as_secs_f64());
    }
    trace!(?result, "execute result");
    result
}

fn commit_step<S>(
    engine_state: &EngineState<S>,
    maybe_metrics: Option<Arc<Metrics>>,
    protocol_version: ProtocolVersion,
    pre_state_root_hash: Digest,
    InternalEraReport {
        equivocators,
        inactive_validators,
    }: InternalEraReport,
    era_end_timestamp_millis: u64,
    next_era_id: EraId,
) -> Result<StepSuccess, StepError>
where
    S: StateProvider + CommitProvider,
{
    // Both inactive validators and equivocators are evicted
    let evict_items = inactive_validators
        .into_iter()
        .chain(equivocators)
        .map(EvictItem::new)
        .collect();

    let step_request = StepRequest {
        pre_state_hash: pre_state_root_hash,
        protocol_version,
        // Note: The Casper Network does not slash, but another network could
        slash_items: vec![],
        evict_items,
        next_era_id,
        era_end_timestamp_millis,
    };

    // Have the EE commit the step.
    let start = Instant::now();
    let result = engine_state.commit_step(step_request);
    if let Some(metrics) = maybe_metrics {
        let elapsed = start.elapsed().as_secs_f64();
        metrics.commit_step.observe(elapsed);
        metrics.latest_commit_step.set(elapsed);
    }
    trace!(?result, "step response");
    result
}

/// Computes the checksum of the given set of execution results.
///
/// This will either be a simple hash of the bytesrepr-encoded results (in the case that the
/// serialized results are not greater than `ChunkWithProof::CHUNK_SIZE_BYTES`), or otherwise will
/// be a Merkle root hash of the chunks derived from the serialized results.
pub(crate) fn compute_execution_results_checksum<'a>(
    execution_results_iter: impl Iterator<Item = &'a ExecutionResult> + Clone,
) -> Result<Digest, BlockExecutionError> {
    // Serialize the execution results as if they were `Vec<ExecutionResult>`.
    let serialized_length = U32_SERIALIZED_LENGTH
        + execution_results_iter
            .clone()
            .map(|exec_result| exec_result.serialized_length())
            .sum::<usize>();
    let mut serialized = vec![];
    serialized
        .try_reserve_exact(serialized_length)
        .map_err(|_| {
            BlockExecutionError::FailedToComputeApprovalsChecksum(bytesrepr::Error::OutOfMemory)
        })?;
    let item_count: u32 = execution_results_iter
        .clone()
        .count()
        .try_into()
        .map_err(|_| {
            BlockExecutionError::FailedToComputeApprovalsChecksum(
                bytesrepr::Error::NotRepresentable,
            )
        })?;
    item_count
        .write_bytes(&mut serialized)
        .map_err(BlockExecutionError::FailedToComputeExecutionResultsChecksum)?;
    for execution_result in execution_results_iter {
        execution_result
            .write_bytes(&mut serialized)
            .map_err(BlockExecutionError::FailedToComputeExecutionResultsChecksum)?;
    }

    // Now hash the serialized execution results, using the `Chunkable` trait's `hash` method to
    // chunk if required.
    serialized.hash().map_err(|_| {
        BlockExecutionError::FailedToComputeExecutionResultsChecksum(bytesrepr::Error::OutOfMemory)
    })
}

#[cfg(test)]
mod tests {
    use super::*;

    #[test]
    fn calculation_is_safe_with_invalid_input() {
        assert_eq!(calculate_prune_eras(EraId::new(0), 0, 0, 0,), None);
        assert_eq!(calculate_prune_eras(EraId::new(0), 0, 0, 5,), None);
        assert_eq!(calculate_prune_eras(EraId::new(u64::MAX), 0, 0, 0,), None);
        assert_eq!(
            calculate_prune_eras(EraId::new(u64::MAX), 1, u64::MAX, u64::MAX),
            None
        );
    }

    #[test]
    fn calculation_is_lazy() {
        // NOTE: Range of EraInfos is lazy, so it does not consume memory, but getting the last
        // batch out of u64::MAX of erainfos needs to iterate over all chunks.
        assert!(calculate_prune_eras(EraId::new(u64::MAX), 0, u64::MAX, 100,).is_none(),);
        assert_eq!(
            calculate_prune_eras(EraId::new(u64::MAX), 1, 100, 100,)
                .unwrap()
                .len(),
            100
        );
    }

    #[test]
    fn should_calculate_prune_eras() {
        let activation_height = 50;
        let current_height = 50;
        const ACTIVATION_POINT_ERA_ID: EraId = EraId::new(5);

        // batch size 1

        assert_eq!(
            calculate_prune_eras(
                ACTIVATION_POINT_ERA_ID,
                activation_height,
                current_height,
                1
            ),
            Some(vec![Key::EraInfo(EraId::new(0))])
        );
        assert_eq!(
            calculate_prune_eras(
                ACTIVATION_POINT_ERA_ID,
                activation_height,
                current_height + 1,
                1
            ),
            Some(vec![Key::EraInfo(EraId::new(1))])
        );
        assert_eq!(
            calculate_prune_eras(
                ACTIVATION_POINT_ERA_ID,
                activation_height,
                current_height + 2,
                1
            ),
            Some(vec![Key::EraInfo(EraId::new(2))])
        );
        assert_eq!(
            calculate_prune_eras(
                ACTIVATION_POINT_ERA_ID,
                activation_height,
                current_height + 3,
                1
            ),
            Some(vec![Key::EraInfo(EraId::new(3))])
        );
        assert_eq!(
            calculate_prune_eras(
                ACTIVATION_POINT_ERA_ID,
                activation_height,
                current_height + 4,
                1
            ),
            Some(vec![Key::EraInfo(EraId::new(4))])
        );
        assert_eq!(
            calculate_prune_eras(
                ACTIVATION_POINT_ERA_ID,
                activation_height,
                current_height + 5,
                1
            ),
            None,
        );
        assert_eq!(
            calculate_prune_eras(ACTIVATION_POINT_ERA_ID, activation_height, u64::MAX, 1),
            None,
        );

        // batch size 2

        assert_eq!(
            calculate_prune_eras(
                ACTIVATION_POINT_ERA_ID,
                activation_height,
                current_height,
                2
            ),
            Some(vec![
                Key::EraInfo(EraId::new(0)),
                Key::EraInfo(EraId::new(1))
            ])
        );
        assert_eq!(
            calculate_prune_eras(
                ACTIVATION_POINT_ERA_ID,
                activation_height,
                current_height + 1,
                2
            ),
            Some(vec![
                Key::EraInfo(EraId::new(2)),
                Key::EraInfo(EraId::new(3))
            ])
        );
        assert_eq!(
            calculate_prune_eras(
                ACTIVATION_POINT_ERA_ID,
                activation_height,
                current_height + 2,
                2
            ),
            Some(vec![Key::EraInfo(EraId::new(4))])
        );
        assert_eq!(
            calculate_prune_eras(
                ACTIVATION_POINT_ERA_ID,
                activation_height,
                current_height + 3,
                2
            ),
            None
        );
        assert_eq!(
            calculate_prune_eras(ACTIVATION_POINT_ERA_ID, activation_height, u64::MAX, 2),
            None,
        );

        // batch size 3

        assert_eq!(
            calculate_prune_eras(
                ACTIVATION_POINT_ERA_ID,
                activation_height,
                current_height,
                3
            ),
            Some(vec![
                Key::EraInfo(EraId::new(0)),
                Key::EraInfo(EraId::new(1)),
                Key::EraInfo(EraId::new(2)),
            ])
        );
        assert_eq!(
            calculate_prune_eras(
                ACTIVATION_POINT_ERA_ID,
                activation_height,
                current_height + 1,
                3
            ),
            Some(vec![
                Key::EraInfo(EraId::new(3)),
                Key::EraInfo(EraId::new(4)),
            ])
        );

        assert_eq!(
            calculate_prune_eras(
                ACTIVATION_POINT_ERA_ID,
                activation_height,
                current_height + 2,
                3
            ),
            None
        );
        assert_eq!(
            calculate_prune_eras(ACTIVATION_POINT_ERA_ID, activation_height, u64::MAX, 3),
            None,
        );

        // batch size 4

        assert_eq!(
            calculate_prune_eras(
                ACTIVATION_POINT_ERA_ID,
                activation_height,
                current_height,
                4
            ),
            Some(vec![
                Key::EraInfo(EraId::new(0)),
                Key::EraInfo(EraId::new(1)),
                Key::EraInfo(EraId::new(2)),
                Key::EraInfo(EraId::new(3)),
            ])
        );
        assert_eq!(
            calculate_prune_eras(
                ACTIVATION_POINT_ERA_ID,
                activation_height,
                current_height + 1,
                4
            ),
            Some(vec![Key::EraInfo(EraId::new(4)),])
        );

        assert_eq!(
            calculate_prune_eras(
                ACTIVATION_POINT_ERA_ID,
                activation_height,
                current_height + 2,
                4
            ),
            None
        );
        assert_eq!(
            calculate_prune_eras(ACTIVATION_POINT_ERA_ID, activation_height, u64::MAX, 4),
            None,
        );

        // batch size 5

        assert_eq!(
            calculate_prune_eras(
                ACTIVATION_POINT_ERA_ID,
                activation_height,
                current_height,
                5
            ),
            Some(vec![
                Key::EraInfo(EraId::new(0)),
                Key::EraInfo(EraId::new(1)),
                Key::EraInfo(EraId::new(2)),
                Key::EraInfo(EraId::new(3)),
                Key::EraInfo(EraId::new(4)),
            ])
        );
        assert_eq!(
            calculate_prune_eras(
                ACTIVATION_POINT_ERA_ID,
                activation_height,
                current_height + 1,
                5
            ),
            None,
        );

        assert_eq!(
            calculate_prune_eras(
                ACTIVATION_POINT_ERA_ID,
                activation_height,
                current_height + 2,
                5
            ),
            None
        );
        assert_eq!(
            calculate_prune_eras(ACTIVATION_POINT_ERA_ID, activation_height, u64::MAX, 5),
            None,
        );

        // batch size 6

        assert_eq!(
            calculate_prune_eras(
                ACTIVATION_POINT_ERA_ID,
                activation_height,
                current_height,
                6
            ),
            Some(vec![
                Key::EraInfo(EraId::new(0)),
                Key::EraInfo(EraId::new(1)),
                Key::EraInfo(EraId::new(2)),
                Key::EraInfo(EraId::new(3)),
                Key::EraInfo(EraId::new(4)),
            ])
        );
        assert_eq!(
            calculate_prune_eras(
                ACTIVATION_POINT_ERA_ID,
                activation_height,
                current_height + 1,
                6
            ),
            None,
        );

        assert_eq!(
            calculate_prune_eras(
                ACTIVATION_POINT_ERA_ID,
                activation_height,
                current_height + 2,
                6
            ),
            None
        );
        assert_eq!(
            calculate_prune_eras(ACTIVATION_POINT_ERA_ID, activation_height, u64::MAX, 6),
            None,
        );

        // batch size max

        assert_eq!(
            calculate_prune_eras(
                ACTIVATION_POINT_ERA_ID,
                activation_height,
                current_height,
                u64::MAX,
            ),
            Some(vec![
                Key::EraInfo(EraId::new(0)),
                Key::EraInfo(EraId::new(1)),
                Key::EraInfo(EraId::new(2)),
                Key::EraInfo(EraId::new(3)),
                Key::EraInfo(EraId::new(4)),
            ])
        );
        assert_eq!(
            calculate_prune_eras(
                ACTIVATION_POINT_ERA_ID,
                activation_height,
                current_height + 1,
                u64::MAX,
            ),
            None,
        );

        assert_eq!(
            calculate_prune_eras(
                ACTIVATION_POINT_ERA_ID,
                activation_height,
                current_height + 2,
                u64::MAX,
            ),
            None
        );
        assert_eq!(
            calculate_prune_eras(
                ACTIVATION_POINT_ERA_ID,
                activation_height,
                u64::MAX,
                u64::MAX,
            ),
            None,
        );
    }
}<|MERGE_RESOLUTION|>--- conflicted
+++ resolved
@@ -15,21 +15,12 @@
     global_state::state::{lmdb::LmdbGlobalState, CommitProvider, StateProvider},
 };
 use casper_types::{
-<<<<<<< HEAD
-    account::AccountHash,
     binary_port::SpeculativeExecutionResult,
     bytesrepr::{self, ToBytes, U32_SERIALIZED_LENGTH},
     contract_messages::Messages,
     execution::{Effects, ExecutionResult, Transform, TransformKind},
-    AddressableEntity, AddressableEntityHash, BlockV2, CLValue, DeployHash, Digest, EraEndV2,
-    EraId, HashAddr, Key, ProtocolVersion, PublicKey, StoredValue, Transaction, U512,
-=======
-    bytesrepr::{self, ToBytes, U32_SERIALIZED_LENGTH},
-    contract_messages::Messages,
-    execution::{Effects, ExecutionResult, ExecutionResultV2, Transform, TransformKind},
     BlockV2, CLValue, ChecksumRegistry, DeployHash, Digest, EraEndV2, EraId, Key, ProtocolVersion,
     PublicKey, Transaction, U512,
->>>>>>> 12889f40
 };
 
 use crate::{
