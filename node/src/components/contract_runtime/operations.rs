use std::{cmp, collections::BTreeMap, convert::TryInto, ops::Range, sync::Arc, time::Instant};

use itertools::Itertools;
use tracing::{debug, error, info, trace, warn};

use casper_execution_engine::{
    engine_state::{
        self, execution_result::ExecutionResults, step::EvictItem, ChecksumRegistry, DeployItem,
        EngineState, ExecuteRequest, ExecutionResult as EngineExecutionResult,
        GetEraValidatorsRequest, PruneConfig, PruneResult, StepError, StepRequest, StepSuccess,
    },
    execution,
};
use casper_storage::{
    data_access_layer::DataAccessLayer,
    global_state::state::{lmdb::LmdbGlobalState, CommitProvider, StateProvider},
};
use casper_types::{
<<<<<<< HEAD
    BlockV2, CLValue, Deploy, DeployHash, DeployHeader, Digest, EraEnd, EraId, EraReport,
    ExecutionResult, Key, ProtocolVersion, PublicKey, U512,
=======
    bytesrepr::{self, ToBytes, U32_SERIALIZED_LENGTH},
    execution::{Effects, ExecutionResult, ExecutionResultV2, Transform, TransformKind},
    Block, CLValue, Deploy, DeployHash, Digest, EraEnd, EraId, EraReport, Key, ProtocolVersion,
    PublicKey, U512,
>>>>>>> cb547b0e
};

use crate::{
    components::{
        contract_runtime::{
            error::BlockExecutionError, types::StepEffectsAndUpcomingEraValidators,
            BlockAndExecutionResults, ExecutionPreState, Metrics, SpeculativeExecutionState,
            APPROVALS_CHECKSUM_NAME, EXECUTION_RESULTS_CHECKSUM_NAME,
        },
        fetcher::FetchItem,
    },
    types::{self, ApprovalsHashes, Chunkable, FinalizedBlock},
};

fn generate_range_by_index(
    highest_era: u64,
    batch_size: u64,
    batch_index: u64,
) -> Option<Range<u64>> {
    let start = batch_index.checked_mul(batch_size)?;
    let end = cmp::min(start.checked_add(batch_size)?, highest_era);
    Some(start..end)
}

/// Calculates era keys to be pruned.
///
/// Outcomes:
/// * Ok(Some(range)) -- these keys should be pruned
/// * Ok(None) -- nothing to do, either done, or there is not enough eras to prune
fn calculate_prune_eras(
    activation_era_id: EraId,
    activation_height: u64,
    current_height: u64,
    batch_size: u64,
) -> Option<Vec<Key>> {
    if batch_size == 0 {
        // Nothing to do, the batch size is 0.
        return None;
    }

    let nth_chunk: u64 = match current_height.checked_sub(activation_height) {
        Some(nth_chunk) => nth_chunk,
        None => {
            // Time went backwards, programmer error, etc
            error!(
                %activation_era_id,
                activation_height,
                current_height,
                batch_size,
                "unable to calculate eras to prune (activation height higher than the block height)"
            );
            panic!("activation height higher than the block height");
        }
    };

    let range = generate_range_by_index(activation_era_id.value(), batch_size, nth_chunk)?;

    if range.is_empty() {
        return None;
    }

    Some(range.map(EraId::new).map(Key::EraInfo).collect())
}

/// Executes a finalized block.
#[allow(clippy::too_many_arguments)]
pub fn execute_finalized_block(
    engine_state: &EngineState<DataAccessLayer<LmdbGlobalState>>,
    metrics: Option<Arc<Metrics>>,
    protocol_version: ProtocolVersion,
    execution_pre_state: ExecutionPreState,
    finalized_block: FinalizedBlock,
    deploys: Vec<Deploy>,
    activation_point_era_id: EraId,
    key_block_height_for_activation_point: u64,
    prune_batch_size: u64,
) -> Result<BlockAndExecutionResults, BlockExecutionError> {
    if finalized_block.height != execution_pre_state.next_block_height {
        return Err(BlockExecutionError::WrongBlockHeight {
            finalized_block: Box::new(finalized_block),
            execution_pre_state: Box::new(execution_pre_state),
        });
    }
    let ExecutionPreState {
        pre_state_root_hash,
        parent_hash,
        parent_seed,
        next_block_height,
    } = execution_pre_state;
    let mut state_root_hash = pre_state_root_hash;
    // Run any deploys that must be executed
    let block_time = finalized_block.timestamp.millis();
    let start = Instant::now();
    let deploy_ids = deploys.iter().map(|deploy| deploy.fetch_id()).collect_vec();
    let approvals_checksum = types::compute_approvals_checksum(deploy_ids.clone())
        .map_err(BlockExecutionError::FailedToComputeApprovalsChecksum)?;

    // Create a new EngineState that reads from LMDB but only caches changes in memory.
    let scratch_state = engine_state.get_scratch_engine_state();

    // Pay out block rewards
    let proposer = *finalized_block.proposer.clone();
    state_root_hash = scratch_state.distribute_block_rewards(
        state_root_hash,
        protocol_version,
        proposer.clone(),
        next_block_height,
        block_time,
    )?;

    let mut execution_results = Vec::with_capacity(deploys.len());
    // WARNING: Do not change the order of `deploys` as it will result in a different root hash.
    for deploy in deploys {
        let deploy_hash = *deploy.hash();
        let deploy_header = deploy.header().clone();
        let execute_request = ExecuteRequest::new(
            state_root_hash,
            block_time,
            vec![DeployItem::from(deploy)],
            protocol_version,
            proposer.clone(),
        );

        // TODO: this is currently working coincidentally because we are passing only one
        // deploy_item per exec. The execution results coming back from the EE lack the
        // mapping between deploy_hash and execution result, and this outer logic is
        // enriching it with the deploy hash. If we were passing multiple deploys per exec
        // the relation between the deploy and the execution results would be lost.
        let result = execute(&scratch_state, metrics.clone(), execute_request)?;

        trace!(?deploy_hash, ?result, "deploy execution result");
        // As for now a given state is expected to exist.
        let (state_hash, execution_result) = commit_execution_results(
            &scratch_state,
            metrics.clone(),
            state_root_hash,
            deploy_hash,
            result,
        )?;
        execution_results.push((deploy_hash, deploy_header, execution_result));
        state_root_hash = state_hash;
    }

    // Write the deploy approvals' and execution results' checksums to global state.
    let execution_results_checksum =
        compute_execution_results_checksum(execution_results.iter().map(|(_, _, result)| result))?;

    let mut checksum_registry = ChecksumRegistry::new();
    checksum_registry.insert(APPROVALS_CHECKSUM_NAME, approvals_checksum);
    checksum_registry.insert(EXECUTION_RESULTS_CHECKSUM_NAME, execution_results_checksum);
    let mut effects = Effects::new();
    effects.push(Transform::new(
        Key::ChecksumRegistry,
        TransformKind::Write(
            CLValue::from_t(checksum_registry)
                .map_err(BlockExecutionError::ChecksumRegistryToCLValue)?
                .into(),
        ),
    ));
    scratch_state.commit_effects(state_root_hash, effects)?;

    if let Some(metrics) = metrics.as_ref() {
        metrics.exec_block.observe(start.elapsed().as_secs_f64());
    }

    // If the finalized block has an era report, run the auction contract and get the upcoming era
    // validators.
    let maybe_step_effects_and_upcoming_era_validators =
        if let Some(era_report) = finalized_block.era_report.as_deref() {
            let StepSuccess {
                post_state_hash: _, // ignore the post-state-hash returned from scratch
                effects: step_effects,
            } = commit_step(
                &scratch_state, // engine_state
                metrics,
                protocol_version,
                state_root_hash,
                era_report,
                finalized_block.timestamp.millis(),
                finalized_block.era_id.successor(),
            )?;

            state_root_hash =
                engine_state.write_scratch_to_db(state_root_hash, scratch_state.into_inner())?;

            // In this flow we execute using a recent state root hash where the system contract
            // registry is guaranteed to exist.
            let system_contract_registry = None;

            let upcoming_era_validators = engine_state.get_era_validators(
                system_contract_registry,
                GetEraValidatorsRequest::new(state_root_hash, protocol_version),
            )?;
            Some(StepEffectsAndUpcomingEraValidators {
                step_effects,
                upcoming_era_validators,
            })
        } else {
            // Finally, the new state-root-hash from the cumulative changes to global state is
            // returned when they are written to LMDB.
            state_root_hash =
                engine_state.write_scratch_to_db(state_root_hash, scratch_state.into_inner())?;
            None
        };

    // Flush once, after all deploys have been executed.
    engine_state.flush_environment()?;

    // Pruning
    if let Some(previous_block_height) = finalized_block.height.checked_sub(1) {
        if let Some(keys_to_prune) = calculate_prune_eras(
            activation_point_era_id,
            key_block_height_for_activation_point,
            previous_block_height,
            prune_batch_size,
        ) {
            let first_key = keys_to_prune.first().copied();
            let last_key = keys_to_prune.last().copied();
            info!(
                previous_block_height,
                %key_block_height_for_activation_point,
                %state_root_hash,
                first_key=?first_key,
                last_key=?last_key,
                "commit prune: preparing prune config"
            );
            let prune_config = PruneConfig::new(state_root_hash, keys_to_prune);
            match engine_state.commit_prune(prune_config) {
                Ok(PruneResult::RootNotFound) => {
                    error!(
                        previous_block_height,
                        %state_root_hash,
                        "commit prune: root not found"
                    );
                    panic!(
                        "Root {} not found while performing a prune.",
                        state_root_hash
                    );
                }
                Ok(PruneResult::DoesNotExist) => {
                    warn!(
                        previous_block_height,
                        %state_root_hash,
                        "commit prune: key does not exist"
                    );
                }
                Ok(PruneResult::Success {
                    post_state_hash, ..
                }) => {
                    info!(
                        previous_block_height,
                        %key_block_height_for_activation_point,
                        %state_root_hash,
                        %post_state_hash,
                        first_key=?first_key,
                        last_key=?last_key,
                        "commit prune: success"
                    );
                    state_root_hash = post_state_hash;
                }
                Err(error) => {
                    error!(
                        previous_block_height,
                        %key_block_height_for_activation_point,
                        %error,
                        "commit prune: commit prune error"
                    );
                    return Err(error.into());
                }
            }
        }
    }

    let maybe_next_era_validator_weights: Option<BTreeMap<PublicKey, U512>> =
        maybe_step_effects_and_upcoming_era_validators
            .as_ref()
            .and_then(
                |StepEffectsAndUpcomingEraValidators {
                     upcoming_era_validators,
                     ..
                 }| {
                    upcoming_era_validators
                        .get(&finalized_block.era_id.successor())
                        .cloned()
                },
            );

    let era_end = match (finalized_block.era_report, maybe_next_era_validator_weights) {
        (None, None) => None,
        (Some(era_report), Some(next_era_validator_weights)) => {
            Some(EraEnd::new(*era_report, next_era_validator_weights))
        }
        (maybe_era_report, maybe_next_era_validator_weights) => {
            return Err(BlockExecutionError::FailedToCreateEraEnd {
                maybe_era_report,
                maybe_next_era_validator_weights,
            })
        }
    };

    let block = Arc::new(BlockV2::new(
        parent_hash,
        parent_seed,
        state_root_hash,
        finalized_block.random_bit,
        era_end,
        finalized_block.timestamp,
        finalized_block.era_id,
        finalized_block.height,
        protocol_version,
        proposer,
        finalized_block.deploy_hashes,
        finalized_block.transfer_hashes,
    ));

    let approvals_hashes = deploy_ids
        .into_iter()
        .map(|id| id.destructure().1)
        .collect();
    let proof_of_checksum_registry = engine_state.get_checksum_registry_proof(state_root_hash)?;
    let approvals_hashes = Box::new(ApprovalsHashes::new(
        block.hash(),
        approvals_hashes,
        proof_of_checksum_registry,
    ));

    Ok(BlockAndExecutionResults {
        block,
        approvals_hashes,
        execution_results,
        maybe_step_effects_and_upcoming_era_validators,
    })
}

/// Commits the execution results.
fn commit_execution_results<S>(
    engine_state: &EngineState<S>,
    metrics: Option<Arc<Metrics>>,
    state_root_hash: Digest,
    deploy_hash: DeployHash,
    execution_results: ExecutionResults,
) -> Result<(Digest, ExecutionResult), BlockExecutionError>
where
    S: StateProvider + CommitProvider,
    S::Error: Into<execution::Error>,
{
    let ee_execution_result = execution_results
        .into_iter()
        .exactly_one()
        .map_err(|_| BlockExecutionError::MoreThanOneExecutionResult)?;

    let effects = match &ee_execution_result {
        EngineExecutionResult::Success { effects, cost, .. } => {
            // We do want to see the deploy hash and cost in the logs.
            // We don't need to see the effects in the logs.
            debug!(?deploy_hash, %cost, "execution succeeded");
            effects.clone()
        }
        EngineExecutionResult::Failure {
            error,
            effects,
            cost,
            ..
        } => {
            // Failure to execute a contract is a user error, not a system error.
            // We do want to see the deploy hash, error, and cost in the logs.
            // We don't need to see the effects in the logs.
            debug!(?deploy_hash, ?error, %cost, "execution failure");
            effects.clone()
        }
    };
    let new_state_root = commit_transforms(engine_state, metrics, state_root_hash, effects)?;
    let versioned_execution_result =
        ExecutionResult::from(ExecutionResultV2::from(ee_execution_result));
    Ok((new_state_root, versioned_execution_result))
}

fn commit_transforms<S>(
    engine_state: &EngineState<S>,
    metrics: Option<Arc<Metrics>>,
    state_root_hash: Digest,
    effects: Effects,
) -> Result<Digest, engine_state::Error>
where
    S: StateProvider + CommitProvider,
    S::Error: Into<execution::Error>,
{
    trace!(?state_root_hash, ?effects, "commit");
    let start = Instant::now();
    let result = engine_state.commit_effects(state_root_hash, effects);
    if let Some(metrics) = metrics {
        metrics.apply_effect.observe(start.elapsed().as_secs_f64());
    }
    trace!(?result, "commit result");
    result.map(Digest::from)
}

/// Execute the transaction without committing the effects.
/// Intended to be used for discovery operations on read-only nodes.
///
/// Returns effects of the execution.
pub fn execute_only<S>(
    engine_state: &EngineState<S>,
    execution_state: SpeculativeExecutionState,
    deploy: DeployItem,
) -> Result<Option<ExecutionResultV2>, engine_state::Error>
where
    S: StateProvider + CommitProvider,
    S::Error: Into<execution::Error>,
{
    let SpeculativeExecutionState {
        state_root_hash,
        block_time,
        protocol_version,
    } = execution_state;
    let deploy_hash = deploy.deploy_hash;
    let execute_request = ExecuteRequest::new(
        state_root_hash,
        block_time.millis(),
        vec![deploy],
        protocol_version,
        PublicKey::System,
    );
    let results = execute(engine_state, None, execute_request);
    results.map(|mut execution_results| {
        let len = execution_results.len();
        if len != 1 {
            warn!(
                ?deploy_hash,
                "got more ({}) execution results from a single transaction", len
            );
            None
        } else {
            // We know it must be 1, we could unwrap and then wrap
            // with `Some(_)` but `pop_front` already returns an `Option`.
            // We need to transform the `engine_state::ExecutionResult` into
            // `casper_types::ExecutionResult` as well.
            execution_results.pop_front().map(Into::into)
        }
    })
}

fn execute<S>(
    engine_state: &EngineState<S>,
    metrics: Option<Arc<Metrics>>,
    execute_request: ExecuteRequest,
) -> Result<ExecutionResults, engine_state::Error>
where
    S: StateProvider + CommitProvider,
    S::Error: Into<execution::Error>,
{
    trace!(?execute_request, "execute");
    let start = Instant::now();
    let result = engine_state.run_execute(execute_request);
    if let Some(metrics) = metrics {
        metrics.run_execute.observe(start.elapsed().as_secs_f64());
    }
    trace!(?result, "execute result");
    result
}

fn commit_step<S>(
    engine_state: &EngineState<S>,
    maybe_metrics: Option<Arc<Metrics>>,
    protocol_version: ProtocolVersion,
    pre_state_root_hash: Digest,
    era_report: &EraReport<PublicKey>,
    era_end_timestamp_millis: u64,
    next_era_id: EraId,
) -> Result<StepSuccess, StepError>
where
    S: StateProvider + CommitProvider,
    S::Error: Into<execution::Error>,
{
    // Both inactive validators and equivocators are evicted
    let evict_items = era_report
        .inactive_validators()
        .iter()
        .chain(era_report.equivocators())
        .cloned()
        .map(EvictItem::new)
        .collect();

    let step_request = StepRequest {
        pre_state_hash: pre_state_root_hash,
        protocol_version,
        // Note: The Casper Network does not slash, but another network could
        slash_items: vec![],
        evict_items,
        next_era_id,
        era_end_timestamp_millis,
    };

    // Have the EE commit the step.
    let start = Instant::now();
    let result = engine_state.commit_step(step_request);
    if let Some(metrics) = maybe_metrics {
        let elapsed = start.elapsed().as_secs_f64();
        metrics.commit_step.observe(elapsed);
        metrics.latest_commit_step.set(elapsed);
    }
    trace!(?result, "step response");
    result
}

/// Computes the checksum of the given set of execution results.
///
/// This will either be a simple hash of the bytesrepr-encoded results (in the case that the
/// serialized results are not greater than `ChunkWithProof::CHUNK_SIZE_BYTES`), or otherwise will
/// be a Merkle root hash of the chunks derived from the serialized results.
pub(crate) fn compute_execution_results_checksum<'a>(
    execution_results_iter: impl Iterator<Item = &'a ExecutionResult> + Clone,
) -> Result<Digest, BlockExecutionError> {
    // Serialize the execution results as if they were `Vec<VersionedExecutionResult>`.
    let serialized_length = U32_SERIALIZED_LENGTH
        + execution_results_iter
            .clone()
            .map(|exec_result| exec_result.serialized_length())
            .sum::<usize>();
    let mut serialized = vec![];
    serialized
        .try_reserve_exact(serialized_length)
        .map_err(|_| {
            BlockExecutionError::FailedToComputeApprovalsChecksum(bytesrepr::Error::OutOfMemory)
        })?;
    let item_count: u32 = execution_results_iter
        .clone()
        .count()
        .try_into()
        .map_err(|_| {
            BlockExecutionError::FailedToComputeApprovalsChecksum(
                bytesrepr::Error::NotRepresentable,
            )
        })?;
    item_count
        .write_bytes(&mut serialized)
        .map_err(BlockExecutionError::FailedToComputeExecutionResultsChecksum)?;
    for execution_result in execution_results_iter {
        execution_result
            .write_bytes(&mut serialized)
            .map_err(BlockExecutionError::FailedToComputeExecutionResultsChecksum)?;
    }

    // Now hash the serialized execution results, using the `Chunkable` trait's `hash` method to
    // chunk if required.
    serialized.hash().map_err(|_| {
        BlockExecutionError::FailedToComputeExecutionResultsChecksum(bytesrepr::Error::OutOfMemory)
    })
}

#[cfg(test)]
mod tests {
    use super::*;

    #[test]
    fn calculation_is_safe_with_invalid_input() {
        assert_eq!(calculate_prune_eras(EraId::new(0), 0, 0, 0,), None);
        assert_eq!(calculate_prune_eras(EraId::new(0), 0, 0, 5,), None);
        assert_eq!(calculate_prune_eras(EraId::new(u64::MAX), 0, 0, 0,), None);
        assert_eq!(
            calculate_prune_eras(EraId::new(u64::MAX), 1, u64::MAX, u64::MAX),
            None
        );
    }

    #[test]
    fn calculation_is_lazy() {
        // NOTE: Range of EraInfos is lazy, so it does not consume memory, but getting the last
        // batch out of u64::MAX of erainfos needs to iterate over all chunks.
        assert!(calculate_prune_eras(EraId::new(u64::MAX), 0, u64::MAX, 100,).is_none(),);
        assert_eq!(
            calculate_prune_eras(EraId::new(u64::MAX), 1, 100, 100,)
                .unwrap()
                .len(),
            100
        );
    }

    #[test]
    fn should_calculate_prune_eras() {
        let activation_height = 50;
        let current_height = 50;
        const ACTIVATION_POINT_ERA_ID: EraId = EraId::new(5);

        // batch size 1

        assert_eq!(
            calculate_prune_eras(
                ACTIVATION_POINT_ERA_ID,
                activation_height,
                current_height,
                1
            ),
            Some(vec![Key::EraInfo(EraId::new(0))])
        );
        assert_eq!(
            calculate_prune_eras(
                ACTIVATION_POINT_ERA_ID,
                activation_height,
                current_height + 1,
                1
            ),
            Some(vec![Key::EraInfo(EraId::new(1))])
        );
        assert_eq!(
            calculate_prune_eras(
                ACTIVATION_POINT_ERA_ID,
                activation_height,
                current_height + 2,
                1
            ),
            Some(vec![Key::EraInfo(EraId::new(2))])
        );
        assert_eq!(
            calculate_prune_eras(
                ACTIVATION_POINT_ERA_ID,
                activation_height,
                current_height + 3,
                1
            ),
            Some(vec![Key::EraInfo(EraId::new(3))])
        );
        assert_eq!(
            calculate_prune_eras(
                ACTIVATION_POINT_ERA_ID,
                activation_height,
                current_height + 4,
                1
            ),
            Some(vec![Key::EraInfo(EraId::new(4))])
        );
        assert_eq!(
            calculate_prune_eras(
                ACTIVATION_POINT_ERA_ID,
                activation_height,
                current_height + 5,
                1
            ),
            None,
        );
        assert_eq!(
            calculate_prune_eras(ACTIVATION_POINT_ERA_ID, activation_height, u64::MAX, 1),
            None,
        );

        // batch size 2

        assert_eq!(
            calculate_prune_eras(
                ACTIVATION_POINT_ERA_ID,
                activation_height,
                current_height,
                2
            ),
            Some(vec![
                Key::EraInfo(EraId::new(0)),
                Key::EraInfo(EraId::new(1))
            ])
        );
        assert_eq!(
            calculate_prune_eras(
                ACTIVATION_POINT_ERA_ID,
                activation_height,
                current_height + 1,
                2
            ),
            Some(vec![
                Key::EraInfo(EraId::new(2)),
                Key::EraInfo(EraId::new(3))
            ])
        );
        assert_eq!(
            calculate_prune_eras(
                ACTIVATION_POINT_ERA_ID,
                activation_height,
                current_height + 2,
                2
            ),
            Some(vec![Key::EraInfo(EraId::new(4))])
        );
        assert_eq!(
            calculate_prune_eras(
                ACTIVATION_POINT_ERA_ID,
                activation_height,
                current_height + 3,
                2
            ),
            None
        );
        assert_eq!(
            calculate_prune_eras(ACTIVATION_POINT_ERA_ID, activation_height, u64::MAX, 2),
            None,
        );

        // batch size 3

        assert_eq!(
            calculate_prune_eras(
                ACTIVATION_POINT_ERA_ID,
                activation_height,
                current_height,
                3
            ),
            Some(vec![
                Key::EraInfo(EraId::new(0)),
                Key::EraInfo(EraId::new(1)),
                Key::EraInfo(EraId::new(2)),
            ])
        );
        assert_eq!(
            calculate_prune_eras(
                ACTIVATION_POINT_ERA_ID,
                activation_height,
                current_height + 1,
                3
            ),
            Some(vec![
                Key::EraInfo(EraId::new(3)),
                Key::EraInfo(EraId::new(4)),
            ])
        );

        assert_eq!(
            calculate_prune_eras(
                ACTIVATION_POINT_ERA_ID,
                activation_height,
                current_height + 2,
                3
            ),
            None
        );
        assert_eq!(
            calculate_prune_eras(ACTIVATION_POINT_ERA_ID, activation_height, u64::MAX, 3),
            None,
        );

        // batch size 4

        assert_eq!(
            calculate_prune_eras(
                ACTIVATION_POINT_ERA_ID,
                activation_height,
                current_height,
                4
            ),
            Some(vec![
                Key::EraInfo(EraId::new(0)),
                Key::EraInfo(EraId::new(1)),
                Key::EraInfo(EraId::new(2)),
                Key::EraInfo(EraId::new(3)),
            ])
        );
        assert_eq!(
            calculate_prune_eras(
                ACTIVATION_POINT_ERA_ID,
                activation_height,
                current_height + 1,
                4
            ),
            Some(vec![Key::EraInfo(EraId::new(4)),])
        );

        assert_eq!(
            calculate_prune_eras(
                ACTIVATION_POINT_ERA_ID,
                activation_height,
                current_height + 2,
                4
            ),
            None
        );
        assert_eq!(
            calculate_prune_eras(ACTIVATION_POINT_ERA_ID, activation_height, u64::MAX, 4),
            None,
        );

        // batch size 5

        assert_eq!(
            calculate_prune_eras(
                ACTIVATION_POINT_ERA_ID,
                activation_height,
                current_height,
                5
            ),
            Some(vec![
                Key::EraInfo(EraId::new(0)),
                Key::EraInfo(EraId::new(1)),
                Key::EraInfo(EraId::new(2)),
                Key::EraInfo(EraId::new(3)),
                Key::EraInfo(EraId::new(4)),
            ])
        );
        assert_eq!(
            calculate_prune_eras(
                ACTIVATION_POINT_ERA_ID,
                activation_height,
                current_height + 1,
                5
            ),
            None,
        );

        assert_eq!(
            calculate_prune_eras(
                ACTIVATION_POINT_ERA_ID,
                activation_height,
                current_height + 2,
                5
            ),
            None
        );
        assert_eq!(
            calculate_prune_eras(ACTIVATION_POINT_ERA_ID, activation_height, u64::MAX, 5),
            None,
        );

        // batch size 6

        assert_eq!(
            calculate_prune_eras(
                ACTIVATION_POINT_ERA_ID,
                activation_height,
                current_height,
                6
            ),
            Some(vec![
                Key::EraInfo(EraId::new(0)),
                Key::EraInfo(EraId::new(1)),
                Key::EraInfo(EraId::new(2)),
                Key::EraInfo(EraId::new(3)),
                Key::EraInfo(EraId::new(4)),
            ])
        );
        assert_eq!(
            calculate_prune_eras(
                ACTIVATION_POINT_ERA_ID,
                activation_height,
                current_height + 1,
                6
            ),
            None,
        );

        assert_eq!(
            calculate_prune_eras(
                ACTIVATION_POINT_ERA_ID,
                activation_height,
                current_height + 2,
                6
            ),
            None
        );
        assert_eq!(
            calculate_prune_eras(ACTIVATION_POINT_ERA_ID, activation_height, u64::MAX, 6),
            None,
        );

        // batch size max

        assert_eq!(
            calculate_prune_eras(
                ACTIVATION_POINT_ERA_ID,
                activation_height,
                current_height,
                u64::MAX,
            ),
            Some(vec![
                Key::EraInfo(EraId::new(0)),
                Key::EraInfo(EraId::new(1)),
                Key::EraInfo(EraId::new(2)),
                Key::EraInfo(EraId::new(3)),
                Key::EraInfo(EraId::new(4)),
            ])
        );
        assert_eq!(
            calculate_prune_eras(
                ACTIVATION_POINT_ERA_ID,
                activation_height,
                current_height + 1,
                u64::MAX,
            ),
            None,
        );

        assert_eq!(
            calculate_prune_eras(
                ACTIVATION_POINT_ERA_ID,
                activation_height,
                current_height + 2,
                u64::MAX,
            ),
            None
        );
        assert_eq!(
            calculate_prune_eras(
                ACTIVATION_POINT_ERA_ID,
                activation_height,
                u64::MAX,
                u64::MAX,
            ),
            None,
        );
    }
}<|MERGE_RESOLUTION|>--- conflicted
+++ resolved
@@ -16,15 +16,10 @@
     global_state::state::{lmdb::LmdbGlobalState, CommitProvider, StateProvider},
 };
 use casper_types::{
-<<<<<<< HEAD
-    BlockV2, CLValue, Deploy, DeployHash, DeployHeader, Digest, EraEnd, EraId, EraReport,
-    ExecutionResult, Key, ProtocolVersion, PublicKey, U512,
-=======
     bytesrepr::{self, ToBytes, U32_SERIALIZED_LENGTH},
     execution::{Effects, ExecutionResult, ExecutionResultV2, Transform, TransformKind},
-    Block, CLValue, Deploy, DeployHash, Digest, EraEnd, EraId, EraReport, Key, ProtocolVersion,
+    BlockV2, CLValue, Deploy, DeployHash, Digest, EraEnd, EraId, EraReport, Key, ProtocolVersion,
     PublicKey, U512,
->>>>>>> cb547b0e
 };
 
 use crate::{
