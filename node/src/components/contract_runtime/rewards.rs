#[cfg(test)]
mod tests;

use std::{collections::BTreeMap, ops::Range, sync::Arc};

use casper_storage::{
    data_access_layer::{
        DataAccessLayer, EraValidatorsRequest, RoundSeigniorageRateRequest,
        RoundSeigniorageRateResult, TotalSupplyRequest, TotalSupplyResult,
    },
    global_state::state::{lmdb::LmdbGlobalState, StateProvider},
};
use futures::stream::{self, StreamExt as _, TryStreamExt as _};

use itertools::Itertools;
use num_rational::Ratio;
use num_traits::{CheckedAdd, CheckedMul, ToPrimitive};
use tracing::trace;

use crate::{
    contract_runtime::metrics::Metrics,
    effect::{
        requests::{ContractRuntimeRequest, StorageRequest},
        EffectBuilder,
    },
    types::ExecutableBlock,
};
use casper_types::{
    Block, Chainspec, CoreConfig, Digest, EraId, ProtocolVersion, PublicKey, RewardedSignatures,
    U512,
};

pub(crate) trait ReactorEventT:
    Send + From<StorageRequest> + From<ContractRuntimeRequest>
{
}

impl<T> ReactorEventT for T where T: Send + From<StorageRequest> + From<ContractRuntimeRequest> {}

#[derive(Debug)]
pub(crate) struct CitedBlock {
    protocol_version: ProtocolVersion,
    height: u64,
    era_id: EraId,
    proposer: PublicKey,
    rewarded_signatures: RewardedSignatures,
    state_root_hash: Digest,
    is_switch_block: bool,
    is_genesis: bool,
}

impl CitedBlock {
    fn from_executable_block(block: ExecutableBlock, protocol_version: ProtocolVersion) -> Self {
        Self {
            protocol_version,
            era_id: block.era_id,
            height: block.height,
            proposer: *block.proposer,
            rewarded_signatures: block.rewarded_signatures,
            state_root_hash: Digest::default(),
            is_switch_block: block.era_report.is_some(),
            is_genesis: block.era_id.is_genesis(),
        }
    }
}

#[derive(Debug)]
pub(crate) struct RewardsInfo {
    eras_info: BTreeMap<EraId, EraInfo>,
    cited_blocks: Vec<CitedBlock>,
    cited_block_height_start: u64,
}

/// The era information needed in the rewards computation:
#[derive(Debug, Clone)]
pub(crate) struct EraInfo {
    weights: BTreeMap<PublicKey, U512>,
    total_weights: U512,
    reward_per_round: Ratio<U512>,
}

#[derive(Debug)]
pub enum RewardsError {
    /// We got a block height which is not in the era range it should be in (should not happen).
    HeightNotInEraRange(u64),
    /// The era is not in the range we have (should not happen).
    EraIdNotInEraRange(EraId),
    /// The validator public key is not in the era it should be in (should not happen).
    ValidatorKeyNotInEra(Box<PublicKey>),
    /// We didn't have a required switch block.
    MissingSwitchBlock(EraId),
    /// We got an overflow while computing something.
    ArithmeticOverflow,

    FailedToFetchBlockWithHeight(u64),
    FailedToFetchEra(String),
    /// Fetching the era validators succedeed, but no info is present (should not happen).
    /// The `Digest` is the one that was queried.
    FailedToFetchEraValidators(Digest),
    FailedToFetchTotalSupply,
    FailedToFetchSeigniorageRate,
}

impl RewardsInfo {
    pub async fn new<REv: ReactorEventT>(
        effect_builder: EffectBuilder<REv>,
        data_access_layer: Arc<DataAccessLayer<LmdbGlobalState>>,
        protocol_version: ProtocolVersion,
        activation_era_id: EraId,
        maybe_upgraded_validators: Option<&BTreeMap<PublicKey, U512>>,
        signature_rewards_max_delay: u64,
        executable_block: ExecutableBlock,
    ) -> Result<Self, RewardsError> {
        let current_era_id = executable_block.era_id;
        // All the blocks that may appear as a signed block. They are collected upfront, so that we
        // don't have to worry about doing it one by one later.
        //
        // They are sorted from the oldest to the newest:

        let cited_block_height_start = {
            let previous_era_id = current_era_id.saturating_sub(1);
            let previous_era_switch_block_header = effect_builder
                .get_switch_block_header_by_era_id_from_storage(previous_era_id)
                .await
                .ok_or(RewardsError::MissingSwitchBlock(previous_era_id))?;

            if previous_era_id.is_genesis() || previous_era_id == activation_era_id {
                // We do not attempt to reward blocks from before an upgrade!
                previous_era_switch_block_header.height()
            } else {
                // Here we do not substract 1, because we want one block more:
                previous_era_switch_block_header
                    .height()
                    .saturating_sub(signature_rewards_max_delay)
            }
        };

        // We need just one block from before the upgrade to determine the validators in
        // the following era.
        let range_to_fetch = cited_block_height_start.saturating_sub(1)..executable_block.height;
        let mut cited_blocks =
            collect_past_blocks_batched(effect_builder, range_to_fetch.clone()).await?;

        tracing::info!(
            current_era_id = %current_era_id.value(),
            range_requested = ?range_to_fetch,
            num_fetched_blocks = %cited_blocks.len(),
            "blocks fetched",
        );

        let eras_info = Self::create_eras_info(
            data_access_layer,
            activation_era_id,
            current_era_id,
            maybe_upgraded_validators,
            cited_blocks.iter(),
        )?;

        cited_blocks.push(CitedBlock::from_executable_block(
            executable_block,
            protocol_version,
        ));

        Ok(RewardsInfo {
            eras_info,
            cited_blocks,
            cited_block_height_start,
        })
    }

    #[cfg(test)]
    pub fn new_testing(eras_info: BTreeMap<EraId, EraInfo>, cited_blocks: Vec<CitedBlock>) -> Self {
        let cited_block_height_start = cited_blocks.first().map(|block| block.height).unwrap_or(0);
        Self {
            eras_info,
            cited_blocks,
            cited_block_height_start,
        }
    }

    /// `block_hashs` is an iterator over the era ID to get the information about + the block
    /// hash to query to have such information (which may not be from the same era).
    fn create_eras_info<'a>(
        data_access_layer: Arc<DataAccessLayer<LmdbGlobalState>>,
        activation_era_id: EraId,
        current_era_id: EraId,
        maybe_upgraded_validators: Option<&BTreeMap<PublicKey, U512>>,
        mut cited_blocks: impl Iterator<Item = &'a CitedBlock>,
    ) -> Result<BTreeMap<EraId, EraInfo>, RewardsError> {
        let oldest_block = cited_blocks.next();

        // If the oldest block is genesis, we add the validator information for genesis (era 0) from
        // era 1, because it's the same:
        let oldest_block_is_genesis = oldest_block.map_or(false, |block| block.is_genesis);

        // Here, we gather a list of all of the era ID we need to fetch to calculate the rewards,
        // as well as the state root hash allowing to query this information.
        //
        // To get all of the needed era IDs, we take the very first block, then every switch block
        // We take the first block, because we need it for the first cited era, then every switch
        // block for every subsequent eras.
        // If the first block is itself a switch block, that's fine, because we fetch one block more
        // in the first place to handle this case.
        let eras_and_state_root_hashes: Vec<_> = oldest_block
            .into_iter()
            .chain(cited_blocks.filter(|&block| block.is_switch_block))
            .map(|block| {
                let state_root_hash = block.state_root_hash;
                let protocol_version = block.protocol_version;
                let era = if block.is_switch_block {
                    block.era_id.successor()
                } else {
                    block.era_id
                };
                (era, protocol_version, state_root_hash)
            })
            .collect();

        let num_eras_to_fetch =
            eras_and_state_root_hashes.len() + usize::from(oldest_block_is_genesis);

        let data_access_layer = &data_access_layer;

        let mut eras_info: BTreeMap<_, _> = eras_and_state_root_hashes
            .into_iter()
            .map(|(era_id, protocol_version, state_root_hash)| {
                let weights = if let (true, Some(upgraded_validators)) =
                    (era_id == activation_era_id, maybe_upgraded_validators)
                {
                    upgraded_validators.clone()
                } else {
                    let request = EraValidatorsRequest::new(state_root_hash, protocol_version);
                    let era_validators_result = data_access_layer.era_validators(request);
                    let msg = format!("{}", era_validators_result);
                    era_validators_result
                        .take_era_validators()
                        .ok_or(msg)
                        .map_err(RewardsError::FailedToFetchEra)?
                        // We consume the map to not clone the value:
                        .into_iter()
                        .find(|(key, _)| key == &era_id)
                        .ok_or_else(|| RewardsError::FailedToFetchEraValidators(state_root_hash))?
                        .1
                };

                let total_supply_request =
                    TotalSupplyRequest::new(state_root_hash, protocol_version);
                let total_supply = match data_access_layer.total_supply(total_supply_request) {
                    TotalSupplyResult::RootNotFound
                    | TotalSupplyResult::MintNotFound
                    | TotalSupplyResult::ValueNotFound(_)
                    | TotalSupplyResult::Failure(_) => {
                        return Err(RewardsError::FailedToFetchTotalSupply)
                    }
                    TotalSupplyResult::Success { total_supply } => total_supply,
                };

<<<<<<< HEAD
                let seigniorage_rate_request = RoundSeigniorageRateRequest::new(
                    state_root_hash,
                    protocol_version,
                    enable_entity,
                );
                let seigniorage_rate =
                    match data_access_layer.round_seigniorage_rate(seigniorage_rate_request) {
=======
                let seignorate_rate_request =
                    RoundSeigniorageRateRequest::new(state_root_hash, protocol_version);
                let seignorate_rate =
                    match data_access_layer.round_seigniorage_rate(seignorate_rate_request) {
>>>>>>> 8e89ca84
                        RoundSeigniorageRateResult::RootNotFound
                        | RoundSeigniorageRateResult::MintNotFound
                        | RoundSeigniorageRateResult::ValueNotFound(_)
                        | RoundSeigniorageRateResult::Failure(_) => {
                            return Err(RewardsError::FailedToFetchSeigniorageRate);
                        }
                        RoundSeigniorageRateResult::Success { rate } => rate,
                    };

                let reward_per_round = seigniorage_rate * total_supply;
                let total_weights = weights.values().copied().sum();

                Ok::<_, RewardsError>((
                    era_id,
                    EraInfo {
                        weights,
                        total_weights,
                        reward_per_round,
                    },
                ))
            })
            .try_collect()?;

        // We cannot get the genesis info from a root hash, so we copy it from era 1 when needed.
        if oldest_block_is_genesis {
            let era_1 = EraId::from(1);
            let era_1_info = eras_info
                .get(&era_1)
                .ok_or(RewardsError::EraIdNotInEraRange(era_1))?;
            eras_info.insert(EraId::from(0), era_1_info.clone());
        }

        {
            let era_ids: Vec<_> = eras_info.keys().map(|id| id.value()).collect();
            tracing::info!(
                current_era_id = %current_era_id.value(),
                %num_eras_to_fetch,
                eras_fetched = ?era_ids,
            );
        }

        Ok(eras_info)
    }

    /// Returns the validators from a given era.
    pub fn validator_keys(
        &self,
        era_id: EraId,
    ) -> Result<impl Iterator<Item = PublicKey> + '_, RewardsError> {
        let keys = self
            .eras_info
            .get(&era_id)
            .ok_or(RewardsError::EraIdNotInEraRange(era_id))?
            .weights
            .keys()
            .cloned();

        Ok(keys)
    }

    /// Returns the total potential reward per block.
    /// Since it is per block, we do not care about the expected number of blocks per era.
    pub fn reward(&self, era_id: EraId) -> Result<Ratio<U512>, RewardsError> {
        Ok(self
            .eras_info
            .get(&era_id)
            .ok_or(RewardsError::EraIdNotInEraRange(era_id))?
            .reward_per_round)
    }

    /// Returns the weight ratio for a given validator for a given era.
    pub fn weight_ratio(
        &self,
        era_id: EraId,
        validator: &PublicKey,
    ) -> Result<Ratio<U512>, RewardsError> {
        let era = self
            .eras_info
            .get(&era_id)
            .ok_or(RewardsError::EraIdNotInEraRange(era_id))?;
        let weight = era
            .weights
            .get(validator)
            .ok_or_else(|| RewardsError::ValidatorKeyNotInEra(Box::new(validator.clone())))?;

        Ok(Ratio::new(*weight, era.total_weights))
    }

    /// Returns the era in which is the given block height.
    pub fn era_for_block_height(&self, height: u64) -> Result<EraId, RewardsError> {
        self.cited_blocks
            .iter()
            .find_map(|block| (block.height == height).then_some(block.era_id))
            .ok_or_else(|| RewardsError::HeightNotInEraRange(height))
    }

    /// Returns all the blocks belonging to an era.
    pub fn blocks_from_era(&self, era_id: EraId) -> impl Iterator<Item = &CitedBlock> {
        self.cited_blocks
            .iter()
            .filter(move |block| block.era_id == era_id)
    }
}

impl EraInfo {
    #[cfg(test)]
    pub fn new_testing(weights: BTreeMap<PublicKey, U512>, reward_per_round: Ratio<U512>) -> Self {
        let total_weights = weights.values().copied().sum();
        Self {
            weights,
            total_weights,
            reward_per_round,
        }
    }
}

/// First create the `RewardsInfo` structure, then compute the rewards.
/// It is done in 2 steps so that it is easier to unit test the rewards calculation.
pub(crate) async fn fetch_data_and_calculate_rewards_for_era<REv: ReactorEventT>(
    effect_builder: EffectBuilder<REv>,
    data_access_layer: Arc<DataAccessLayer<LmdbGlobalState>>,
    chainspec: &Chainspec,
    metrics: &Arc<Metrics>,
    executable_block: ExecutableBlock,
) -> Result<BTreeMap<PublicKey, Vec<U512>>, RewardsError> {
    let current_era_id = executable_block.era_id;
    tracing::info!(
        current_era_id = %current_era_id.value(),
        "starting the rewards calculation"
    );

    if current_era_id.is_genesis()
        || current_era_id == chainspec.protocol_config.activation_point.era_id()
    {
        // Special case: genesis block and immediate switch blocks do not yield any reward, because
        // there is no block producer, and no signatures from previous blocks to be rewarded:
        Ok(BTreeMap::new())
    } else {
        let rewards_info = RewardsInfo::new(
            effect_builder,
            data_access_layer,
            chainspec.protocol_version(),
            chainspec.protocol_config.activation_point.era_id(),
            chainspec
                .protocol_config
                .global_state_update
                .as_ref()
                .and_then(|gsu| gsu.validators.as_ref()),
            chainspec.core_config.signature_rewards_max_delay,
            executable_block,
        )
        .await?;

        let cited_blocks_count_current_era = rewards_info.blocks_from_era(current_era_id).count();

        let reward_per_round_current_era = rewards_info
            .eras_info
            .get(&current_era_id)
            .expect("expected EraInfo")
            .reward_per_round;

        let rewards = rewards_for_era(rewards_info, current_era_id, &chainspec.core_config);

        // Calculate and push reward metric(s)
        match &rewards {
            Ok(rewards_map) => {
                let expected_total_seigniorage = reward_per_round_current_era
                    .to_integer()
                    .saturating_mul(U512::from(cited_blocks_count_current_era as u64));
                let actual_total_seigniorage =
                    rewards_map
                        .iter()
                        .fold(U512::zero(), |acc, (_, rewards_vec)| {
                            let current_era_reward = rewards_vec
                                .first()
                                .expect("expected current era reward amount");
                            acc.saturating_add(*current_era_reward)
                        });
                let seigniorage_target_fraction = Ratio::new(
                    actual_total_seigniorage.low_u128(),
                    expected_total_seigniorage.low_u128(),
                );
                let gauge_value = match Ratio::to_f64(&seigniorage_target_fraction) {
                    Some(v) => v,
                    None => f64::NAN,
                };
                metrics.seigniorage_target_fraction.set(gauge_value)
            }
            Err(_) => (),
        }

        rewards
    }
}

pub(crate) fn rewards_for_era(
    rewards_info: RewardsInfo,
    current_era_id: EraId,
    core_config: &CoreConfig,
) -> Result<BTreeMap<PublicKey, Vec<U512>>, RewardsError> {
    fn to_ratio_u512(ratio: Ratio<u64>) -> Ratio<U512> {
        Ratio::new(U512::from(*ratio.numer()), U512::from(*ratio.denom()))
    }

    let ratio_u512_zero = Ratio::new(U512::zero(), U512::one());
    let zero_for_current_era = {
        let mut map = BTreeMap::new();
        map.insert(current_era_id, ratio_u512_zero);
        map
    };
    let mut full_reward_for_validators: BTreeMap<_, _> = rewards_info
        .validator_keys(current_era_id)?
        .map(|key| (key, zero_for_current_era.clone()))
        .collect();

    let mut increase_value_for_key_and_era =
        |key: PublicKey, era: EraId, value: Ratio<U512>| -> Result<(), RewardsError> {
            match full_reward_for_validators.entry(key) {
                std::collections::btree_map::Entry::Vacant(entry) => {
                    let mut map = BTreeMap::new();
                    map.insert(era, value);
                    entry.insert(map);
                }
                std::collections::btree_map::Entry::Occupied(mut entry) => {
                    let old_value = entry.get().get(&era).unwrap_or(&ratio_u512_zero);
                    let new_value = old_value
                        .checked_add(&value)
                        .ok_or(RewardsError::ArithmeticOverflow)?;
                    entry.get_mut().insert(era, new_value);
                }
            }

            Ok(())
        };

    // Rules out a special case: genesis block does not yield any reward,
    // because there is no block producer, and no previous blocks whose
    // signatures are to be rewarded:
    debug_assert!(
        current_era_id.is_genesis() == false,
        "the genesis block should be handled as a special case"
    );

    let collection_proportion = to_ratio_u512(core_config.collection_rewards_proportion());
    let contribution_proportion = to_ratio_u512(core_config.contribution_rewards_proportion());

    // Reward for producing a block from this era:
    let production_reward = to_ratio_u512(core_config.production_rewards_proportion())
        .checked_mul(&rewards_info.reward(current_era_id)?)
        .ok_or(RewardsError::ArithmeticOverflow)?;

    // Collect all rewards as a ratio:
    for block in rewards_info.blocks_from_era(current_era_id) {
        // Transfer the block production reward for this block proposer:
        trace!(
            proposer=?block.proposer,
            amount=%production_reward.to_integer(),
            block=%block.height,
            "proposer reward"
        );
        increase_value_for_key_and_era(block.proposer.clone(), current_era_id, production_reward)?;

        // Now, let's compute the reward attached to each signed block reported by the block
        // we examine:
        for (signature_rewards, signed_block_height) in block
            .rewarded_signatures
            .iter()
            .zip((rewards_info.cited_block_height_start..block.height).rev())
        {
            let signed_block_era = rewards_info.era_for_block_height(signed_block_height)?;
            let validators_providing_signature =
                signature_rewards.to_validator_set(rewards_info.validator_keys(signed_block_era)?);

            for signing_validator in validators_providing_signature {
                // Reward for contributing to the finality signature, ie signing this block:
                let contribution_reward = rewards_info
                    .weight_ratio(signed_block_era, &signing_validator)?
                    .checked_mul(&contribution_proportion)
                    .ok_or(RewardsError::ArithmeticOverflow)?
                    .checked_mul(&rewards_info.reward(signed_block_era)?)
                    .ok_or(RewardsError::ArithmeticOverflow)?;
                // Reward for gathering this signature. It is both weighted by the block
                // producing/signature collecting validator, and the signing validator:
                let collection_reward = rewards_info
                    .weight_ratio(signed_block_era, &signing_validator)?
                    .checked_mul(&collection_proportion)
                    .ok_or(RewardsError::ArithmeticOverflow)?
                    .checked_mul(&rewards_info.reward(signed_block_era)?)
                    .ok_or(RewardsError::ArithmeticOverflow)?;

                trace!(
                    signer=?signing_validator,
                    amount=%contribution_reward.to_integer(),
                    block=%block.height,
                    signed_block=%signed_block_height,
                    "signature contribution reward"
                );
                trace!(
                    collector=?block.proposer,
                    signer=?signing_validator,
                    amount=%collection_reward.to_integer(),
                    block=%block.height,
                    signed_block=%signed_block_height,
                    "signature collection reward"
                );
                increase_value_for_key_and_era(
                    signing_validator,
                    signed_block_era,
                    contribution_reward,
                )?;
                increase_value_for_key_and_era(
                    block.proposer.clone(),
                    current_era_id,
                    collection_reward,
                )?;
            }
        }
    }

    let rewards_map_to_vec = |rewards_map: BTreeMap<EraId, Ratio<U512>>| {
        let min_era = rewards_map
            .iter()
            .find(|(_era, &amount)| !amount.numer().is_zero())
            .map(|(era, _amount)| era)
            .copied()
            .unwrap_or(current_era_id);
        EraId::iter_range_inclusive(min_era, current_era_id)
            .rev()
            .map(|era_id| {
                rewards_map
                    .get(&era_id)
                    .copied()
                    .unwrap_or(ratio_u512_zero)
                    .to_integer()
            })
            .collect()
    };

    // Return the rewards as plain U512:
    Ok(full_reward_for_validators
        .into_iter()
        .map(|(key, amounts)| (key, rewards_map_to_vec(amounts)))
        .collect())
}

/// Query all the blocks from the given range with a batch mechanism.
async fn collect_past_blocks_batched<REv: From<StorageRequest>>(
    effect_builder: EffectBuilder<REv>,
    era_height_span: Range<u64>,
) -> Result<Vec<CitedBlock>, RewardsError> {
    const STEP: usize = 100;
    let only_from_available_block_range = false;

    let batches = {
        let range_end = era_height_span.end;

        era_height_span
            .step_by(STEP)
            .map(move |internal_start| internal_start..range_end.min(internal_start + STEP as u64))
    };

    stream::iter(batches)
        .then(|range| async move {
            stream::iter(
                effect_builder
                    .collect_past_blocks_with_metadata(
                        range.clone(),
                        only_from_available_block_range,
                    )
                    .await
                    .into_iter()
                    .zip(range)
                    .map(|(maybe_block_with_metadata, height)| {
                        maybe_block_with_metadata
                            .ok_or(RewardsError::FailedToFetchBlockWithHeight(height))
                            .map(|b| CitedBlock::from(b.block))
                    }),
            )
        })
        .flatten()
        .try_collect()
        .await
}

impl From<Block> for CitedBlock {
    fn from(block: Block) -> Self {
        Self {
            protocol_version: block.protocol_version(),
            era_id: block.era_id(),
            height: block.height(),
            proposer: block.proposer().clone(),
            rewarded_signatures: block.rewarded_signatures().clone(),
            state_root_hash: *block.state_root_hash(),
            is_switch_block: block.is_switch_block(),
            is_genesis: block.is_genesis(),
        }
    }
}<|MERGE_RESOLUTION|>--- conflicted
+++ resolved
@@ -255,20 +255,10 @@
                     TotalSupplyResult::Success { total_supply } => total_supply,
                 };
 
-<<<<<<< HEAD
-                let seigniorage_rate_request = RoundSeigniorageRateRequest::new(
-                    state_root_hash,
-                    protocol_version,
-                    enable_entity,
-                );
+                let seigniorage_rate_request =
+                    RoundSeigniorageRateRequest::new(state_root_hash, protocol_version);
                 let seigniorage_rate =
-                    match data_access_layer.round_seigniorage_rate(seigniorage_rate_request) {
-=======
-                let seignorate_rate_request =
-                    RoundSeigniorageRateRequest::new(state_root_hash, protocol_version);
-                let seignorate_rate =
                     match data_access_layer.round_seigniorage_rate(seignorate_rate_request) {
->>>>>>> 8e89ca84
                         RoundSeigniorageRateResult::RootNotFound
                         | RoundSeigniorageRateResult::MintNotFound
                         | RoundSeigniorageRateResult::ValueNotFound(_)
