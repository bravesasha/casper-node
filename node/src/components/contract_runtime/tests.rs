--- conflicted
+++ resolved
@@ -1,8 +1,4 @@
-<<<<<<< HEAD
-use std::{iter, sync::Arc, time::Duration};
-=======
-use std::{collections::BTreeMap, sync::Arc, time::Duration};
->>>>>>> 36eec71c
+use std::{collections::BTreeMap, iter, sync::Arc, time::Duration};
 
 use derive_more::{Display, From};
 use prometheus::Registry;
@@ -12,11 +8,8 @@
 
 use casper_types::{
     bytesrepr::Bytes, runtime_args, BlockHash, Chainspec, ChainspecRawBytes, Deploy, Digest, EraId,
-<<<<<<< HEAD
-    ExecutableDeployItem, PublicKey, SecretKey, TimeDiff, Timestamp, Transaction, U512,
-=======
-    ExecutableDeployItem, PublicKey, SecretKey, TimeDiff, Timestamp, TransactionCategory, U512,
->>>>>>> 36eec71c
+    ExecutableDeployItem, PublicKey, SecretKey, TimeDiff, Timestamp, Transaction,
+    TransactionCategory, U512,
 };
 
 use super::*;
