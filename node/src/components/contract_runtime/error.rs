//! Errors that the contract runtime component may raise.
use derive_more::From;
use std::collections::BTreeMap;

use serde::Serialize;
use thiserror::Error;

use casper_execution_engine::engine_state::Error as EngineStateError;
use casper_storage::{
    data_access_layer::{
        forced_undelegate::ForcedUndelegateError, BlockRewardsError, FeeError, StepError,
    },
    global_state::error::Error as GlobalStateError,
    tracking_copy::TrackingCopyError,
};
use casper_types::{bytesrepr, CLValueError, Digest, EraId, PublicKey, U512};

use crate::{
    components::contract_runtime::ExecutionPreState,
    types::{ChunkingError, ExecutableBlock, InternalEraReport},
};

/// An error returned from mis-configuring the contract runtime component.
#[derive(Debug, Error)]
pub(crate) enum ConfigError {
    /// Error initializing the LMDB environment.
    #[error("failed to initialize LMDB environment for contract runtime: {0}")]
    GlobalState(#[from] GlobalStateError),
    /// Error initializing metrics.
    #[error("failed to initialize metrics for contract runtime: {0}")]
    Prometheus(#[from] prometheus::Error),
}

/// An enum that represents all possible error conditions of a `contract_runtime` component.
#[derive(Debug, Error, From)]
pub(crate) enum ContractRuntimeError {
    /// The provided serialized id cannot be deserialized properly.
    #[error("error deserializing id: {0}")]
    InvalidSerializedId(#[source] bincode::Error),
    // It was not possible to get trie with the specified id
    #[error("error retrieving trie by id: {0}")]
    FailedToRetrieveTrieById(#[source] GlobalStateError),
    /// Chunking error.
    #[error("failed to chunk the data {0}")]
    ChunkingError(#[source] ChunkingError),
}

/// An error during block execution.
#[derive(Debug, Error, Serialize)]
pub enum BlockExecutionError {
    /// Currently the contract runtime can only execute one commit at a time, so we cannot handle
    /// more than one execution result.
    #[error("more than one execution result")]
    MoreThanOneExecutionResult,
    /// Both the block to be executed and the execution pre-state specify the height of the next
    /// block. These must agree and this error will be thrown if they do not.
    #[error(
        "block's height does not agree with execution pre-state. \
         block: {executable_block:?}, \
         execution pre-state: {execution_pre_state:?}"
    )]
    WrongBlockHeight {
        /// The finalized block the system attempted to execute.
        executable_block: Box<ExecutableBlock>,
        /// The state of the block chain prior to block execution that was to be used.
        execution_pre_state: Box<ExecutionPreState>,
    },
    /// A core error thrown by the execution engine.
    #[error(transparent)]
    EngineState(
        #[from]
        #[serde(skip_serializing)]
        EngineStateError,
    ),
    /// An error that occurred when trying to run the auction contract.
    #[error(transparent)]
    Step(
        #[from]
        #[serde(skip_serializing)]
        StepError,
    ),
    #[error(transparent)]
    DistributeFees(
        #[from]
        #[serde(skip_serializing)]
        FeeError,
    ),
    #[error(transparent)]
    DistributeBlockRewards(
        #[from]
        #[serde(skip_serializing)]
        BlockRewardsError,
    ),
    #[error(transparent)]
    ForcedUndelegate(
        #[from]
        #[serde(skip_serializing)]
        ForcedUndelegateError,
    ),
    /// Failed to compute the approvals checksum.
    #[error("failed to compute approvals checksum: {0}")]
    FailedToComputeApprovalsChecksum(bytesrepr::Error),
    /// Failed to compute the execution results checksum.
    #[error("failed to compute execution results checksum: {0}")]
    FailedToComputeExecutionResultsChecksum(bytesrepr::Error),
    /// Failed to convert the checksum registry to a `CLValue`.
    #[error("failed to convert the checksum registry to a clvalue: {0}")]
    ChecksumRegistryToCLValue(CLValueError),
    /// `EraEnd`s need both an `EraReport` present and a map of the next era validator weights.
    /// If one of them is not present while trying to construct an `EraEnd`, this error is
    /// produced.
    #[error(
        "cannot create era end unless we have both an era report and next era validators. \
         era report: {maybe_era_report:?}, \
         next era validator weights: {maybe_next_era_validator_weights:?}"
    )]
    FailedToCreateEraEnd {
        /// An optional `EraReport` we tried to use to construct an `EraEnd`.
        maybe_era_report: Option<InternalEraReport>,
        /// An optional map of the next era validator weights used to construct an `EraEnd`.
        maybe_next_era_validator_weights: Option<(BTreeMap<PublicKey, U512>, u8)>,
    },
    /// An error that occurred while interacting with lmdb.
    #[error(transparent)]
    Lmdb(
        #[from]
        #[serde(skip_serializing)]
        GlobalStateError,
    ),
    /// An error that occurred while getting era validators.
    #[error(transparent)]
    GetEraValidators(
        #[from]
        #[serde(skip_serializing)]
        TrackingCopyError,
    ),
    /// A root state hash was not found.
    #[error("Root state hash not found in global state.")]
    RootNotFound(Digest),
    /// Missing checksum registry.
    #[error("Missing checksum registry")]
    MissingChecksumRegistry,
    #[error("Failed to get new era gas price when executing switch block")]
    FailedToGetNewEraGasPrice { era_id: EraId },
    // Payment error.
    #[error("Error while trying to set up payment for transaction: {0}")]
    PaymentError(String),
    // Error attempting to set block global data.
    #[error("Error while attempting to store block global data: {0}")]
    BlockGlobal(String),
    #[error("No switch block header available for era: {0}")]
    /// No switch block available
    NoSwitchBlockHash(u64),
    #[error("Unsupported execution kind: {0}")]
    /// Unsupported execution kind
    UnsupportedTransactionKind(u8),
<<<<<<< HEAD
    /// Invalid gas limit amount.
    #[error("Invalid gas limit amount: {0}")]
    InvalidGasLimit(U512),
    /// Invalid transaction variant.
    #[error("Invalid transaction variant")]
    InvalidTransactionVariant,
=======
    #[error("Error while converting transaction to internal representation: {0}")]
    TransactionConversion(String),
>>>>>>> 9669f5b2
}<|MERGE_RESOLUTION|>--- conflicted
+++ resolved
@@ -154,15 +154,15 @@
     #[error("Unsupported execution kind: {0}")]
     /// Unsupported execution kind
     UnsupportedTransactionKind(u8),
-<<<<<<< HEAD
+    #[error("Error while converting transaction to internal representation: {0}")]
+    TransactionConversion(String),
     /// Invalid gas limit amount.
     #[error("Invalid gas limit amount: {0}")]
     InvalidGasLimit(U512),
     /// Invalid transaction variant.
     #[error("Invalid transaction variant")]
     InvalidTransactionVariant,
-=======
-    #[error("Error while converting transaction to internal representation: {0}")]
-    TransactionConversion(String),
->>>>>>> 9669f5b2
+    /// Invalid transaction arguments.
+    #[error("Invalid transaction arguments")]
+    InvalidTransactionArgs,
 }