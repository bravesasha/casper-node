--- conflicted
+++ resolved
@@ -37,12 +37,8 @@
     Block, BlockV2, CLValue, Chainspec, ChainspecRawBytes, Contract, Deploy, EntryPointValue,
     EraId, HashAddr, InvalidDeploy, InvalidTransaction, InvalidTransactionV1, Package, PricingMode,
     ProtocolVersion, PublicKey, SecretKey, StoredValue, TestBlockBuilder, TimeDiff, Timestamp,
-<<<<<<< HEAD
-    Transaction, TransactionConfig, TransactionLane, TransactionRuntime, TransactionV1,
-    TransactionV1Builder, URef, U512,
-=======
-    Transaction, TransactionConfig, TransactionV1, TransactionV1Builder, URef, U512,
->>>>>>> 9669f5b2
+    Transaction, TransactionConfig, TransactionRuntime, TransactionV1, TransactionV1Builder, URef,
+    U512,
 };
 
 use super::*;
@@ -289,25 +285,18 @@
             }
             TestScenario::FromPeerExpired(TxnType::V1)
             | TestScenario::FromClientExpired(TxnType::V1) => {
-<<<<<<< HEAD
                 let txn = TransactionV1Builder::new_session(
-                    TransactionLane::Large,
+                    false,
                     Bytes::from(vec![1]),
                     TransactionRuntime::VmCasperV1,
+                    0,
+                    None,
                 )
                 .with_chain_name("casper-example")
                 .with_timestamp(Timestamp::zero())
                 .with_secret_key(&secret_key)
                 .build()
                 .unwrap();
-=======
-                let txn = TransactionV1Builder::new_session(false, Bytes::from(vec![1]))
-                    .with_chain_name("casper-example")
-                    .with_timestamp(Timestamp::zero())
-                    .with_secret_key(&secret_key)
-                    .build()
-                    .unwrap();
->>>>>>> 9669f5b2
                 Transaction::from(txn)
             }
             TestScenario::FromPeerValidTransaction(txn_type)
@@ -323,25 +312,18 @@
             | TestScenario::FromClientAccountWithInsufficientWeight(txn_type) => match txn_type {
                 TxnType::Deploy => Transaction::from(Deploy::random_valid_native_transfer(rng)),
                 TxnType::V1 => {
-<<<<<<< HEAD
                     let txn = TransactionV1Builder::new_session(
-                        TransactionLane::Large,
+                        false,
                         Bytes::from(vec![1]),
                         TransactionRuntime::VmCasperV1,
+                        0,
+                        None,
                     )
                     .with_chain_name("casper-example")
                     .with_timestamp(Timestamp::now())
                     .with_secret_key(&secret_key)
                     .build()
                     .unwrap();
-=======
-                    let txn = TransactionV1Builder::new_session(false, Bytes::from(vec![1]))
-                        .with_chain_name("casper-example")
-                        .with_timestamp(Timestamp::now())
-                        .with_secret_key(&secret_key)
-                        .build()
-                        .unwrap();
->>>>>>> 9669f5b2
                     Transaction::from(txn)
                 }
             },
@@ -351,25 +333,18 @@
                 Transaction::from(deploy)
             }
             TestScenario::FromClientSignedByAdmin(TxnType::V1) => {
-<<<<<<< HEAD
                 let txn = TransactionV1Builder::new_session(
-                    TransactionLane::Large,
+                    false,
                     Bytes::from(vec![1]),
                     TransactionRuntime::VmCasperV1,
+                    0,
+                    None,
                 )
                 .with_chain_name("casper-example")
                 .with_timestamp(Timestamp::now())
                 .with_secret_key(admin)
                 .build()
                 .unwrap();
-=======
-                let txn = TransactionV1Builder::new_session(false, Bytes::from(vec![1]))
-                    .with_chain_name("casper-example")
-                    .with_timestamp(Timestamp::now())
-                    .with_secret_key(admin)
-                    .build()
-                    .unwrap();
->>>>>>> 9669f5b2
                 Transaction::from(txn)
             }
             TestScenario::AccountWithUnknownBalance
@@ -445,6 +420,7 @@
                             "Test",
                             "call",
                             TransactionRuntime::VmCasperV1,
+                            0,
                         )
                         .with_chain_name("casper-example")
                         .with_timestamp(Timestamp::now())
@@ -458,6 +434,7 @@
                             AddressableEntityHash::new(HashAddr::default()),
                             "call",
                             TransactionRuntime::VmCasperV1,
+                            0,
                         )
                         .with_chain_name("casper-example")
                         .with_timestamp(Timestamp::now())
@@ -471,6 +448,7 @@
                             AddressableEntityHash::new(HashAddr::default()),
                             "non-existent-entry-point",
                             TransactionRuntime::VmCasperV1,
+                            0,
                         )
                         .with_chain_name("casper-example")
                         .with_timestamp(Timestamp::now())
@@ -513,6 +491,7 @@
                         None,
                         "call",
                         TransactionRuntime::VmCasperV1,
+                        0,
                     )
                     .with_chain_name("casper-example")
                     .with_timestamp(Timestamp::now())
@@ -527,6 +506,7 @@
                         None,
                         "call",
                         TransactionRuntime::VmCasperV1,
+                        0,
                     )
                     .with_chain_name("casper-example")
                     .with_timestamp(Timestamp::now())
@@ -541,6 +521,7 @@
                         Some(6),
                         "call",
                         TransactionRuntime::VmCasperV1,
+                        0,
                     )
                     .with_chain_name("casper-example")
                     .with_timestamp(Timestamp::now())
@@ -566,11 +547,12 @@
                         ),
                     ),
                     TxnType::V1 => {
-<<<<<<< HEAD
                         let txn = TransactionV1Builder::new_session(
-                            TransactionLane::Large,
+                            false,
                             Bytes::from(vec![1]),
                             TransactionRuntime::VmCasperV1,
+                            0,
+                            None,
                         )
                         .with_chain_name("casper-example")
                         .with_timestamp(timestamp)
@@ -578,15 +560,6 @@
                         .with_secret_key(&secret_key)
                         .build()
                         .unwrap();
-=======
-                        let txn = TransactionV1Builder::new_session(false, Bytes::from(vec![1]))
-                            .with_chain_name("casper-example")
-                            .with_timestamp(timestamp)
-                            .with_ttl(ttl)
-                            .with_secret_key(&secret_key)
-                            .build()
-                            .unwrap();
->>>>>>> 9669f5b2
                         Transaction::from(txn)
                     }
                 }
@@ -603,11 +576,12 @@
                         ),
                     ),
                     TxnType::V1 => {
-<<<<<<< HEAD
                         let txn = TransactionV1Builder::new_session(
-                            TransactionLane::Large,
+                            false,
                             Bytes::from(vec![1]),
                             TransactionRuntime::VmCasperV1,
+                            0,
+                            None,
                         )
                         .with_chain_name("casper-example")
                         .with_timestamp(timestamp)
@@ -615,15 +589,6 @@
                         .with_secret_key(&secret_key)
                         .build()
                         .unwrap();
-=======
-                        let txn = TransactionV1Builder::new_session(false, Bytes::from(vec![1]))
-                            .with_chain_name("casper-example")
-                            .with_timestamp(timestamp)
-                            .with_ttl(ttl)
-                            .with_secret_key(&secret_key)
-                            .build()
-                            .unwrap();
->>>>>>> 9669f5b2
                         Transaction::from(txn)
                     }
                 }
@@ -662,13 +627,19 @@
             TestScenario::InvalidFields | TestScenario::InvalidFieldsFromPeer => {
                 let mut additional_fields = BTreeMap::new();
                 additional_fields.insert(5, Bytes::from(vec![1]));
-                let txn = TransactionV1Builder::new_session(false, Bytes::from(vec![1]))
-                    .with_chain_name("casper-example")
-                    .with_ttl(TimeDiff::from_seconds(300))
-                    .with_secret_key(&secret_key)
-                    .with_additional_fields(additional_fields)
-                    .build()
-                    .unwrap();
+                let txn = TransactionV1Builder::new_session(
+                    false,
+                    Bytes::from(vec![1]),
+                    TransactionRuntime::VmCasperV1,
+                    0,
+                    None,
+                )
+                .with_chain_name("casper-example")
+                .with_ttl(TimeDiff::from_seconds(300))
+                .with_secret_key(&secret_key)
+                .with_additional_fields(additional_fields)
+                .build()
+                .unwrap();
                 Transaction::from(txn)
             }
         }
