//! The Binary Port
mod config;
mod error;
mod event;
mod metrics;
mod rate_limiter;
#[cfg(test)]
mod tests;

use std::{convert::TryFrom, net::SocketAddr, sync::Arc};

use casper_binary_port::{
    AccountInformation, AddressableEntityInformation, BalanceResponse, BinaryMessage,
    BinaryMessageCodec, BinaryRequest, BinaryRequestHeader, BinaryRequestTag, BinaryResponse,
    BinaryResponseAndRequest, ContractInformation, DictionaryItemIdentifier, DictionaryQueryResult,
    EntityIdentifier, EraIdentifier, ErrorCode, GetRequest, GetTrieFullResult,
    GlobalStateEntityQualifier, GlobalStateQueryResult, GlobalStateRequest, InformationRequest,
    InformationRequestTag, KeyPrefix, NodeStatus, PackageIdentifier, PurseIdentifier,
    ReactorStateName, RecordId, ResponseType, RewardResponse, TransactionWithExecutionInfo,
    ValueWithProof,
};
use casper_storage::{
    data_access_layer::{
        balance::BalanceHandling,
        prefixed_values::{PrefixedValuesRequest, PrefixedValuesResult},
        tagged_values::{TaggedValuesRequest, TaggedValuesResult, TaggedValuesSelection},
        BalanceIdentifier, BalanceRequest, BalanceResult, ProofHandling, ProofsResult,
        QueryRequest, QueryResult, SeigniorageRecipientsRequest, SeigniorageRecipientsResult,
        TrieRequest,
    },
    global_state::trie::TrieRaw,
    system::auction,
    tracking_copy::TrackingCopyError,
    KeyPrefix as StorageKeyPrefix,
};
use casper_types::{
    account::AccountHash,
    addressable_entity::NamedKeyAddr,
    bytesrepr::{self, FromBytes, ToBytes},
    contracts::{ContractHash, ContractPackage, ContractPackageHash},
    BlockHeader, BlockIdentifier, ByteCode, ByteCodeAddr, ByteCodeHash, Chainspec, ContractWasm,
    ContractWasmHash, Digest, EntityAddr, GlobalStateIdentifier, Key, Package, PackageAddr, Peers,
    ProtocolVersion, Rewards, SignedBlock, StoredValue, TimeDiff, Transaction, URef,
};
use thiserror::Error as ThisError;

use datasize::DataSize;
use either::Either;
use futures::{SinkExt, StreamExt};
use once_cell::sync::OnceCell;
use prometheus::Registry;
use rate_limiter::{LimiterResponse, RateLimiter, RateLimiterError};
use tokio::{
    join,
    net::{TcpListener, TcpStream},
    sync::{Mutex, Notify, OwnedSemaphorePermit, Semaphore},
};
use tokio_util::codec::Framed;
use tracing::{debug, error, info, warn};

#[cfg(test)]
use futures::{future::BoxFuture, FutureExt};

use crate::{
    contract_runtime::SpeculativeExecutionResult,
    effect::{
        requests::{
            AcceptTransactionRequest, BlockSynchronizerRequest, ChainspecRawBytesRequest,
            ConsensusRequest, ContractRuntimeRequest, NetworkInfoRequest, ReactorInfoRequest,
            StorageRequest, UpgradeWatcherRequest,
        },
        EffectBuilder, EffectExt, Effects,
    },
    reactor::{main_reactor::MainEvent, QueueKind},
    types::NodeRng,
    utils::{display_error, ListeningError},
};

use self::{error::Error, metrics::Metrics};

use super::{Component, ComponentState, InitializedComponent, PortBoundComponent};

pub(crate) use config::Config;
pub(crate) use event::Event;

const COMPONENT_NAME: &str = "binary_port";

#[derive(Debug, ThisError)]
pub(crate) enum BinaryPortInitializationError {
    #[error("could not initialize rate limiter: {0}")]
    CannotInitializeRateLimiter(String),
    #[error("could not initialize metrics: {0}")]
    CannotInitializeMetrics(prometheus::Error),
}

impl From<RateLimiterError> for BinaryPortInitializationError {
    fn from(value: RateLimiterError) -> Self {
        BinaryPortInitializationError::CannotInitializeRateLimiter(value.to_string())
    }
}

impl From<prometheus::Error> for BinaryPortInitializationError {
    fn from(value: prometheus::Error) -> Self {
        BinaryPortInitializationError::CannotInitializeMetrics(value)
    }
}

#[derive(Debug, DataSize)]
pub(crate) struct BinaryPort {
    #[data_size(skip)]
    state: ComponentState,
    #[data_size(skip)]
    config: Arc<Config>,
    #[data_size(skip)]
    chainspec: Arc<Chainspec>,
    #[data_size(skip)]
    protocol_version: ProtocolVersion,
    #[data_size(skip)]
    connection_limit: Arc<Semaphore>,
    #[data_size(skip)]
    metrics: Arc<Metrics>,
    #[data_size(skip)]
    local_addr: Arc<OnceCell<SocketAddr>>,
    #[data_size(skip)]
    shutdown_trigger: Arc<Notify>,
    #[data_size(skip)]
    server_join_handle: OnceCell<tokio::task::JoinHandle<()>>,
    #[data_size(skip)]
    rate_limiter: Arc<Mutex<RateLimiter>>,
}

impl BinaryPort {
    pub(crate) fn new(
        config: Config,
        chainspec: Arc<Chainspec>,
        registry: &Registry,
    ) -> Result<Self, BinaryPortInitializationError> {
        let rate_limiter = Arc::new(Mutex::new(
            RateLimiter::new(config.qps_limit, TimeDiff::from_seconds(1))
                .map_err(BinaryPortInitializationError::from)?,
        ));
        let protocol_version = chainspec.protocol_version();
        Ok(Self {
            state: ComponentState::Uninitialized,
            connection_limit: Arc::new(Semaphore::new(config.max_connections)),
            config: Arc::new(config),
            chainspec,
            protocol_version,
            metrics: Arc::new(Metrics::new(registry).map_err(BinaryPortInitializationError::from)?),
            local_addr: Arc::new(OnceCell::new()),
            shutdown_trigger: Arc::new(Notify::new()),
            server_join_handle: OnceCell::new(),
            rate_limiter,
        })
    }

    /// Returns the binding address.
    ///
    /// Only used in testing.
    #[cfg(test)]
    pub(crate) fn bind_address(&self) -> Option<SocketAddr> {
        self.local_addr.get().cloned()
    }
}

async fn handle_request<REv>(
    req: BinaryRequest,
    effect_builder: EffectBuilder<REv>,
    config: &Config,
    chainspec: &Chainspec,
    metrics: &Metrics,
    protocol_version: ProtocolVersion,
) -> BinaryResponse
where
    REv: From<Event>
        + From<StorageRequest>
        + From<ContractRuntimeRequest>
        + From<AcceptTransactionRequest>
        + From<NetworkInfoRequest>
        + From<ReactorInfoRequest>
        + From<ConsensusRequest>
        + From<BlockSynchronizerRequest>
        + From<UpgradeWatcherRequest>
        + From<ChainspecRawBytesRequest>
        + Send,
{
    match req {
        BinaryRequest::TryAcceptTransaction { transaction } => {
            metrics.binary_port_try_accept_transaction_count.inc();
            try_accept_transaction(effect_builder, transaction, false, protocol_version).await
        }
        BinaryRequest::TrySpeculativeExec { transaction } => {
            metrics.binary_port_try_speculative_exec_count.inc();
            if !config.allow_request_speculative_exec {
                debug!(
                    hash = %transaction.hash(),
                    "received a request for speculative execution while the feature is disabled"
                );
                return BinaryResponse::new_error(ErrorCode::FunctionDisabled, protocol_version);
            }
            let response =
                try_accept_transaction(effect_builder, transaction.clone(), true, protocol_version)
                    .await;
            if !response.is_success() {
                return response;
            }
            try_speculative_execution(effect_builder, transaction, protocol_version).await
        }
        BinaryRequest::Get(get_req) => {
            handle_get_request(
                get_req,
                effect_builder,
                config,
                chainspec,
                metrics,
                protocol_version,
            )
            .await
        }
    }
}

async fn handle_get_request<REv>(
    get_req: GetRequest,
    effect_builder: EffectBuilder<REv>,
    config: &Config,
    chainspec: &Chainspec,
    metrics: &Metrics,
    protocol_version: ProtocolVersion,
) -> BinaryResponse
where
    REv: From<Event>
        + From<StorageRequest>
        + From<NetworkInfoRequest>
        + From<ReactorInfoRequest>
        + From<ConsensusRequest>
        + From<BlockSynchronizerRequest>
        + From<UpgradeWatcherRequest>
        + From<ChainspecRawBytesRequest>
        + From<ContractRuntimeRequest>
        + Send,
{
    match get_req {
        // this workaround is in place because get_block_transfers performs a lazy migration
        GetRequest::Record {
            record_type_tag,
            key,
        } if RecordId::try_from(record_type_tag) == Ok(RecordId::Transfer) => {
            metrics.binary_port_get_record_count.inc();
            let Ok(block_hash) = bytesrepr::deserialize_from_slice(&key) else {
                debug!("received an incorrectly serialized key for a transfer record");
                return BinaryResponse::new_error(ErrorCode::BadRequest, protocol_version);
            };
            let Some(transfers) = effect_builder
                .get_block_transfers_from_storage(block_hash)
                .await
            else {
                return BinaryResponse::new_empty(protocol_version);
            };
            let Ok(serialized) = bincode::serialize(&transfers) else {
                return BinaryResponse::new_error(ErrorCode::InternalError, protocol_version);
            };
            BinaryResponse::from_raw_bytes(ResponseType::Transfers, serialized, protocol_version)
        }
        GetRequest::Record {
            record_type_tag,
            key,
        } => {
            metrics.binary_port_get_record_count.inc();
            match RecordId::try_from(record_type_tag) {
                Ok(record_id) => {
                    let Some(db_bytes) = effect_builder.get_raw_data(record_id, key).await else {
                        return BinaryResponse::new_empty(protocol_version);
                    };
                    let payload_type =
                        ResponseType::from_record_id(record_id, db_bytes.is_legacy());
                    BinaryResponse::from_raw_bytes(
                        payload_type,
                        db_bytes.into_raw_bytes(),
                        protocol_version,
                    )
                }
                Err(_) => {
                    BinaryResponse::new_error(ErrorCode::UnsupportedRequest, protocol_version)
                }
            }
        }
        GetRequest::Information { info_type_tag, key } => {
            metrics.binary_port_get_info_count.inc();
            let Ok(tag) = InformationRequestTag::try_from(info_type_tag) else {
                debug!(
                    tag = info_type_tag,
                    "received an unknown information request tag"
                );
                return BinaryResponse::new_error(ErrorCode::UnsupportedRequest, protocol_version);
            };
            match InformationRequest::try_from((tag, &key[..])) {
                Ok(req) => handle_info_request(req, effect_builder, protocol_version).await,
                Err(error) => {
                    debug!(?tag, %error, "failed to parse an information request");
                    BinaryResponse::new_error(ErrorCode::BadRequest, protocol_version)
                }
            }
        }
        GetRequest::State(req) => {
            metrics.binary_port_get_state_count.inc();
            handle_state_request(effect_builder, *req, protocol_version, config, chainspec).await
        }
        GetRequest::Trie { trie_key } => {
            metrics.binary_port_get_trie_count.inc();
            handle_trie_request(
                effect_builder,
                trie_key,
                protocol_version,
                config,
                chainspec,
            )
            .await
        }
    }
}

async fn handle_get_items_by_prefix<REv>(
    state_identifier: Option<GlobalStateIdentifier>,
    key_prefix: KeyPrefix,
    effect_builder: EffectBuilder<REv>,
    protocol_version: ProtocolVersion,
) -> BinaryResponse
where
    REv: From<Event> + From<ContractRuntimeRequest> + From<StorageRequest>,
{
    let Some(state_root_hash) = resolve_state_root_hash(effect_builder, state_identifier).await
    else {
        return BinaryResponse::new_error(ErrorCode::RootNotFound, protocol_version);
    };
    let storage_key_prefix = match key_prefix {
        KeyPrefix::DelegatorBidAddrsByValidator(hash) => {
            StorageKeyPrefix::DelegatorBidAddrsByValidator(hash)
        }
        KeyPrefix::MessagesByEntity(addr) => StorageKeyPrefix::MessagesByEntity(addr),
        KeyPrefix::MessagesByEntityAndTopic(addr, topic) => {
            StorageKeyPrefix::MessagesByEntityAndTopic(addr, topic)
        }
        KeyPrefix::NamedKeysByEntity(addr) => StorageKeyPrefix::NamedKeysByEntity(addr),
        KeyPrefix::GasBalanceHoldsByPurse(purse) => StorageKeyPrefix::GasBalanceHoldsByPurse(purse),
        KeyPrefix::ProcessingBalanceHoldsByPurse(purse) => {
            StorageKeyPrefix::ProcessingBalanceHoldsByPurse(purse)
        }
        KeyPrefix::EntryPointsV1ByEntity(addr) => StorageKeyPrefix::EntryPointsV1ByEntity(addr),
        KeyPrefix::EntryPointsV2ByEntity(addr) => StorageKeyPrefix::EntryPointsV2ByEntity(addr),
    };
    let request = PrefixedValuesRequest::new(state_root_hash, storage_key_prefix);
    match effect_builder.get_prefixed_values(request).await {
        PrefixedValuesResult::Success { values, .. } => {
            BinaryResponse::from_value(values, protocol_version)
        }
        PrefixedValuesResult::RootNotFound => {
            BinaryResponse::new_error(ErrorCode::RootNotFound, protocol_version)
        }
        PrefixedValuesResult::Failure(error) => {
            debug!(%error, "failed when querying for values by prefix");
            BinaryResponse::new_error(ErrorCode::InternalError, protocol_version)
        }
    }
}

async fn handle_get_all_items<REv>(
    state_identifier: Option<GlobalStateIdentifier>,
    key_tag: casper_types::KeyTag,
    effect_builder: EffectBuilder<REv>,
    protocol_version: ProtocolVersion,
) -> BinaryResponse
where
    REv: From<Event> + From<ContractRuntimeRequest> + From<StorageRequest>,
{
    let Some(state_root_hash) = resolve_state_root_hash(effect_builder, state_identifier).await
    else {
        return BinaryResponse::new_error(ErrorCode::RootNotFound, protocol_version);
    };
    let request = TaggedValuesRequest::new(state_root_hash, TaggedValuesSelection::All(key_tag));
    match effect_builder.get_tagged_values(request).await {
        TaggedValuesResult::Success { values, .. } => {
            BinaryResponse::from_value(values, protocol_version)
        }
        TaggedValuesResult::RootNotFound => {
            BinaryResponse::new_error(ErrorCode::RootNotFound, protocol_version)
        }
        TaggedValuesResult::Failure(error) => {
            debug!(%error, "failed when querying for all values by tag");
            BinaryResponse::new_error(ErrorCode::InternalError, protocol_version)
        }
    }
}

async fn handle_state_request<REv>(
    effect_builder: EffectBuilder<REv>,
    request: GlobalStateRequest,
    protocol_version: ProtocolVersion,
    config: &Config,
    _chainspec: &Chainspec,
) -> BinaryResponse
where
    REv: From<Event>
        + From<ContractRuntimeRequest>
        + From<StorageRequest>
        + From<ReactorInfoRequest>,
{
    let (state_identifier, qualifier) = request.destructure();
    match qualifier {
        GlobalStateEntityQualifier::Item { base_key, path } => {
            let Some(state_root_hash) =
                resolve_state_root_hash(effect_builder, state_identifier).await
            else {
                return BinaryResponse::new_error(ErrorCode::RootNotFound, protocol_version);
            };
            match get_global_state_item(effect_builder, state_root_hash, base_key, path).await {
                Ok(Some(result)) => BinaryResponse::from_value(result, protocol_version),
                Ok(None) => BinaryResponse::new_empty(protocol_version),
                Err(err) => BinaryResponse::new_error(err, protocol_version),
            }
        }
        GlobalStateEntityQualifier::AllItems { key_tag } => {
            if !config.allow_request_get_all_values {
                debug!(%key_tag, "received a request for items by key tag while the feature is disabled");
                BinaryResponse::new_error(ErrorCode::FunctionDisabled, protocol_version)
            } else {
                handle_get_all_items(state_identifier, key_tag, effect_builder, protocol_version)
                    .await
            }
        }
<<<<<<< HEAD
        GlobalStateEntityQualifier::DictionaryItem { identifier } => {
=======
        GlobalStateRequest::Trie { trie_key } => {
            if !config.allow_request_get_trie {
                debug!(%trie_key, "received a trie request while the feature is disabled");
                BinaryResponse::new_error(ErrorCode::FunctionDisabled, protocol_version)
            } else {
                let req = TrieRequest::new(trie_key, None);
                match effect_builder.get_trie(req).await.into_raw() {
                    Ok(result) => BinaryResponse::from_value(
                        GetTrieFullResult::new(result.map(TrieRaw::into_inner)),
                        protocol_version,
                    ),
                    Err(error) => {
                        debug!(%error, "failed when querying for a trie");
                        BinaryResponse::new_error(ErrorCode::InternalError, protocol_version)
                    }
                }
            }
        }
        GlobalStateRequest::DictionaryItem {
            state_identifier,
            identifier,
        } => {
>>>>>>> 1ab1ff80
            let Some(state_root_hash) =
                resolve_state_root_hash(effect_builder, state_identifier).await
            else {
                return BinaryResponse::new_error(ErrorCode::RootNotFound, protocol_version);
            };
            let result = match identifier {
                DictionaryItemIdentifier::AccountNamedKey {
                    hash,
                    dictionary_name,
                    dictionary_item_key,
                } => {
                    get_dictionary_item_by_legacy_named_key(
                        effect_builder,
                        state_root_hash,
                        Key::Account(hash),
                        dictionary_name,
                        dictionary_item_key,
                    )
                    .await
                }
                DictionaryItemIdentifier::ContractNamedKey {
                    hash,
                    dictionary_name,
                    dictionary_item_key,
                } => {
                    get_dictionary_item_by_legacy_named_key(
                        effect_builder,
                        state_root_hash,
                        Key::Hash(hash),
                        dictionary_name,
                        dictionary_item_key,
                    )
                    .await
                }
                DictionaryItemIdentifier::EntityNamedKey {
                    addr,
                    dictionary_name,
                    dictionary_item_key,
                } => {
                    get_dictionary_item_by_named_key(
                        effect_builder,
                        state_root_hash,
                        addr,
                        dictionary_name,
                        dictionary_item_key,
                    )
                    .await
                }
                DictionaryItemIdentifier::URef {
                    seed_uref,
                    dictionary_item_key,
                } => {
                    let key = Key::dictionary(seed_uref, dictionary_item_key.as_bytes());
                    get_global_state_item(effect_builder, state_root_hash, key, vec![])
                        .await
                        .map(|maybe_res| maybe_res.map(|res| DictionaryQueryResult::new(key, res)))
                }
                DictionaryItemIdentifier::DictionaryItem(addr) => {
                    let key = Key::Dictionary(addr);
                    get_global_state_item(effect_builder, state_root_hash, key, vec![])
                        .await
                        .map(|maybe_res| maybe_res.map(|res| DictionaryQueryResult::new(key, res)))
                }
            };
            match result {
                Ok(Some(result)) => BinaryResponse::from_value(result, protocol_version),
                Ok(None) => BinaryResponse::new_empty(protocol_version),
                Err(err) => BinaryResponse::new_error(err, protocol_version),
            }
        }
        GlobalStateEntityQualifier::Balance { purse_identifier } => {
            let Some(state_root_hash) =
                resolve_state_root_hash(effect_builder, state_identifier).await
            else {
                return BinaryResponse::new_empty(protocol_version);
            };
            get_balance(
                effect_builder,
                state_root_hash,
                purse_identifier,
                protocol_version,
            )
            .await
        }
        GlobalStateEntityQualifier::ItemsByPrefix { key_prefix } => {
            handle_get_items_by_prefix(
                state_identifier,
                key_prefix,
                effect_builder,
                protocol_version,
            )
            .await
        }
    }
}

async fn handle_trie_request<REv>(
    effect_builder: EffectBuilder<REv>,
    trie_key: Digest,
    protocol_version: ProtocolVersion,
    config: &Config,
    _chainspec: &Chainspec,
) -> BinaryResponse
where
    REv: From<Event>
        + From<ContractRuntimeRequest>
        + From<StorageRequest>
        + From<ReactorInfoRequest>,
{
    if !config.allow_request_get_trie {
        debug!(%trie_key, "received a trie request while the feature is disabled");
        BinaryResponse::new_error(ErrorCode::FunctionDisabled, protocol_version)
    } else {
        let req = TrieRequest::new(trie_key, None);
        match effect_builder.get_trie(req).await.into_legacy() {
            Ok(result) => BinaryResponse::from_value(
                GetTrieFullResult::new(result.map(TrieRaw::into_inner)),
                protocol_version,
            ),
            Err(error) => {
                debug!(%error, "failed when querying for a trie");
                BinaryResponse::new_error(ErrorCode::InternalError, protocol_version)
            }
        }
    }
}

async fn get_dictionary_item_by_legacy_named_key<REv>(
    effect_builder: EffectBuilder<REv>,
    state_root_hash: Digest,
    entity_key: Key,
    dictionary_name: String,
    dictionary_item_key: String,
) -> Result<Option<DictionaryQueryResult>, ErrorCode>
where
    REv: From<Event> + From<ContractRuntimeRequest> + From<StorageRequest>,
{
    match effect_builder
        .query_global_state(QueryRequest::new(state_root_hash, entity_key, vec![]))
        .await
    {
        QueryResult::Success { value, .. } => {
            let named_keys = match &*value {
                StoredValue::Account(account) => account.named_keys(),
                StoredValue::Contract(contract) => contract.named_keys(),
                value => {
                    debug!(
                        value_type = value.type_name(),
                        "unexpected stored value found when querying for a dictionary"
                    );
                    return Err(ErrorCode::DictionaryURefNotFound);
                }
            };
            let Some(uref) = named_keys.get(&dictionary_name).and_then(Key::as_uref) else {
                debug!(
                    dictionary_name,
                    "dictionary seed URef not found in named keys"
                );
                return Err(ErrorCode::DictionaryURefNotFound);
            };
            let key = Key::dictionary(*uref, dictionary_item_key.as_bytes());
            let Some(query_result) =
                get_global_state_item(effect_builder, state_root_hash, key, vec![]).await?
            else {
                return Ok(None);
            };

            Ok(Some(DictionaryQueryResult::new(key, query_result)))
        }
        QueryResult::RootNotFound => {
            debug!("root not found when querying for a dictionary seed URef");
            Err(ErrorCode::DictionaryURefNotFound)
        }
        QueryResult::ValueNotFound(error) => {
            debug!(%error, "value not found when querying for a dictionary seed URef");
            Err(ErrorCode::DictionaryURefNotFound)
        }
        QueryResult::Failure(error) => {
            debug!(%error, "failed when querying for a dictionary seed URef");
            Err(ErrorCode::FailedQuery)
        }
    }
}

async fn get_dictionary_item_by_named_key<REv>(
    effect_builder: EffectBuilder<REv>,
    state_root_hash: Digest,
    entity_addr: EntityAddr,
    dictionary_name: String,
    dictionary_item_key: String,
) -> Result<Option<DictionaryQueryResult>, ErrorCode>
where
    REv: From<Event> + From<ContractRuntimeRequest> + From<StorageRequest>,
{
    let Ok(key_addr) = NamedKeyAddr::new_from_string(entity_addr, dictionary_name) else {
        return Err(ErrorCode::InternalError);
    };
    let req = QueryRequest::new(state_root_hash, Key::NamedKey(key_addr), vec![]);
    match effect_builder.query_global_state(req).await {
        QueryResult::Success { value, .. } => {
            let key_val = match &*value {
                StoredValue::NamedKey(key_val) => key_val,
                value => {
                    debug!(
                        value_type = value.type_name(),
                        "unexpected stored value found when querying for a dictionary"
                    );
                    return Err(ErrorCode::DictionaryURefNotFound);
                }
            };
            let uref = match key_val.get_key() {
                Ok(Key::URef(uref)) => uref,
                result => {
                    debug!(
                        ?result,
                        "unexpected named key result when querying for a dictionary"
                    );
                    return Err(ErrorCode::DictionaryURefNotFound);
                }
            };
            let key = Key::dictionary(uref, dictionary_item_key.as_bytes());
            let Some(query_result) =
                get_global_state_item(effect_builder, state_root_hash, key, vec![]).await?
            else {
                return Ok(None);
            };
            Ok(Some(DictionaryQueryResult::new(key, query_result)))
        }
        QueryResult::RootNotFound => {
            debug!("root not found when querying for a dictionary seed URef");
            Err(ErrorCode::DictionaryURefNotFound)
        }
        QueryResult::ValueNotFound(error) => {
            debug!(%error, "value not found when querying for a dictionary seed URef");
            Err(ErrorCode::DictionaryURefNotFound)
        }
        QueryResult::Failure(error) => {
            debug!(%error, "failed when querying for a dictionary seed URef");
            Err(ErrorCode::FailedQuery)
        }
    }
}

async fn get_balance<REv>(
    effect_builder: EffectBuilder<REv>,
    state_root_hash: Digest,
    purse_identifier: PurseIdentifier,
    protocol_version: ProtocolVersion,
) -> BinaryResponse
where
    REv: From<Event>
        + From<StorageRequest>
        + From<ContractRuntimeRequest>
        + From<ReactorInfoRequest>,
{
    let balance_id = match purse_identifier {
        PurseIdentifier::Payment => BalanceIdentifier::Payment,
        PurseIdentifier::Accumulate => BalanceIdentifier::Accumulate,
        PurseIdentifier::Purse(uref) => BalanceIdentifier::Purse(uref),
        PurseIdentifier::PublicKey(pub_key) => BalanceIdentifier::Public(pub_key),
        PurseIdentifier::Account(account) => BalanceIdentifier::Account(account),
        PurseIdentifier::Entity(entity) => BalanceIdentifier::Entity(entity),
    };
    let balance_handling = BalanceHandling::Available;

    let balance_req = BalanceRequest::new(
        state_root_hash,
        protocol_version,
        balance_id,
        balance_handling,
        ProofHandling::Proofs,
    );
    match effect_builder.get_balance(balance_req).await {
        BalanceResult::RootNotFound => {
            BinaryResponse::new_error(ErrorCode::RootNotFound, protocol_version)
        }
        BalanceResult::Success {
            total_balance,
            available_balance,
            proofs_result,
            ..
        } => {
            let ProofsResult::Proofs {
                total_balance_proof,
                balance_holds,
            } = proofs_result
            else {
                warn!("binary port received no proofs for a balance request with proofs");
                return BinaryResponse::new_error(ErrorCode::InternalError, protocol_version);
            };
            let response = BalanceResponse {
                total_balance,
                available_balance,
                total_balance_proof,
                balance_holds,
            };
            BinaryResponse::from_value(response, protocol_version)
        }
        BalanceResult::Failure(TrackingCopyError::KeyNotFound(_)) => {
            BinaryResponse::new_error(ErrorCode::PurseNotFound, protocol_version)
        }
        BalanceResult::Failure(error) => {
            debug!(%error, "failed when querying for a balance");
            BinaryResponse::new_error(ErrorCode::FailedQuery, protocol_version)
        }
    }
}

async fn get_global_state_item<REv>(
    effect_builder: EffectBuilder<REv>,
    state_root_hash: Digest,
    base_key: Key,
    path: Vec<String>,
) -> Result<Option<GlobalStateQueryResult>, ErrorCode>
where
    REv: From<Event> + From<ContractRuntimeRequest> + From<StorageRequest>,
{
    match effect_builder
        .query_global_state(QueryRequest::new(state_root_hash, base_key, path))
        .await
    {
        QueryResult::Success { value, proofs } => {
            Ok(Some(GlobalStateQueryResult::new(*value, proofs)))
        }
        QueryResult::RootNotFound => Err(ErrorCode::RootNotFound),
        QueryResult::ValueNotFound(error) => {
            debug!(%error, "value not found when querying for a global state item");
            Err(ErrorCode::NotFound)
        }
        QueryResult::Failure(error) => {
            debug!(%error, "failed when querying for a global state item");
            Err(ErrorCode::FailedQuery)
        }
    }
}

async fn get_contract_package<REv>(
    effect_builder: EffectBuilder<REv>,
    state_root_hash: Digest,
    hash: ContractPackageHash,
) -> Result<Option<Either<ValueWithProof<ContractPackage>, ValueWithProof<Package>>>, ErrorCode>
where
    REv: From<Event>
        + From<StorageRequest>
        + From<ContractRuntimeRequest>
        + From<ReactorInfoRequest>,
{
    let key = Key::Hash(hash.value());
    let Some(result) = get_global_state_item(effect_builder, state_root_hash, key, vec![]).await?
    else {
        return Ok(None);
    };
    match result.into_inner() {
        (StoredValue::ContractPackage(contract), proof) => {
            Ok(Some(Either::Left(ValueWithProof::new(contract, proof))))
        }
        (other, _) => {
            let Some((Key::Package(addr), _)) = other
                .as_cl_value()
                .and_then(|cl_val| cl_val.to_t::<(Key, URef)>().ok())
            else {
                debug!(
                    ?other,
                    "unexpected stored value found when querying for a contract package"
                );
                return Err(ErrorCode::InternalError);
            };
            let package = get_package(effect_builder, state_root_hash, addr).await?;
            Ok(package.map(Either::Right))
        }
    }
}

async fn get_package<REv>(
    effect_builder: EffectBuilder<REv>,
    state_root_hash: Digest,
    package_addr: PackageAddr,
) -> Result<Option<ValueWithProof<Package>>, ErrorCode>
where
    REv: From<Event>
        + From<StorageRequest>
        + From<ContractRuntimeRequest>
        + From<ReactorInfoRequest>,
{
    let key = Key::Package(package_addr);
    let Some(result) = get_global_state_item(effect_builder, state_root_hash, key, vec![]).await?
    else {
        return Ok(None);
    };
    match result.into_inner() {
        (StoredValue::Package(contract), proof) => Ok(Some(ValueWithProof::new(contract, proof))),
        other => {
            debug!(
                ?other,
                "unexpected stored value found when querying for a package"
            );
            Err(ErrorCode::InternalError)
        }
    }
}

async fn get_contract<REv>(
    effect_builder: EffectBuilder<REv>,
    state_root_hash: Digest,
    hash: ContractHash,
    include_wasm: bool,
) -> Result<Option<Either<ContractInformation, AddressableEntityInformation>>, ErrorCode>
where
    REv: From<Event>
        + From<StorageRequest>
        + From<ContractRuntimeRequest>
        + From<ReactorInfoRequest>,
{
    let key = Key::Hash(hash.value());
    let Some(result) = get_global_state_item(effect_builder, state_root_hash, key, vec![]).await?
    else {
        return Ok(None);
    };
    match result.into_inner() {
        (StoredValue::Contract(contract), proof)
            if include_wasm && contract.contract_wasm_hash() != ContractWasmHash::default() =>
        {
            let wasm_hash = contract.contract_wasm_hash();
            let Some(wasm) = get_contract_wasm(effect_builder, state_root_hash, wasm_hash).await?
            else {
                return Ok(None);
            };
            Ok(Some(Either::Left(ContractInformation::new(
                hash,
                ValueWithProof::new(contract, proof),
                Some(wasm),
            ))))
        }
        (StoredValue::Contract(contract), proof) => Ok(Some(Either::Left(
            ContractInformation::new(hash, ValueWithProof::new(contract, proof), None),
        ))),
        (other, _) => {
            let Some(Key::AddressableEntity(addr)) = other
                .as_cl_value()
                .and_then(|cl_val| cl_val.to_t::<Key>().ok())
            else {
                debug!(
                    ?other,
                    "unexpected stored value found when querying for a contract"
                );
                return Err(ErrorCode::InternalError);
            };
            let entity = get_entity(effect_builder, state_root_hash, addr, include_wasm).await?;
            Ok(entity.map(Either::Right))
        }
    }
}

async fn get_account<REv>(
    effect_builder: EffectBuilder<REv>,
    state_root_hash: Digest,
    hash: AccountHash,
    include_bytecode: bool,
) -> Result<Option<Either<AccountInformation, AddressableEntityInformation>>, ErrorCode>
where
    REv: From<Event>
        + From<StorageRequest>
        + From<ContractRuntimeRequest>
        + From<ReactorInfoRequest>,
{
    let key = Key::Account(hash);
    let Some(result) = get_global_state_item(effect_builder, state_root_hash, key, vec![]).await?
    else {
        return Ok(None);
    };
    match result.into_inner() {
        (StoredValue::Account(account), proof) => {
            Ok(Some(Either::Left(AccountInformation::new(account, proof))))
        }
        (other, _) => {
            let Some(Key::AddressableEntity(addr)) = other
                .as_cl_value()
                .and_then(|cl_val| cl_val.to_t::<Key>().ok())
            else {
                debug!(
                    ?other,
                    "unexpected stored value found when querying for an account"
                );
                return Err(ErrorCode::InternalError);
            };
            let entity =
                get_entity(effect_builder, state_root_hash, addr, include_bytecode).await?;
            Ok(entity.map(Either::Right))
        }
    }
}

async fn get_entity<REv>(
    effect_builder: EffectBuilder<REv>,
    state_root_hash: Digest,
    addr: EntityAddr,
    include_bytecode: bool,
) -> Result<Option<AddressableEntityInformation>, ErrorCode>
where
    REv: From<Event>
        + From<StorageRequest>
        + From<ContractRuntimeRequest>
        + From<ReactorInfoRequest>,
{
    let key = Key::from(addr);
    let Some(result) = get_global_state_item(effect_builder, state_root_hash, key, vec![]).await?
    else {
        return Ok(None);
    };
    match result.into_inner() {
        (StoredValue::AddressableEntity(entity), proof)
            if include_bytecode && entity.byte_code_hash() != ByteCodeHash::default() =>
        {
            let Some(bytecode) =
                get_contract_bytecode(effect_builder, state_root_hash, entity.byte_code_hash())
                    .await?
            else {
                return Ok(None);
            };
            Ok(Some(AddressableEntityInformation::new(
                addr,
                ValueWithProof::new(entity, proof),
                Some(bytecode),
            )))
        }
        (StoredValue::AddressableEntity(entity), proof) => Ok(Some(
            AddressableEntityInformation::new(addr, ValueWithProof::new(entity, proof), None),
        )),
        (other, _) => {
            debug!(
                ?other,
                "unexpected stored value found when querying for an entity"
            );
            Err(ErrorCode::InternalError)
        }
    }
}

async fn get_contract_wasm<REv>(
    effect_builder: EffectBuilder<REv>,
    state_root_hash: Digest,
    hash: ContractWasmHash,
) -> Result<Option<ValueWithProof<ContractWasm>>, ErrorCode>
where
    REv: From<Event>
        + From<StorageRequest>
        + From<ContractRuntimeRequest>
        + From<ReactorInfoRequest>,
{
    let key = Key::from(hash);
    let Some(value) = get_global_state_item(effect_builder, state_root_hash, key, vec![]).await?
    else {
        return Ok(None);
    };
    match value.into_inner() {
        (StoredValue::ContractWasm(wasm), proof) => Ok(Some(ValueWithProof::new(wasm, proof))),
        other => {
            debug!(
                ?other,
                "unexpected stored value found when querying for Wasm"
            );
            Err(ErrorCode::InternalError)
        }
    }
}

async fn get_contract_bytecode<REv>(
    effect_builder: EffectBuilder<REv>,
    state_root_hash: Digest,
    addr: ByteCodeHash,
) -> Result<Option<ValueWithProof<ByteCode>>, ErrorCode>
where
    REv: From<Event>
        + From<StorageRequest>
        + From<ContractRuntimeRequest>
        + From<ReactorInfoRequest>,
{
    let key = Key::ByteCode(ByteCodeAddr::new_wasm_addr(addr.value()));
    let Some(value) = get_global_state_item(effect_builder, state_root_hash, key, vec![]).await?
    else {
        return Ok(None);
    };
    match value.into_inner() {
        (StoredValue::ByteCode(bytecode), proof) => Ok(Some(ValueWithProof::new(bytecode, proof))),
        other => {
            debug!(
                ?other,
                "unexpected stored value found when querying for bytecode"
            );
            Err(ErrorCode::InternalError)
        }
    }
}

async fn handle_info_request<REv>(
    req: InformationRequest,
    effect_builder: EffectBuilder<REv>,
    protocol_version: ProtocolVersion,
) -> BinaryResponse
where
    REv: From<Event>
        + From<StorageRequest>
        + From<NetworkInfoRequest>
        + From<ReactorInfoRequest>
        + From<ConsensusRequest>
        + From<BlockSynchronizerRequest>
        + From<UpgradeWatcherRequest>
        + From<ChainspecRawBytesRequest>
        + From<ContractRuntimeRequest>
        + Send,
{
    match req {
        InformationRequest::BlockHeader(identifier) => {
            let maybe_header = resolve_block_header(effect_builder, identifier).await;
            BinaryResponse::from_option(maybe_header, protocol_version)
        }
        InformationRequest::SignedBlock(identifier) => {
            let Some(height) = resolve_block_height(effect_builder, identifier).await else {
                return BinaryResponse::new_empty(protocol_version);
            };
            let Some(block) = effect_builder
                .get_block_at_height_with_metadata_from_storage(height, true)
                .await
            else {
                return BinaryResponse::new_empty(protocol_version);
            };
            BinaryResponse::from_value(
                SignedBlock::new(block.block, block.block_signatures),
                protocol_version,
            )
        }
        InformationRequest::Transaction {
            hash,
            with_finalized_approvals,
        } => {
            let Some((transaction, execution_info)) = effect_builder
                .get_transaction_and_exec_info_from_storage(hash, with_finalized_approvals)
                .await
            else {
                return BinaryResponse::new_empty(protocol_version);
            };
            BinaryResponse::from_value(
                TransactionWithExecutionInfo::new(transaction, execution_info),
                protocol_version,
            )
        }
        InformationRequest::Peers => BinaryResponse::from_value(
            Peers::from(effect_builder.network_peers().await),
            protocol_version,
        ),
        InformationRequest::Uptime => {
            BinaryResponse::from_value(effect_builder.get_uptime().await, protocol_version)
        }
        InformationRequest::LastProgress => {
            BinaryResponse::from_value(effect_builder.get_last_progress().await, protocol_version)
        }
        InformationRequest::ReactorState => {
            let state = effect_builder.get_reactor_state().await;
            BinaryResponse::from_value(ReactorStateName::new(state), protocol_version)
        }
        InformationRequest::NetworkName => {
            BinaryResponse::from_value(effect_builder.get_network_name().await, protocol_version)
        }
        InformationRequest::ConsensusValidatorChanges => BinaryResponse::from_value(
            effect_builder.get_consensus_validator_changes().await,
            protocol_version,
        ),
        InformationRequest::BlockSynchronizerStatus => BinaryResponse::from_value(
            effect_builder.get_block_synchronizer_status().await,
            protocol_version,
        ),
        InformationRequest::AvailableBlockRange => BinaryResponse::from_value(
            effect_builder
                .get_available_block_range_from_storage()
                .await,
            protocol_version,
        ),
        InformationRequest::NextUpgrade => {
            BinaryResponse::from_option(effect_builder.get_next_upgrade().await, protocol_version)
        }
        InformationRequest::ConsensusStatus => {
            BinaryResponse::from_option(effect_builder.consensus_status().await, protocol_version)
        }
        InformationRequest::ChainspecRawBytes => BinaryResponse::from_value(
            (*effect_builder.get_chainspec_raw_bytes().await).clone(),
            protocol_version,
        ),
        InformationRequest::LatestSwitchBlockHeader => BinaryResponse::from_option(
            effect_builder
                .get_latest_switch_block_header_from_storage()
                .await,
            protocol_version,
        ),
        InformationRequest::NodeStatus => {
            let (
                node_uptime,
                network_name,
                last_added_block,
                peers,
                next_upgrade,
                consensus_status,
                reactor_state,
                last_progress,
                available_block_range,
                block_sync,
                latest_switch_block_header,
            ) = join!(
                effect_builder.get_uptime(),
                effect_builder.get_network_name(),
                effect_builder.get_highest_complete_block_from_storage(),
                effect_builder.network_peers(),
                effect_builder.get_next_upgrade(),
                effect_builder.consensus_status(),
                effect_builder.get_reactor_state(),
                effect_builder.get_last_progress(),
                effect_builder.get_available_block_range_from_storage(),
                effect_builder.get_block_synchronizer_status(),
                effect_builder.get_latest_switch_block_header_from_storage(),
            );
            let starting_state_root_hash = effect_builder
                .get_block_header_at_height_from_storage(available_block_range.low(), true)
                .await
                .map(|header| *header.state_root_hash())
                .unwrap_or_default();
            let (our_public_signing_key, round_length) =
                consensus_status.map_or((None, None), |consensus_status| {
                    (
                        Some(consensus_status.validator_public_key().clone()),
                        consensus_status.round_length(),
                    )
                });
            let reactor_state = ReactorStateName::new(reactor_state);

            let Ok(uptime) = TimeDiff::try_from(node_uptime) else {
                return BinaryResponse::new_error(ErrorCode::InternalError, protocol_version);
            };

            let status = NodeStatus {
                protocol_version,
                peers: Peers::from(peers),
                build_version: crate::VERSION_STRING.clone(),
                chainspec_name: network_name.into(),
                starting_state_root_hash,
                last_added_block_info: last_added_block.map(Into::into),
                our_public_signing_key,
                round_length,
                next_upgrade,
                uptime,
                reactor_state,
                last_progress: last_progress.into(),
                available_block_range,
                block_sync,
                latest_switch_block_hash: latest_switch_block_header
                    .map(|header| header.block_hash()),
            };
            BinaryResponse::from_value(status, protocol_version)
        }
        InformationRequest::Reward {
            era_identifier,
            validator,
            delegator,
        } => {
            let Some(header) =
                resolve_era_switch_block_header(effect_builder, era_identifier).await
            else {
                return BinaryResponse::new_error(ErrorCode::SwitchBlockNotFound, protocol_version);
            };
            let Some(previous_height) = header.height().checked_sub(1) else {
                // there's not going to be any rewards for the genesis block
                debug!("received a request for rewards in the genesis block");
                return BinaryResponse::new_empty(protocol_version);
            };
            let Some(parent_header) = effect_builder
                .get_block_header_at_height_from_storage(previous_height, true)
                .await
            else {
                return BinaryResponse::new_error(
                    ErrorCode::SwitchBlockParentNotFound,
                    protocol_version,
                );
            };
            let snapshot_request = SeigniorageRecipientsRequest::new(
                *parent_header.state_root_hash(),
                parent_header.protocol_version(),
            );

            let snapshot = match effect_builder
                .get_seigniorage_recipients_snapshot_from_contract_runtime(snapshot_request)
                .await
            {
                SeigniorageRecipientsResult::Success {
                    seigniorage_recipients,
                } => seigniorage_recipients,
                SeigniorageRecipientsResult::RootNotFound => {
                    return BinaryResponse::new_error(ErrorCode::RootNotFound, protocol_version)
                }
                SeigniorageRecipientsResult::Failure(error) => {
                    warn!(%error, "failed when querying for seigniorage recipients");
                    return BinaryResponse::new_error(ErrorCode::FailedQuery, protocol_version);
                }
                SeigniorageRecipientsResult::AuctionNotFound => {
                    warn!("auction not found when querying for seigniorage recipients");
                    return BinaryResponse::new_error(ErrorCode::InternalError, protocol_version);
                }
                SeigniorageRecipientsResult::ValueNotFound(error) => {
                    warn!(%error, "value not found when querying for seigniorage recipients");
                    return BinaryResponse::new_error(ErrorCode::InternalError, protocol_version);
                }
            };
            let Some(era_end) = header.clone_era_end() else {
                // switch block should have an era end
                warn!(
                    hash = %header.block_hash(),
                    "era end not found in the switch block retrieved from storage"
                );
                return BinaryResponse::new_error(ErrorCode::InternalError, protocol_version);
            };
            let block_rewards = match era_end.rewards() {
                Rewards::V2(rewards) => rewards,
                Rewards::V1(_) => {
                    return BinaryResponse::new_error(
                        ErrorCode::UnsupportedRewardsV1Request,
                        protocol_version,
                    )
                }
            };
            let Some(validator_rewards) = block_rewards.get(&validator) else {
                return BinaryResponse::new_empty(protocol_version);
            };

            let seigniorage_recipient = snapshot
                .get(&header.era_id())
                .and_then(|era| era.get(&validator));
            let reward = auction::reward(
                &validator,
                delegator.as_deref(),
                header.era_id(),
                validator_rewards,
                &snapshot,
            );
            match (reward, seigniorage_recipient) {
                (Ok(Some(reward)), Some(seigniorage_recipient)) => {
                    let response = RewardResponse::new(
                        reward,
                        header.era_id(),
                        *seigniorage_recipient.delegation_rate(),
                        header.block_hash(),
                    );
                    BinaryResponse::from_value(response, protocol_version)
                }
                (Err(error), _) => {
                    warn!(%error, "failed when calculating rewards");
                    BinaryResponse::new_error(ErrorCode::InternalError, protocol_version)
                }
                _ => BinaryResponse::new_empty(protocol_version),
            }
        }
        InformationRequest::ProtocolVersion => {
            BinaryResponse::from_value(protocol_version, protocol_version)
        }
        InformationRequest::Package {
            state_identifier,
            identifier,
        } => {
            let Some(state_root_hash) =
                resolve_state_root_hash(effect_builder, state_identifier).await
            else {
                return BinaryResponse::new_error(ErrorCode::RootNotFound, protocol_version);
            };
            let either = match identifier {
                PackageIdentifier::ContractPackageHash(hash) => {
                    get_contract_package(effect_builder, state_root_hash, hash).await
                }
                PackageIdentifier::PackageAddr(addr) => {
                    get_package(effect_builder, state_root_hash, addr)
                        .await
                        .map(|opt| opt.map(Either::Right))
                }
            };
            match either {
                Ok(Some(Either::Left(contract_package))) => {
                    BinaryResponse::from_value(contract_package, protocol_version)
                }
                Ok(Some(Either::Right(package))) => {
                    BinaryResponse::from_value(package, protocol_version)
                }
                Ok(None) => BinaryResponse::new_empty(protocol_version),
                Err(err) => BinaryResponse::new_error(err, protocol_version),
            }
        }
        InformationRequest::Entity {
            state_identifier,
            identifier,
            include_bytecode,
        } => {
            let Some(state_root_hash) =
                resolve_state_root_hash(effect_builder, state_identifier).await
            else {
                return BinaryResponse::new_error(ErrorCode::RootNotFound, protocol_version);
            };
            match identifier {
                EntityIdentifier::ContractHash(hash) => {
                    match get_contract(effect_builder, state_root_hash, hash, include_bytecode)
                        .await
                    {
                        Ok(Some(Either::Left(contract))) => {
                            BinaryResponse::from_value(contract, protocol_version)
                        }
                        Ok(Some(Either::Right(entity))) => {
                            BinaryResponse::from_value(entity, protocol_version)
                        }
                        Ok(None) => BinaryResponse::new_empty(protocol_version),
                        Err(err) => BinaryResponse::new_error(err, protocol_version),
                    }
                }
                EntityIdentifier::AccountHash(hash) => {
                    match get_account(effect_builder, state_root_hash, hash, include_bytecode).await
                    {
                        Ok(Some(Either::Left(account))) => {
                            BinaryResponse::from_value(account, protocol_version)
                        }
                        Ok(Some(Either::Right(entity))) => {
                            BinaryResponse::from_value(entity, protocol_version)
                        }
                        Ok(None) => BinaryResponse::new_empty(protocol_version),
                        Err(err) => BinaryResponse::new_error(err, protocol_version),
                    }
                }
                EntityIdentifier::PublicKey(pub_key) => {
                    let hash = pub_key.to_account_hash();
                    match get_account(effect_builder, state_root_hash, hash, include_bytecode).await
                    {
                        Ok(Some(Either::Left(account))) => {
                            BinaryResponse::from_value(account, protocol_version)
                        }
                        Ok(Some(Either::Right(entity))) => {
                            BinaryResponse::from_value(entity, protocol_version)
                        }
                        Ok(None) => BinaryResponse::new_empty(protocol_version),
                        Err(err) => BinaryResponse::new_error(err, protocol_version),
                    }
                }
                EntityIdentifier::EntityAddr(addr) => {
                    match get_entity(effect_builder, state_root_hash, addr, include_bytecode).await
                    {
                        Ok(Some(entity)) => BinaryResponse::from_value(entity, protocol_version),
                        Ok(None) => BinaryResponse::new_empty(protocol_version),
                        Err(err) => BinaryResponse::new_error(err, protocol_version),
                    }
                }
            }
        }
    }
}

async fn try_accept_transaction<REv>(
    effect_builder: EffectBuilder<REv>,
    transaction: Transaction,
    is_speculative: bool,
    protocol_version: ProtocolVersion,
) -> BinaryResponse
where
    REv: From<AcceptTransactionRequest>,
{
    effect_builder
        .try_accept_transaction(transaction, is_speculative)
        .await
        .map_or_else(
            |err| BinaryResponse::new_error(err.into(), protocol_version),
            |()| BinaryResponse::new_empty(protocol_version),
        )
}

async fn try_speculative_execution<REv>(
    effect_builder: EffectBuilder<REv>,
    transaction: Transaction,
    protocol_version: ProtocolVersion,
) -> BinaryResponse
where
    REv: From<Event> + From<ContractRuntimeRequest> + From<StorageRequest>,
{
    let tip = match effect_builder
        .get_highest_complete_block_header_from_storage()
        .await
    {
        Some(tip) => tip,
        None => return BinaryResponse::new_error(ErrorCode::NoCompleteBlocks, protocol_version),
    };

    let result = effect_builder
        .speculatively_execute(Box::new(tip), Box::new(transaction))
        .await;

    match result {
        SpeculativeExecutionResult::InvalidTransaction(error) => {
            debug!(%error, "invalid transaction submitted for speculative execution");
            BinaryResponse::new_error(error.into(), protocol_version)
        }
        SpeculativeExecutionResult::WasmV1(spec_exec_result) => {
            BinaryResponse::from_value(spec_exec_result, protocol_version)
        }
        SpeculativeExecutionResult::ReceivedV1Transaction => {
            BinaryResponse::new_error(ErrorCode::ReceivedV1Transaction, protocol_version)
        }
    }
}

async fn handle_client_loop<REv>(
    stream: TcpStream,
    effect_builder: EffectBuilder<REv>,
    max_message_size_bytes: u32,
    rate_limiter: Arc<Mutex<RateLimiter>>,
    version: ProtocolVersion,
) -> Result<(), Error>
where
    REv: From<Event>
        + From<StorageRequest>
        + From<ContractRuntimeRequest>
        + From<AcceptTransactionRequest>
        + From<NetworkInfoRequest>
        + From<ReactorInfoRequest>
        + From<ConsensusRequest>
        + From<BlockSynchronizerRequest>
        + From<UpgradeWatcherRequest>
        + From<ChainspecRawBytesRequest>
        + Send,
{
    let mut framed = Framed::new(stream, BinaryMessageCodec::new(max_message_size_bytes));

    loop {
        let Some(result) = framed.next().await else {
            debug!("remote party closed the connection");
            return Ok(());
        };
        let result = result?;
        let payload = result.payload();
        if payload.is_empty() {
            return Err(Error::NoPayload);
        };

        let (response, id) =
            handle_payload(effect_builder, payload, version, Arc::clone(&rate_limiter)).await;
        framed
            .send(BinaryMessage::new(
                BinaryResponseAndRequest::new(response, payload, id).to_bytes()?,
            ))
            .await?
    }
}

fn extract_header(payload: &[u8]) -> Result<(BinaryRequestHeader, &[u8]), ErrorCode> {
    const BINARY_VERSION_LENGTH_BYTES: usize = std::mem::size_of::<u16>();

    if payload.len() < BINARY_VERSION_LENGTH_BYTES {
        return Err(ErrorCode::BadRequest);
    }

    let binary_protocol_version = match u16::from_bytes(payload) {
        Ok((binary_protocol_version, _)) => binary_protocol_version,
        Err(_) => return Err(ErrorCode::BadRequest),
    };

    if binary_protocol_version != BinaryRequestHeader::BINARY_REQUEST_VERSION {
        return Err(ErrorCode::BinaryProtocolVersionMismatch);
    }

    match BinaryRequestHeader::from_bytes(payload) {
        Ok((header, remainder)) => Ok((header, remainder)),
        Err(error) => {
            debug!(%error, "failed to parse binary request header");
            Err(ErrorCode::BadRequest)
        }
    }
}

async fn handle_payload<REv>(
    effect_builder: EffectBuilder<REv>,
    payload: &[u8],
    protocol_version: ProtocolVersion,
    rate_limiter: Arc<Mutex<RateLimiter>>,
) -> (BinaryResponse, u16)
where
    REv: From<Event>,
{
    let (header, remainder) = match extract_header(payload) {
        Ok(header) => header,
        Err(error_code) => return (BinaryResponse::new_error(error_code, protocol_version), 0),
    };

    let request_id = header.id();

    if let LimiterResponse::Throttled = rate_limiter.lock().await.throttle() {
        return (
            BinaryResponse::new_error(ErrorCode::RequestThrottled, protocol_version),
            request_id,
        );
    }

    if !header
        .protocol_version()
        .is_compatible_with(&protocol_version)
    {
        return (
            BinaryResponse::new_error(ErrorCode::UnsupportedProtocolVersion, protocol_version),
            request_id,
        );
    }

    // we might receive a request added in a minor version if we're behind
    let Ok(tag) = BinaryRequestTag::try_from(header.type_tag()) else {
        return (
            BinaryResponse::new_error(ErrorCode::UnsupportedRequest, protocol_version),
            request_id,
        );
    };

    let request = match BinaryRequest::try_from((tag, remainder)) {
        Ok(request) => request,
        Err(error) => {
            debug!(%error, "failed to parse binary request body");
            return (
                BinaryResponse::new_error(ErrorCode::BadRequest, protocol_version),
                request_id,
            );
        }
    };

    (
        effect_builder
            .make_request(
                |responder| Event::HandleRequest { request, responder },
                QueueKind::Regular,
            )
            .await,
        request_id,
    )
}

async fn handle_client<REv>(
    addr: SocketAddr,
    stream: TcpStream,
    effect_builder: EffectBuilder<REv>,
    config: Arc<Config>,
    _permit: OwnedSemaphorePermit,
    rate_limiter: Arc<Mutex<RateLimiter>>,
    protocol_version: ProtocolVersion,
) where
    REv: From<Event>
        + From<StorageRequest>
        + From<ContractRuntimeRequest>
        + From<AcceptTransactionRequest>
        + From<NetworkInfoRequest>
        + From<ReactorInfoRequest>
        + From<ConsensusRequest>
        + From<BlockSynchronizerRequest>
        + From<UpgradeWatcherRequest>
        + From<ChainspecRawBytesRequest>
        + Send,
{
    if let Err(err) = handle_client_loop(
        stream,
        effect_builder,
        config.max_message_size_bytes,
        rate_limiter,
        protocol_version,
    )
    .await
    {
        // Low severity is used to prevent malicious clients from causing log floods.
        info!(%addr, err=display_error(&err), "binary port client handler error");
    }
}

async fn run_server<REv>(
    local_addr: Arc<OnceCell<SocketAddr>>,
    effect_builder: EffectBuilder<REv>,
    config: Arc<Config>,
    shutdown_trigger: Arc<Notify>,
) where
    REv: From<Event>
        + From<StorageRequest>
        + From<ContractRuntimeRequest>
        + From<AcceptTransactionRequest>
        + From<NetworkInfoRequest>
        + From<ReactorInfoRequest>
        + From<ConsensusRequest>
        + From<BlockSynchronizerRequest>
        + From<UpgradeWatcherRequest>
        + From<ChainspecRawBytesRequest>
        + Send,
{
    let listener = match TcpListener::bind(&config.address).await {
        Ok(listener) => listener,
        Err(err) => {
            error!(%err, "unable to bind binary port listener");
            return;
        }
    };

    let bind_address = match listener.local_addr() {
        Ok(bind_address) => bind_address,
        Err(err) => {
            error!(%err, "unable to get local addr of binary port");
            return;
        }
    };

    local_addr.set(bind_address).unwrap();

    loop {
        tokio::select! {
            _ = shutdown_trigger.notified() => {
                break;
            }
            result = listener.accept() => match result {
                Ok((stream, peer)) => {
                    effect_builder
                        .make_request(
                            |responder| Event::AcceptConnection {
                                stream,
                                peer,
                                responder,
                            },
                            QueueKind::Regular,
                        )
                        .await;
                }
                Err(io_err) => {
                    info!(%io_err, "problem accepting binary port connection");
                }
            }
        }
    }
}

#[cfg(test)]
impl crate::reactor::Finalize for BinaryPort {
    fn finalize(mut self) -> BoxFuture<'static, ()> {
        self.shutdown_trigger.notify_one();
        async move {
            if let Some(handle) = self.server_join_handle.take() {
                handle.await.ok();
            }
        }
        .boxed()
    }
}

async fn resolve_block_header<REv>(
    effect_builder: EffectBuilder<REv>,
    block_identifier: Option<BlockIdentifier>,
) -> Option<BlockHeader>
where
    REv: From<Event> + From<ContractRuntimeRequest> + From<StorageRequest>,
{
    match block_identifier {
        Some(BlockIdentifier::Hash(block_hash)) => {
            effect_builder
                .get_block_header_from_storage(block_hash, true)
                .await
        }
        Some(BlockIdentifier::Height(block_height)) => {
            effect_builder
                .get_block_header_at_height_from_storage(block_height, true)
                .await
        }
        None => {
            effect_builder
                .get_highest_complete_block_header_from_storage()
                .await
        }
    }
}

async fn resolve_block_height<REv>(
    effect_builder: EffectBuilder<REv>,
    block_identifier: Option<BlockIdentifier>,
) -> Option<u64>
where
    REv: From<Event> + From<ContractRuntimeRequest> + From<StorageRequest>,
{
    match block_identifier {
        Some(BlockIdentifier::Hash(block_hash)) => effect_builder
            .get_block_header_from_storage(block_hash, true)
            .await
            .map(|header| header.height()),
        Some(BlockIdentifier::Height(block_height)) => Some(block_height),
        None => effect_builder
            .get_highest_complete_block_from_storage()
            .await
            .map(|header| header.height()),
    }
}

async fn resolve_state_root_hash<REv>(
    effect_builder: EffectBuilder<REv>,
    state_identifier: Option<GlobalStateIdentifier>,
) -> Option<Digest>
where
    REv: From<Event> + From<ContractRuntimeRequest> + From<StorageRequest>,
{
    match state_identifier {
        Some(GlobalStateIdentifier::BlockHash(block_hash)) => effect_builder
            .get_block_header_from_storage(block_hash, true)
            .await
            .map(|header| *header.state_root_hash()),
        Some(GlobalStateIdentifier::BlockHeight(block_height)) => effect_builder
            .get_block_header_at_height_from_storage(block_height, true)
            .await
            .map(|header| *header.state_root_hash()),
        Some(GlobalStateIdentifier::StateRootHash(state_root_hash)) => Some(state_root_hash),
        None => effect_builder
            .get_highest_complete_block_header_from_storage()
            .await
            .map(|header| *header.state_root_hash()),
    }
}

async fn resolve_era_switch_block_header<REv>(
    effect_builder: EffectBuilder<REv>,
    era_identifier: Option<EraIdentifier>,
) -> Option<BlockHeader>
where
    REv: From<Event> + From<ContractRuntimeRequest> + From<StorageRequest>,
{
    match era_identifier {
        Some(EraIdentifier::Era(era_id)) => {
            effect_builder
                .get_switch_block_header_by_era_id_from_storage(era_id)
                .await
        }
        Some(EraIdentifier::Block(block_identifier)) => {
            let header = resolve_block_header(effect_builder, Some(block_identifier)).await?;
            if header.is_switch_block() {
                Some(header)
            } else {
                effect_builder
                    .get_switch_block_header_by_era_id_from_storage(header.era_id())
                    .await
            }
        }
        None => {
            effect_builder
                .get_latest_switch_block_header_from_storage()
                .await
        }
    }
}

impl<REv> Component<REv> for BinaryPort
where
    REv: From<Event>
        + From<StorageRequest>
        + From<ContractRuntimeRequest>
        + From<AcceptTransactionRequest>
        + From<NetworkInfoRequest>
        + From<ReactorInfoRequest>
        + From<ConsensusRequest>
        + From<BlockSynchronizerRequest>
        + From<UpgradeWatcherRequest>
        + From<ChainspecRawBytesRequest>
        + Send,
{
    type Event = Event;

    fn name(&self) -> &str {
        COMPONENT_NAME
    }

    fn handle_event(
        &mut self,
        effect_builder: EffectBuilder<REv>,
        _rng: &mut NodeRng,
        event: Self::Event,
    ) -> Effects<Self::Event> {
        match &self.state {
            ComponentState::Uninitialized => {
                warn!(
                    ?event,
                    name = <Self as Component<MainEvent>>::name(self),
                    "should not handle this event when component is uninitialized"
                );
                Effects::new()
            }
            ComponentState::Initializing => match event {
                Event::Initialize => {
                    let (effects, state) = self.bind(self.config.enable_server, effect_builder);
                    <Self as InitializedComponent<MainEvent>>::set_state(self, state);
                    effects
                }
                _ => {
                    warn!(
                        ?event,
                        name = <Self as Component<MainEvent>>::name(self),
                        "binary port is initializing, ignoring event"
                    );
                    Effects::new()
                }
            },
            ComponentState::Initialized => match event {
                Event::Initialize => {
                    error!(
                        ?event,
                        name = <Self as Component<MainEvent>>::name(self),
                        "component already initialized"
                    );
                    Effects::new()
                }
                Event::AcceptConnection {
                    stream,
                    peer,
                    responder,
                } => {
                    if let Ok(permit) = Arc::clone(&self.connection_limit).try_acquire_owned() {
                        self.metrics.binary_port_connections_count.inc();
                        let config = Arc::clone(&self.config);
                        let rate_limiter = Arc::clone(&self.rate_limiter);
                        tokio::spawn(handle_client(
                            peer,
                            stream,
                            effect_builder,
                            config,
                            permit,
                            rate_limiter,
                            self.protocol_version,
                        ));
                    } else {
                        warn!(
                            "connection limit reached, dropping connection from {}",
                            peer
                        );
                    }
                    responder.respond(()).ignore()
                }
                Event::HandleRequest { request, responder } => {
                    let config = Arc::clone(&self.config);
                    let chainspec = Arc::clone(&self.chainspec);
                    let metrics = Arc::clone(&self.metrics);
                    let protocol_version = self.protocol_version;
                    async move {
                        let response = handle_request(
                            request,
                            effect_builder,
                            &config,
                            &chainspec,
                            &metrics,
                            protocol_version,
                        )
                        .await;
                        responder.respond(response).await;
                    }
                    .ignore()
                }
            },
            ComponentState::Fatal(msg) => {
                error!(
                    msg,
                    ?event,
                    name = <Self as Component<MainEvent>>::name(self),
                    "should not handle this event when this component has fatal error"
                );
                Effects::new()
            }
        }
    }
}

impl<REv> InitializedComponent<REv> for BinaryPort
where
    REv: From<Event>
        + From<StorageRequest>
        + From<ContractRuntimeRequest>
        + From<AcceptTransactionRequest>
        + From<NetworkInfoRequest>
        + From<ReactorInfoRequest>
        + From<ConsensusRequest>
        + From<BlockSynchronizerRequest>
        + From<UpgradeWatcherRequest>
        + From<ChainspecRawBytesRequest>
        + Send,
{
    fn state(&self) -> &ComponentState {
        &self.state
    }

    fn set_state(&mut self, new_state: ComponentState) {
        info!(
            ?new_state,
            name = <Self as Component<MainEvent>>::name(self),
            "component state changed"
        );

        self.state = new_state;
    }
}

impl<REv> PortBoundComponent<REv> for BinaryPort
where
    REv: From<Event>
        + From<StorageRequest>
        + From<ContractRuntimeRequest>
        + From<AcceptTransactionRequest>
        + From<NetworkInfoRequest>
        + From<ReactorInfoRequest>
        + From<ConsensusRequest>
        + From<BlockSynchronizerRequest>
        + From<UpgradeWatcherRequest>
        + From<ChainspecRawBytesRequest>
        + Send,
{
    type Error = ListeningError;
    type ComponentEvent = Event;

    fn listen(
        &mut self,
        effect_builder: EffectBuilder<REv>,
    ) -> Result<Effects<Self::ComponentEvent>, Self::Error> {
        let local_addr = Arc::clone(&self.local_addr);
        let server_join_handle = tokio::spawn(run_server(
            local_addr,
            effect_builder,
            Arc::clone(&self.config),
            Arc::clone(&self.shutdown_trigger),
        ));
        self.server_join_handle
            .set(server_join_handle)
            .expect("server join handle should not be set elsewhere");

        Ok(Effects::new())
    }
}<|MERGE_RESOLUTION|>--- conflicted
+++ resolved
@@ -428,32 +428,7 @@
                     .await
             }
         }
-<<<<<<< HEAD
         GlobalStateEntityQualifier::DictionaryItem { identifier } => {
-=======
-        GlobalStateRequest::Trie { trie_key } => {
-            if !config.allow_request_get_trie {
-                debug!(%trie_key, "received a trie request while the feature is disabled");
-                BinaryResponse::new_error(ErrorCode::FunctionDisabled, protocol_version)
-            } else {
-                let req = TrieRequest::new(trie_key, None);
-                match effect_builder.get_trie(req).await.into_raw() {
-                    Ok(result) => BinaryResponse::from_value(
-                        GetTrieFullResult::new(result.map(TrieRaw::into_inner)),
-                        protocol_version,
-                    ),
-                    Err(error) => {
-                        debug!(%error, "failed when querying for a trie");
-                        BinaryResponse::new_error(ErrorCode::InternalError, protocol_version)
-                    }
-                }
-            }
-        }
-        GlobalStateRequest::DictionaryItem {
-            state_identifier,
-            identifier,
-        } => {
->>>>>>> 1ab1ff80
             let Some(state_root_hash) =
                 resolve_state_root_hash(effect_builder, state_identifier).await
             else {
@@ -568,7 +543,7 @@
         BinaryResponse::new_error(ErrorCode::FunctionDisabled, protocol_version)
     } else {
         let req = TrieRequest::new(trie_key, None);
-        match effect_builder.get_trie(req).await.into_legacy() {
+        match effect_builder.get_trie(req).await.into_raw() {
             Ok(result) => BinaryResponse::from_value(
                 GetTrieFullResult::new(result.map(TrieRaw::into_inner)),
                 protocol_version,
