mod block_acceptor;
mod config;
mod error;
mod event;
mod starting_with;
mod sync_instruction;

use std::{cmp::Ordering, collections::BTreeMap, iter};

use datasize::DataSize;
use futures::FutureExt;
use tracing::{debug, error, warn};

use casper_types::{EraId, TimeDiff, Timestamp};

use crate::{
    components::Component,
    effect::{
        announcements::{
            BlockAccumulatorAnnouncement, ControlAnnouncement, PeerBehaviorAnnouncement,
        },
        requests::{BlockAccumulatorRequest, BlockCompleteConfirmationRequest, StorageRequest},
        EffectBuilder, EffectExt, Effects,
    },
    fatal,
    types::{Block, BlockHash, BlockSignatures, FinalitySignature, NodeId, ValidatorMatrix},
    NodeRng,
};

use crate::components::ValidatorBoundComponent;
use block_acceptor::{BlockAcceptor, ShouldStore};
pub(crate) use config::Config;
use error::Error;
pub(crate) use event::Event;
pub(crate) use starting_with::StartingWith;
pub(crate) use sync_instruction::SyncInstruction;

#[derive(Clone, Copy, DataSize, Debug, Eq, PartialEq)]
struct LocalTipIdentifier {
    height: u64,
    era_id: EraId,
}

impl LocalTipIdentifier {
    fn new(height: u64, era_id: EraId) -> Self {
        Self { height, era_id }
    }
}

impl PartialOrd for LocalTipIdentifier {
    fn partial_cmp(&self, other: &Self) -> Option<Ordering> {
        self.height.partial_cmp(&other.height)
    }
}

impl Ord for LocalTipIdentifier {
    fn cmp(&self, other: &Self) -> Ordering {
        self.height.cmp(&other.height)
    }
}

/// A cache of pending blocks and finality signatures that are gossiped to this node.
///
/// Announces new blocks and finality signatures once they become valid.
#[derive(DataSize, Debug)]
pub(crate) struct BlockAccumulator {
    /// This component requires the era validator weights for every era
    /// it receives blocks and / or finality signatures for to verify that
    /// the received signatures are legitimate to the era and to calculate
    /// sufficient finality from collected finality signatures.
    validator_matrix: ValidatorMatrix,
    /// Each block_acceptor instance is responsible for combining
    /// potential blocks and their finality signatures. When we have
    /// collected sufficient finality weight's worth of signatures
    /// for a potential block, we accept the block and store it.
    block_acceptors: BTreeMap<BlockHash, BlockAcceptor>,
    /// Key is the parent block hash, value is the child block hash.
    /// Used to determine if we have awareness of the next block to be
    /// sync'd or executed.
    block_children: BTreeMap<BlockHash, BlockHash>,
    /// The height of the subjective local tip of the chain. This is used to
    /// keep track of whether blocks received from the network are relevant or not,
    /// and to determine if this node is close enough to the perceived tip of the
    /// network to transition to executing block for itself.
    local_tip: Option<LocalTipIdentifier>,
    /// Configured setting for how close to perceived tip local tip must be for
    /// this node to attempt block execution for itself.
    attempt_execution_threshold: u64,
    /// Configured setting for tolerating a lack of newly received block
    /// and / or finality signature data. If we last saw progress longer
    /// ago than this interval, we will poll the network to determine
    /// if we are caught up or have become isolated.
    dead_air_interval: TimeDiff,
    /// Configured setting for how often to purge dead state.
    purge_interval: TimeDiff,
    /// Configured setting for how many eras are considered to be recent.
    recent_era_interval: u64,
    /// Tracks activity and assists with perceived tip determination.
    last_progress: Timestamp,
}

impl BlockAccumulator {
    pub(crate) fn new(
        config: Config,
        validator_matrix: ValidatorMatrix,
        local_tip_height_and_era_id: Option<(u64, EraId)>,
        recent_era_interval: u64,
    ) -> Self {
        Self {
            validator_matrix,
            attempt_execution_threshold: config.attempt_execution_threshold(),
            dead_air_interval: config.dead_air_interval(),
            block_acceptors: Default::default(),
            block_children: Default::default(),
            last_progress: Timestamp::now(),
            purge_interval: config.purge_interval(),
            local_tip: local_tip_height_and_era_id
                .map(|(height, era_id)| LocalTipIdentifier::new(height, era_id)),
            recent_era_interval,
        }
    }

    pub(crate) fn sync_instruction(&mut self, starting_with: StartingWith) -> SyncInstruction {
        let block_hash = starting_with.block_hash();
        let block_height = match starting_with.block_height() {
            Some(height) => height,
            None => {
                let maybe_height = {
                    if let Some(block_acceptor) = self.block_acceptors.get(&block_hash) {
                        block_acceptor.block_height()
                    } else {
                        None
                    }
                };
                match maybe_height {
                    Some(height) => height,
                    None => {
                        // we have no height for this block hash, so we must leap
                        return SyncInstruction::Leap { block_hash };
                    }
                }
            }
        };

        // BEFORE the f-seq cant help you, LEAP
        // ? |------------- future chain ------------------------>
        // IN f-seq not in range of tip, LEAP
        // |------------- future chain ----?-ATTEMPT_EXECUTION_THRESHOLD->
        // IN f-seq in range of tip, CAUGHT UP (which will ultimately result in EXEC)
        // |------------- future chain ----?ATTEMPT_EXECUTION_THRESHOLD>
        // AFTER the f-seq cant help you, SYNC-all-state
        // |------------- future chain ------------------------> ?
        if starting_with.is_executable_block() {
            let next_block_hash = {
                let mut ret: Option<BlockHash> = None;
                if let Some(highest_perceived) = self.highest_usable_block_height() {
                    debug_assert!(
                        block_height <= highest_perceived,
                        "executable block height({}) is higher than highest perceived({})",
                        block_height,
                        highest_perceived
                    );
                    if highest_perceived.saturating_sub(self.attempt_execution_threshold)
                        <= block_height
                    {
                        // this will short circuit the block synchronizer to start syncing the
                        // child of this block after enqueueing this block for execution
                        ret = self.next_syncable_block_hash(block_hash)
                    }
                }
                ret
            };
            return SyncInstruction::BlockExec {
                block_hash,
                next_block_hash,
            };
        }

        if let StartingWith::LocalTip(_, height, era_id) = starting_with {
            self.register_local_tip(height, era_id);
        }

        if self.should_sync(block_height) {
            let block_hash_to_sync = match (
                starting_with.is_synced_block_identifier(),
                self.next_syncable_block_hash(block_hash),
            ) {
                (true, None) => {
                    // the block we just finished syncing appears to have no perceived children
                    // and is either at tip or within execution range of tip
                    None
                }
                (true, Some(child_hash)) => Some(child_hash),
                (false, _) => Some(block_hash),
            };

            match block_hash_to_sync {
                Some(block_hash) => {
                    self.last_progress = Timestamp::now();
                    return SyncInstruction::BlockSync { block_hash };
                }
                None => {
                    // we expect to be receiving gossiped blocks from other nodes
                    // if we haven't received any messages describing higher blocks
                    // for more than the self.dead_air_interval config allows
                    // we leap again to poll the network
                    if self.last_progress.elapsed() < self.dead_air_interval {
                        return SyncInstruction::CaughtUp;
                    }
                    // we don't want to swamp the network with "are we there yet" leaps.
                    self.last_progress = Timestamp::now();
                }
            }
        }
        SyncInstruction::Leap { block_hash }
    }

<<<<<<< HEAD
    fn should_sync(&self, starting_with_block_height: u64) -> bool {
        match self.highest_usable_block_height() {
            Some(highest_usable_block_height) => {
                let height_diff =
                    highest_usable_block_height.saturating_sub(starting_with_block_height);
                height_diff <= self.attempt_execution_threshold
            }
            None => false,
        }
    }

    fn next_syncable_block_hash(&self, parent_block_hash: BlockHash) -> Option<BlockHash> {
        let child_hash = self.block_children.get(&parent_block_hash)?;
        let block_acceptor = self.block_acceptors.get(child_hash)?;
        if block_acceptor.has_sufficient_finality() {
            Some(block_acceptor.block_hash())
        } else {
            None
        }
=======
    /// Drops all old block acceptors and tracks new local block height;
    /// subsequent attempts to register a block lower than tip will be rejected.
    pub(crate) fn register_local_tip(&mut self, height: u64, era_id: EraId) {
        self.purge();
        self.local_tip = self
            .local_tip
            .into_iter()
            .chain(iter::once(LocalTipIdentifier::new(height, era_id)))
            .max();
>>>>>>> 23e1a4c0
    }

    fn register_peer(
        &mut self,
        block_hash: BlockHash,
        maybe_era_id: Option<EraId>,
        sender: NodeId,
    ) {
        let maybe_local_tip_era_id = self.local_tip.map(|local_tip| local_tip.era_id);
        match (maybe_era_id, maybe_local_tip_era_id) {
            // When the era of the item sent by this peer is known, we check it
            // against our local tip era. If it is recent (within a number of
            // eras of our local tip), we create an acceptor for it along with
            // registering the peer.
            (Some(era_id), Some(local_tip_era_id))
                if era_id >= local_tip_era_id.saturating_sub(self.recent_era_interval) =>
            {
                let acceptor = self
                    .block_acceptors
                    .entry(block_hash)
                    .or_insert_with(|| BlockAcceptor::new(block_hash, None));
                acceptor.register_peer(sender);
            }
            // In all other cases (i.e. the item's era is not provided, the
            // local tip doesn't have an era or the item's era is older than
            // the local tip era by more than `recent_era_interval`), we only
            // register the peer if there is an acceptor for the item already.
            _ => {
                if let Some(acceptor) = self.block_acceptors.get_mut(&block_hash) {
                    acceptor.register_peer(sender)
                }
            }
        }
    }

    fn register_block<REv>(
        &mut self,
        effect_builder: EffectBuilder<REv>,
        block: Block,
        sender: Option<NodeId>,
    ) -> Effects<Event>
    where
        REv: From<StorageRequest>
            + From<PeerBehaviorAnnouncement>
            + From<ControlAnnouncement>
            + Send,
    {
        let block_hash = block.hash();
        let era_id = block.header().era_id();
        let block_height = block.header().height();
        if self
            .local_tip
            .as_ref()
            .map_or(false, |local_tip| block_height < local_tip.height)
        {
            debug!(%block_hash, "ignoring outdated block");
            return Effects::new();
        }
        if let Some(parent_hash) = block.parent() {
            self.block_children.insert(*parent_hash, *block_hash);
        }

        let acceptor = self
            .block_acceptors
            .entry(*block_hash)
            .or_insert_with(|| BlockAcceptor::new(*block_hash, None));

        match acceptor.register_block(block, sender) {
            Ok(_) => match self.validator_matrix.validator_weights(era_id) {
                Some(evw) => store_block_and_finality_signatures(
                    effect_builder,
                    acceptor.should_store_block(&evw),
                ),
                None => Effects::new(),
            },
            Err(Error::InvalidGossip(error)) => {
                warn!(%error, "received invalid finality_signature");
                effect_builder
                    .announce_disconnect_from_peer(error.peer())
                    .ignore()
            }
            Err(Error::EraMismatch {
                peer,
                block_hash,
                expected,
                actual,
            }) => {
                warn!(
                    "era mismatch from {} for {}; expected: {} and actual: {}",
                    peer, block_hash, expected, actual
                );
                effect_builder.announce_disconnect_from_peer(peer).ignore()
            }
            Err(ref error @ Error::BlockHashMismatch { .. }) => {
                error!(%error, "finality signature has mismatched block_hash; this is a bug");
                Effects::new()
            }
            Err(ref error @ Error::SufficientFinalityWithoutBlock { .. }) => {
                error!(%error, "should not have sufficient finality without block");
                Effects::new()
            }
            Err(Error::InvalidConfiguration) => fatal!(
                effect_builder,
                "node has an invalid configuration, shutting down"
            )
            .ignore(),
        }
    }

    fn register_finality_signature<REv>(
        &mut self,
        effect_builder: EffectBuilder<REv>,
        finality_signature: FinalitySignature,
        sender: Option<NodeId>,
    ) -> Effects<Event>
    where
        REv: From<StorageRequest>
            + From<PeerBehaviorAnnouncement>
            + From<ControlAnnouncement>
            + Send,
    {
        let block_hash = finality_signature.block_hash;
        let era_id = finality_signature.era_id;
        let maybe_local_tip_era_id = self.local_tip.map(|local_tip| local_tip.era_id);
        let acceptor = match maybe_local_tip_era_id {
            // When the era of the finality signature being registered is
            // known, we check it against our local tip era. If it is recent
            // (within a number of eras of our local tip), we create an
            // acceptor for it if one is not already present before registering
            // the finality signature.
            Some(local_tip_era_id)
                if era_id >= local_tip_era_id.saturating_sub(self.recent_era_interval) =>
            {
                self.block_acceptors
                    .entry(block_hash)
                    .or_insert_with(|| BlockAcceptor::new(block_hash, sender))
            }
            // In all other cases (i.e. the local tip doesn't have an era or
            // the signature's era is older than the local tip era by more than
            // `recent_era_interval`), we only register the signature if there
            // is an acceptor for it already.
            _ => match self.block_acceptors.get_mut(&block_hash) {
                Some(acceptor) => acceptor,
                // When there is no acceptor for it, this function returns
                // early, ignoring the signature.
                None => return Effects::new(),
            },
        };

        match acceptor.register_finality_signature(finality_signature, sender) {
            Ok(Some(finality_signature)) => store_block_and_finality_signatures(
                effect_builder,
                (ShouldStore::SingleSignature(finality_signature), None),
            ),
            Ok(None) => match &self.validator_matrix.validator_weights(era_id) {
                Some(evw) => store_block_and_finality_signatures(
                    effect_builder,
                    acceptor.should_store_block(evw),
                ),
                None => Effects::new(),
            },
            Err(Error::InvalidGossip(error)) => {
                warn!(%error, "received invalid finality_signature");
                effect_builder
                    .announce_disconnect_from_peer(error.peer())
                    .ignore()
            }
            Err(Error::EraMismatch {
                peer,
                block_hash,
                expected,
                actual,
            }) => {
                // the acceptor logic purges finality signatures that don't match
                // the era validators, so in this case we can continue to
                // use the acceptor
                warn!(
                    "era mismatch from {} for {}; expected: {} and actual: {}",
                    peer, block_hash, expected, actual
                );
                effect_builder.announce_disconnect_from_peer(peer).ignore()
            }
            Err(ref error @ Error::BlockHashMismatch { .. }) => {
                error!(%error, "finality signature has mismatched block_hash; this is a bug");
                Effects::new()
            }
            Err(ref error @ Error::SufficientFinalityWithoutBlock { .. }) => {
                error!(%error, "should not have sufficient finality without block");
                Effects::new()
            }
            Err(Error::InvalidConfiguration) => fatal!(
                effect_builder,
                "node has an invalid configuration, shutting down"
            )
            .ignore(),
        }
    }

    fn register_stored<REv>(
        &self,
        effect_builder: EffectBuilder<REv>,
        block: Option<Box<Block>>,
        finality_signatures: Vec<FinalitySignature>,
    ) -> Effects<Event>
    where
        REv: From<BlockAccumulatorAnnouncement> + From<BlockCompleteConfirmationRequest> + Send,
    {
        let mut effects = Effects::new();
        if let Some(block) = block {
            effects.extend(effect_builder.mark_block_completed(block.height()).ignore());
            effects.extend(effect_builder.announce_block_accepted(block).ignore());
        };
        for finality_signature in finality_signatures {
            effects.extend(
                effect_builder
                    .announce_finality_signature_accepted(Box::new(finality_signature))
                    .ignore(),
            );
        }
        effects
    }

    fn highest_usable_block_height(&self) -> Option<u64> {
        let mut ret = self.local_tip.map(|local_tip| local_tip.height);
        for block_acceptor in self.block_acceptors.values() {
            if false == block_acceptor.has_sufficient_finality() {
                continue;
            }
            match block_acceptor.block_height() {
                None => {
                    continue;
                }
                Some(acceptor_height) => {
                    if let Some(curr_height) = ret {
                        if acceptor_height <= curr_height {
                            continue;
                        }
                    }
                    ret = Some(acceptor_height);
                }
            };
        }
        ret
    }

    fn get_peers(&self, block_hash: BlockHash) -> Option<Vec<NodeId>> {
        self.block_acceptors
            .get(&block_hash)
            .map(|acceptor| acceptor.peers().iter().cloned().collect())
    }

    fn should_sync(&mut self, starting_with_block_height: u64) -> bool {
        match self.highest_usable_block_height() {
            Some(highest_usable_block_height) => {
                let height_diff =
                    highest_usable_block_height.saturating_sub(starting_with_block_height);
                height_diff <= self.attempt_execution_threshold
            }
            None => false,
        }
    }

    fn next_syncable_block_hash(&mut self, parent_block_hash: BlockHash) -> Option<BlockHash> {
        let child_hash = self.block_children.get(&parent_block_hash)?;
        let block_acceptor = self.block_acceptors.get_mut(child_hash)?;
        if block_acceptor.has_sufficient_finality() {
            Some(block_acceptor.block_hash())
        } else {
            None
        }
    }

    fn purge(&mut self) {
        let now = Timestamp::now();
        let mut purged = vec![];
        let purge_interval = self.purge_interval;
        self.block_acceptors.retain(|k, v| {
            let expired = now.saturating_diff(v.last_progress()) > purge_interval;
            if expired {
                purged.push(*k)
            }
            !expired
        });
        self.block_children
            .retain(|_parent, child| false == purged.contains(child));
    }
}

pub(crate) trait ReactorEvent:
    From<StorageRequest>
    + From<PeerBehaviorAnnouncement>
    + From<BlockAccumulatorAnnouncement>
    + From<BlockCompleteConfirmationRequest>
    + From<ControlAnnouncement>
    + Send
    + 'static
{
}

impl<REv> ReactorEvent for REv where
    REv: From<StorageRequest>
        + From<PeerBehaviorAnnouncement>
        + From<BlockAccumulatorAnnouncement>
        + From<BlockCompleteConfirmationRequest>
        + From<ControlAnnouncement>
        + Send
        + 'static
{
}

impl<REv: ReactorEvent> Component<REv> for BlockAccumulator {
    type Event = Event;

    fn handle_event(
        &mut self,
        effect_builder: EffectBuilder<REv>,
        _rng: &mut NodeRng,
        event: Self::Event,
    ) -> Effects<Self::Event> {
        match event {
            Event::Request(BlockAccumulatorRequest::GetPeersForBlock {
                block_hash,
                responder,
            }) => responder.respond(self.get_peers(block_hash)).ignore(),
            Event::ValidatorMatrixUpdated => self.handle_validators(effect_builder),
            Event::RegisterPeer {
                block_hash,
                era_id,
                sender,
            } => {
                self.register_peer(block_hash, era_id, sender);
                Effects::new()
            }
            Event::ReceivedBlock { block, sender } => {
                self.register_block(effect_builder, *block, Some(sender))
            }
            Event::CreatedFinalitySignature { finality_signature } => {
                self.register_finality_signature(effect_builder, *finality_signature, None)
            }
            Event::ReceivedFinalitySignature {
                finality_signature,
                sender,
            } => {
                self.register_finality_signature(effect_builder, *finality_signature, Some(sender))
            }
            Event::ExecutedBlock { block } => {
                let height = block.header().height();
                let era_id = block.header().era_id();
                let effects = self.register_block(effect_builder, *block, None);
                self.register_local_tip(height, era_id);
                effects
            }
            Event::Stored {
                block,
                finality_signatures,
            } => self.register_stored(effect_builder, block, finality_signatures),
        }
    }
}

impl<REv: ReactorEvent> ValidatorBoundComponent<REv> for BlockAccumulator {
    fn handle_validators(&mut self, effect_builder: EffectBuilder<REv>) -> Effects<Self::Event> {
        let mut effects = Effects::new();
        for block_acceptor in self
            .block_acceptors
            .values_mut()
            .filter(|acceptor| false == acceptor.has_sufficient_finality())
        {
            if let Some(era_id) = block_acceptor.era_id() {
                if let Some(evw) = self.validator_matrix.validator_weights(era_id) {
                    effects.extend(store_block_and_finality_signatures(
                        effect_builder,
                        block_acceptor.should_store_block(&evw),
                    ));
                }
            }
        }
        effects
    }
}

fn store_block_and_finality_signatures<REv, I>(
    effect_builder: EffectBuilder<REv>,
    (should_store, faulty_senders): (ShouldStore, I),
) -> Effects<Event>
where
    REv: From<PeerBehaviorAnnouncement> + From<StorageRequest> + Send,
    I: IntoIterator<Item = NodeId>,
{
    let mut effects = match should_store {
        ShouldStore::SufficientlySignedBlock { block, signatures } => {
            let mut block_signatures = BlockSignatures::new(*block.hash(), block.header().era_id());
            signatures.iter().for_each(|signature| {
                block_signatures.insert_proof(signature.public_key.clone(), signature.signature);
            });
            effect_builder
                .put_block_to_storage(Box::new(block.clone()))
                .then(move |_| effect_builder.put_signatures_to_storage(block_signatures))
                .event(move |_| Event::Stored {
                    block: Some(Box::new(block)),
                    finality_signatures: signatures,
                })
        }
        ShouldStore::SingleSignature(signature) => effect_builder
            .put_finality_signature_to_storage(signature.clone())
            .event(move |_| Event::Stored {
                block: None,
                finality_signatures: vec![signature],
            }),
        ShouldStore::Nothing => Effects::new(),
    };
    effects.extend(faulty_senders.into_iter().flat_map(|node_id| {
        effect_builder
            .announce_disconnect_from_peer(node_id)
            .ignore()
    }));
    effects
}<|MERGE_RESOLUTION|>--- conflicted
+++ resolved
@@ -215,27 +215,6 @@
         SyncInstruction::Leap { block_hash }
     }
 
-<<<<<<< HEAD
-    fn should_sync(&self, starting_with_block_height: u64) -> bool {
-        match self.highest_usable_block_height() {
-            Some(highest_usable_block_height) => {
-                let height_diff =
-                    highest_usable_block_height.saturating_sub(starting_with_block_height);
-                height_diff <= self.attempt_execution_threshold
-            }
-            None => false,
-        }
-    }
-
-    fn next_syncable_block_hash(&self, parent_block_hash: BlockHash) -> Option<BlockHash> {
-        let child_hash = self.block_children.get(&parent_block_hash)?;
-        let block_acceptor = self.block_acceptors.get(child_hash)?;
-        if block_acceptor.has_sufficient_finality() {
-            Some(block_acceptor.block_hash())
-        } else {
-            None
-        }
-=======
     /// Drops all old block acceptors and tracks new local block height;
     /// subsequent attempts to register a block lower than tip will be rejected.
     pub(crate) fn register_local_tip(&mut self, height: u64, era_id: EraId) {
@@ -245,7 +224,6 @@
             .into_iter()
             .chain(iter::once(LocalTipIdentifier::new(height, era_id)))
             .max();
->>>>>>> 23e1a4c0
     }
 
     fn register_peer(
@@ -497,7 +475,7 @@
             .map(|acceptor| acceptor.peers().iter().cloned().collect())
     }
 
-    fn should_sync(&mut self, starting_with_block_height: u64) -> bool {
+    fn should_sync(&self, starting_with_block_height: u64) -> bool {
         match self.highest_usable_block_height() {
             Some(highest_usable_block_height) => {
                 let height_diff =
@@ -508,9 +486,9 @@
         }
     }
 
-    fn next_syncable_block_hash(&mut self, parent_block_hash: BlockHash) -> Option<BlockHash> {
+    fn next_syncable_block_hash(&self, parent_block_hash: BlockHash) -> Option<BlockHash> {
         let child_hash = self.block_children.get(&parent_block_hash)?;
-        let block_acceptor = self.block_acceptors.get_mut(child_hash)?;
+        let block_acceptor = self.block_acceptors.get(child_hash)?;
         if block_acceptor.has_sufficient_finality() {
             Some(block_acceptor.block_hash())
         } else {
