--- conflicted
+++ resolved
@@ -6,6 +6,7 @@
 
 use std::{collections::BTreeSet, fmt::Debug, sync::Arc};
 
+use casper_types::{InvalidTransaction, InvalidTransactionV1};
 use datasize::DataSize;
 use prometheus::Registry;
 use tracing::{debug, error, trace};
@@ -17,13 +18,8 @@
     AddressableEntityHash, AddressableEntityIdentifier, BlockHeader, Chainspec, EntityAddr,
     EntityKind, EntityVersion, EntityVersionKey, EntryPoint, EntryPointAddr, ExecutableDeployItem,
     ExecutableDeployItemIdentifier, InitiatorAddr, Key, Package, PackageAddr, PackageHash,
-<<<<<<< HEAD
-    PackageIdentifier, Transaction, TransactionEntryPoint, TransactionInvocationTarget,
+    PackageIdentifier, Timestamp, Transaction, TransactionEntryPoint, TransactionInvocationTarget,
     TransactionRuntime, TransactionTarget, DEFAULT_ENTRY_POINT_NAME, U512,
-=======
-    PackageIdentifier, Timestamp, Transaction, TransactionEntryPoint, TransactionInvocationTarget,
-    TransactionTarget, DEFAULT_ENTRY_POINT_NAME, U512,
->>>>>>> 9669f5b2
 };
 
 use crate::{
@@ -115,27 +111,6 @@
         source: Source,
         maybe_responder: Option<Responder<Result<(), Error>>>,
     ) -> Effects<Event> {
-<<<<<<< HEAD
-        debug!(%source, %transaction, "checking transaction before accepting");
-        let event_metadata = Box::new(EventMetadata::new(transaction, source, maybe_responder));
-
-        if transaction.is_install_or_upgrade()
-            && transaction.is_v2_wasm()
-            && transaction.seed().is_none()
-        {
-            return self.reject_transaction(
-                effect_builder,
-                *event_metadata,
-                Error::InvalidTransaction("missing seed for install or upgrade".to_string()),
-            );
-        }
-
-        let is_config_compliant = event_metadata.transaction.is_config_compliant(
-            &self.chainspec,
-            self.acceptor_config.timestamp_leeway,
-            event_metadata.verification_start_timestamp,
-        );
-=======
         debug!(%source, %input_transaction, "checking transaction before accepting");
         let verification_start_timestamp = Timestamp::now();
         let transaction_config = &self.chainspec.as_ref().transaction_config;
@@ -153,13 +128,28 @@
                 );
             }
         };
+
         let event_metadata = Box::new(EventMetadata::new(
             input_transaction,
-            meta_transaction,
+            meta_transaction.clone(),
             source,
             maybe_responder,
             verification_start_timestamp,
         ));
+
+        if meta_transaction.is_install_or_upgrade()
+            && meta_transaction.is_v2_wasm()
+            && meta_transaction.seed().is_none()
+        {
+            return self.reject_transaction(
+                effect_builder,
+                *event_metadata,
+                Error::InvalidTransaction(InvalidTransaction::V1(
+                    InvalidTransactionV1::MissingSeed,
+                )),
+            );
+        }
+
         let is_config_compliant = event_metadata
             .meta_transaction
             .is_config_compliant(
@@ -168,14 +158,9 @@
                 verification_start_timestamp,
             )
             .map_err(Error::InvalidTransaction);
->>>>>>> 9669f5b2
 
         if let Err(error) = is_config_compliant {
-            return self.reject_transaction(
-                effect_builder,
-                *event_metadata,
-                Error::InvalidTransaction(error),
-            );
+            return self.reject_transaction(effect_builder, *event_metadata, error);
         }
 
         // We only perform expiry checks on transactions received from the client.
