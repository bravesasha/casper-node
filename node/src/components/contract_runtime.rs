//! Contract Runtime component.

mod config;
mod error;
mod event;
mod exec_queue;
mod metrics;
mod operations;
mod rewards;
#[cfg(test)]
mod tests;
mod types;
mod utils;

use std::{
    cmp::Ordering,
    collections::BTreeMap,
    convert::TryInto,
    fmt::{self, Debug, Formatter},
    path::Path,
    sync::{Arc, Mutex},
    time::Instant,
};

use datasize::DataSize;
use lmdb::DatabaseFlags;
use prometheus::Registry;
use tracing::{debug, error, info, trace};

use casper_execution_engine::engine_state::{EngineConfigBuilder, ExecutionEngineV1};
use casper_storage::{
    data_access_layer::{
        AddressableEntityRequest, AddressableEntityResult, BlockStore, DataAccessLayer,
        EntryPointsRequest, ExecutionResultsChecksumRequest, FlushRequest, FlushResult,
        GenesisRequest, GenesisResult, TrieRequest,
    },
    global_state::{
        state::{lmdb::LmdbGlobalState, CommitProvider, StateProvider},
        transaction_source::lmdb::LmdbEnvironment,
        trie_store::lmdb::LmdbTrieStore,
    },
    system::genesis::GenesisError,
    tracking_copy::TrackingCopyError,
};
use casper_types::{
    account::AccountHash, ActivationPoint, Chainspec, ChainspecRawBytes, ChainspecRegistry,
    EntityAddr, EraId, Key, PublicKey,
};

use crate::{
    components::{fetcher::FetchResponse, Component, ComponentState},
    contract_runtime::{types::EraPrice, utils::handle_protocol_upgrade},
    effect::{
        announcements::{
            ContractRuntimeAnnouncement, FatalAnnouncement, MetaBlockAnnouncement,
            UnexecutedBlockAnnouncement,
        },
        incoming::{TrieDemand, TrieRequest as TrieRequestMessage, TrieRequestIncoming},
        requests::{ContractRuntimeRequest, NetworkRequest, StorageRequest},
        EffectBuilder, EffectExt, Effects,
    },
    fatal,
    protocol::Message,
    types::{
        BlockPayload, ExecutableBlock, FinalizedBlock, InternalEraReport, MetaBlockState,
        TrieOrChunk, TrieOrChunkId,
    },
    NodeRng,
};
pub(crate) use config::Config;
pub(crate) use error::{BlockExecutionError, ConfigError, ContractRuntimeError, StateResultError};
pub(crate) use event::Event;
use exec_queue::{ExecQueue, QueueItem};
use metrics::Metrics;
#[cfg(test)]
pub(crate) use operations::compute_execution_results_checksum;
pub use operations::execute_finalized_block;
use operations::speculatively_execute;
pub(crate) use types::{
    BlockAndExecutionArtifacts, ExecutionArtifact, ExecutionPreState, SpeculativeExecutionResult,
    StepOutcome,
};
use utils::{exec_or_requeue, run_intensive_task};

const COMPONENT_NAME: &str = "contract_runtime";

pub(crate) const APPROVALS_CHECKSUM_NAME: &str = "approvals_checksum";
pub(crate) const EXECUTION_RESULTS_CHECKSUM_NAME: &str = "execution_results_checksum";

/// The contract runtime components.
#[derive(DataSize)]
pub(crate) struct ContractRuntime {
    state: ComponentState,
    execution_pre_state: Arc<Mutex<ExecutionPreState>>,
    #[data_size(skip)]
    execution_engine_v1: Arc<ExecutionEngineV1>,
    metrics: Arc<Metrics>,
    /// Finalized blocks waiting for their pre-state hash to start executing.
    exec_queue: ExecQueue,
    /// The chainspec.
    chainspec: Arc<Chainspec>,
    #[data_size(skip)]
    data_access_layer: Arc<DataAccessLayer<LmdbGlobalState>>,
    current_gas_price: EraPrice,
}

impl Debug for ContractRuntime {
    fn fmt(&self, f: &mut Formatter<'_>) -> fmt::Result {
        f.debug_struct("ContractRuntime").finish()
    }
}

impl ContractRuntime {
    pub(crate) fn new(
        storage_dir: &Path,
        contract_runtime_config: &Config,
        chainspec: Arc<Chainspec>,
        registry: &Registry,
    ) -> Result<Self, ConfigError> {
        let execution_pre_state = Arc::new(Mutex::new(ExecutionPreState::default()));

        let current_gas_price = match chainspec.protocol_config.activation_point {
            ActivationPoint::EraId(era_id) => {
                EraPrice::new(era_id, chainspec.vacancy_config.min_gas_price)
            }
            ActivationPoint::Genesis(_) => {
                EraPrice::new(EraId::new(0), chainspec.vacancy_config.min_gas_price)
            }
        };
        let enable_addressable_entity = chainspec.core_config.enable_addressable_entity;
        let engine_config = EngineConfigBuilder::new()
            .with_max_query_depth(contract_runtime_config.max_query_depth_or_default())
            .with_max_associated_keys(chainspec.core_config.max_associated_keys)
            .with_max_runtime_call_stack_height(chainspec.core_config.max_runtime_call_stack_height)
            .with_minimum_delegation_amount(chainspec.core_config.minimum_delegation_amount)
            .with_maximum_delegation_amount(chainspec.core_config.maximum_delegation_amount)
            .with_strict_argument_checking(chainspec.core_config.strict_argument_checking)
            .with_vesting_schedule_period_millis(
                chainspec.core_config.vesting_schedule_period.millis(),
            )
            .with_max_delegators_per_validator(chainspec.core_config.max_delegators_per_validator)
            .with_wasm_config(chainspec.wasm_config)
            .with_system_config(chainspec.system_costs_config)
            .with_administrative_accounts(chainspec.core_config.administrators.clone())
            .with_allow_auction_bids(chainspec.core_config.allow_auction_bids)
            .with_allow_unrestricted_transfers(chainspec.core_config.allow_unrestricted_transfers)
            .with_refund_handling(chainspec.core_config.refund_handling)
            .with_fee_handling(chainspec.core_config.fee_handling)
<<<<<<< HEAD
            .with_enable_entity(enable_addressable_entity)
=======
            .with_enable_entity(chainspec.core_config.enable_addressable_entity)
>>>>>>> 6d724242
            .with_protocol_version(chainspec.protocol_version())
            .with_storage_costs(chainspec.storage_costs)
            .build();

        let data_access_layer = Arc::new(
            Self::new_data_access_layer(
                storage_dir,
                contract_runtime_config,
                enable_addressable_entity,
            )
            .map_err(ConfigError::GlobalState)?,
        );

        let execution_engine_v1 = Arc::new(ExecutionEngineV1::new(engine_config));

        let metrics = Arc::new(Metrics::new(registry)?);

        Ok(ContractRuntime {
            state: ComponentState::Initialized,
            execution_pre_state,
            execution_engine_v1,
            metrics,
            exec_queue: Default::default(),
            chainspec,
            data_access_layer,
            current_gas_price,
        })
    }

    pub(crate) fn set_initial_state(&mut self, sequential_block_state: ExecutionPreState) {
        let next_block_height = sequential_block_state.next_block_height();
        let mut execution_pre_state = self.execution_pre_state.lock().unwrap();
        *execution_pre_state = sequential_block_state;

        let new_len = self
            .exec_queue
            .remove_older_then(execution_pre_state.next_block_height());
        self.metrics.exec_queue_size.set(new_len);
        debug!(next_block_height, "ContractRuntime: set initial state");
    }

    fn new_data_access_layer(
        storage_dir: &Path,
        contract_runtime_config: &Config,
        enable_addressable_entity: bool,
    ) -> Result<DataAccessLayer<LmdbGlobalState>, casper_storage::global_state::error::Error> {
        let data_access_layer = {
            let environment = Arc::new(LmdbEnvironment::new(
                storage_dir,
                contract_runtime_config.max_global_state_size_or_default(),
                contract_runtime_config.max_readers_or_default(),
                contract_runtime_config.manual_sync_enabled_or_default(),
            )?);

            let trie_store = Arc::new(LmdbTrieStore::new(
                &environment,
                None,
                DatabaseFlags::empty(),
            )?);

            let block_store = BlockStore::new();

            let max_query_depth = contract_runtime_config.max_query_depth_or_default();
            let global_state = LmdbGlobalState::empty(
                environment,
                trie_store,
                max_query_depth,
                enable_addressable_entity,
            )?;

            DataAccessLayer {
                state: global_state,
                block_store,
                max_query_depth,
                enable_addressable_entity,
            }
        };
        Ok(data_access_layer)
    }

    /// How many blocks are backed up in the queue
    pub(crate) fn queue_depth(&self) -> usize {
        self.exec_queue.len()
    }

    /// Commits a genesis request.
    pub(crate) fn commit_genesis(
        &self,
        chainspec: &Chainspec,
        chainspec_raw_bytes: &ChainspecRawBytes,
    ) -> GenesisResult {
        debug!("commit_genesis");
        let start = Instant::now();
        let protocol_version = chainspec.protocol_config.version;
        let chainspec_hash = chainspec.hash();
        let genesis_config = chainspec.into();
        let account_bytes = match chainspec_raw_bytes.maybe_genesis_accounts_bytes() {
            Some(bytes) => bytes,
            None => {
                error!("failed to provide genesis account bytes in commit genesis");
                return GenesisResult::Failure(GenesisError::MissingGenesisAccounts);
            }
        };

        let chainspec_registry = ChainspecRegistry::new_with_genesis(
            chainspec_raw_bytes.chainspec_bytes(),
            account_bytes,
        );

        let genesis_request = GenesisRequest::new(
            chainspec_hash,
            protocol_version,
            genesis_config,
            chainspec_registry,
        );

        let data_access_layer = Arc::clone(&self.data_access_layer);
        let result = data_access_layer.genesis(genesis_request);
        self.metrics
            .commit_genesis
            .observe(start.elapsed().as_secs_f64());
        debug!(?result, "upgrade result");
        if result.is_success() {
            let flush_req = FlushRequest::new();
            if let FlushResult::Failure(err) = data_access_layer.flush(flush_req) {
                return GenesisResult::Failure(GenesisError::TrackingCopy(
                    TrackingCopyError::Storage(err),
                ));
            }
        }
        result
    }

    /// Handles a contract runtime request.
    fn handle_contract_runtime_request<REv>(
        &mut self,
        effect_builder: EffectBuilder<REv>,
        _rng: &mut NodeRng,
        request: ContractRuntimeRequest,
    ) -> Effects<Event>
    where
        REv: From<ContractRuntimeRequest>
            + From<ContractRuntimeAnnouncement>
            + From<StorageRequest>
            + From<MetaBlockAnnouncement>
            + From<UnexecutedBlockAnnouncement>
            + From<FatalAnnouncement>
            + Send,
    {
        match request {
            ContractRuntimeRequest::Query {
                request: query_request,
                responder,
            } => {
                trace!(?query_request, "query");
                let metrics = Arc::clone(&self.metrics);
                let data_access_layer = Arc::clone(&self.data_access_layer);
                async move {
                    let start = Instant::now();
                    let result = data_access_layer.query(query_request);
                    metrics.run_query.observe(start.elapsed().as_secs_f64());
                    trace!(?result, "query result");
                    responder.respond(result).await
                }
                .ignore()
            }
            ContractRuntimeRequest::QueryByPrefix {
                request: query_request,
                responder,
            } => {
                trace!(?query_request, "query by prefix");
                let metrics = Arc::clone(&self.metrics);
                let data_access_layer = Arc::clone(&self.data_access_layer);
                async move {
                    let start = Instant::now();

                    let result = data_access_layer.prefixed_values(query_request);
                    metrics.run_query.observe(start.elapsed().as_secs_f64());
                    trace!(?result, "query by prefix result");
                    responder.respond(result).await
                }
                .ignore()
            }
            ContractRuntimeRequest::GetBalance {
                request: balance_request,
                responder,
            } => {
                trace!(?balance_request, "balance");
                let metrics = Arc::clone(&self.metrics);
                let data_access_layer = Arc::clone(&self.data_access_layer);
                async move {
                    let start = Instant::now();
                    let result = data_access_layer.balance(balance_request);
                    metrics.get_balance.observe(start.elapsed().as_secs_f64());
                    trace!(?result, "balance result");
                    responder.respond(result).await
                }
                .ignore()
            }
            ContractRuntimeRequest::GetEraValidators {
                request: era_validators_request,
                responder,
            } => {
                trace!(?era_validators_request, "get era validators request");
                let metrics = Arc::clone(&self.metrics);
                let data_access_layer = Arc::clone(&self.data_access_layer);
                async move {
                    let start = Instant::now();
                    let result = data_access_layer.era_validators(era_validators_request);
                    metrics
                        .get_era_validators
                        .observe(start.elapsed().as_secs_f64());
                    trace!(?result, "era validators result");
                    responder.respond(result).await
                }
                .ignore()
            }
            ContractRuntimeRequest::GetSeigniorageRecipients { request, responder } => {
                trace!(?request, "get seigniorage recipients request");
                let metrics = Arc::clone(&self.metrics);
                let data_access_layer = Arc::clone(&self.data_access_layer);
                async move {
                    let start = Instant::now();
                    let result = data_access_layer.seigniorage_recipients(request);
                    metrics
                        .get_seigniorage_recipients
                        .observe(start.elapsed().as_secs_f64());
                    trace!(?result, "seigniorage recipients result");
                    responder.respond(result).await
                }
                .ignore()
            }
            ContractRuntimeRequest::GetExecutionResultsChecksum {
                state_root_hash,
                responder,
            } => {
                trace!(?state_root_hash, "get execution results checksum request");
                let metrics = Arc::clone(&self.metrics);
                let data_access_layer = Arc::clone(&self.data_access_layer);
                async move {
                    let start = Instant::now();
                    let request = ExecutionResultsChecksumRequest::new(state_root_hash);
                    let result = data_access_layer.execution_result_checksum(request);
                    metrics
                        .execution_results_checksum
                        .observe(start.elapsed().as_secs_f64());
                    trace!(?result, "execution result checksum");
                    responder.respond(result).await
                }
                .ignore()
            }
            ContractRuntimeRequest::GetAddressableEntity {
                state_root_hash,
                entity_addr,
                responder,
            } => {
                trace!(?state_root_hash, "get addressable entity");
                let metrics = Arc::clone(&self.metrics);
                let data_access_layer = Arc::clone(&self.data_access_layer);
                async move {
                    let start = Instant::now();
                    let entity_key = match entity_addr {
                        EntityAddr::SmartContract(_) | EntityAddr::System(_) => Key::AddressableEntity(entity_addr),
                        EntityAddr::Account(account) => Key::Account(AccountHash::new(account)),
                    };
                    let request = AddressableEntityRequest::new(state_root_hash, entity_key);
                    let result = data_access_layer.addressable_entity(request);
                    let result = match &result {
                        AddressableEntityResult::ValueNotFound(msg) => {
                            if entity_addr.is_contract() {
                                trace!(%msg, "can not read addressable entity by Key::AddressableEntity or Key::Account, will try by Key::Hash");
                                let entity_key = Key::Hash(entity_addr.value());
                                let request = AddressableEntityRequest::new(state_root_hash, entity_key);
                                data_access_layer.addressable_entity(request)
                            }
                            else {
                                result
                            }
                        },
                        AddressableEntityResult::RootNotFound |
                        AddressableEntityResult::Success { .. } |
                        AddressableEntityResult::Failure(_) => result,
                    };

                    metrics
                        .addressable_entity
                        .observe(start.elapsed().as_secs_f64());
                    trace!(?result, "get addressable entity");
                    responder.respond(result).await
                }
                .ignore()
            }
            ContractRuntimeRequest::GetEntryPoint {
                state_root_hash,
                key,
                responder,
            } => {
                trace!(?state_root_hash, "get entry point");
                let metrics = Arc::clone(&self.metrics);
                let data_access_layer = Arc::clone(&self.data_access_layer);
                async move {
                    let start = Instant::now();
                    let request = EntryPointsRequest::new(state_root_hash, key);
                    let result = data_access_layer.entry_point(request);
                    metrics.entry_points.observe(start.elapsed().as_secs_f64());
                    trace!(?result, "get addressable entity");
                    responder.respond(result).await
                }
                .ignore()
            }
            ContractRuntimeRequest::GetTaggedValues {
                request: tagged_values_request,
                responder,
            } => {
                trace!(?tagged_values_request, "tagged values request");
                let metrics = Arc::clone(&self.metrics);
                let data_access_layer = Arc::clone(&self.data_access_layer);
                async move {
                    let start = Instant::now();
                    let result = data_access_layer.tagged_values(tagged_values_request);
                    metrics
                        .get_all_values
                        .observe(start.elapsed().as_secs_f64());
                    trace!(?result, "get all values result");
                    responder.respond(result).await
                }
                .ignore()
            }
            // trie related events
            ContractRuntimeRequest::GetTrie {
                request: trie_request,
                responder,
            } => {
                trace!(?trie_request, "trie request");
                let metrics = Arc::clone(&self.metrics);
                let data_access_layer = Arc::clone(&self.data_access_layer);
                async move {
                    let start = Instant::now();
                    let result = data_access_layer.trie(trie_request);
                    metrics.get_trie.observe(start.elapsed().as_secs_f64());
                    trace!(?result, "trie response");
                    responder.respond(result).await
                }
                .ignore()
            }
            ContractRuntimeRequest::PutTrie {
                request: put_trie_request,
                responder,
            } => {
                trace!(?put_trie_request, "put trie request");
                let metrics = Arc::clone(&self.metrics);
                let data_access_layer = Arc::clone(&self.data_access_layer);
                async move {
                    let start = Instant::now();
                    let result = data_access_layer.put_trie(put_trie_request);
                    let flush_req = FlushRequest::new();
                    // PERF: consider flushing periodically.
                    if let FlushResult::Failure(gse) = data_access_layer.flush(flush_req) {
                        fatal!(effect_builder, "error flushing data environment {:?}", gse).await;
                    }
                    metrics.put_trie.observe(start.elapsed().as_secs_f64());
                    trace!(?result, "put trie response");
                    responder.respond(result).await
                }
                .ignore()
            }
            ContractRuntimeRequest::UpdatePreState { new_pre_state } => {
                let next_block_height = new_pre_state.next_block_height();
                self.set_initial_state(new_pre_state);
                let current_price = self.current_gas_price.gas_price();
                async move {
                    let block_header = match effect_builder
                        .get_highest_complete_block_header_from_storage()
                        .await
                    {
                        Some(header)
                            if header.is_switch_block()
                                && (header.height() + 1 == next_block_height) =>
                        {
                            header
                        }
                        Some(_) => {
                            return fatal!(
                                effect_builder,
                                "Latest complete block is not a switch block to update state"
                            )
                            .await;
                        }
                        None => {
                            return fatal!(
                                effect_builder,
                                "No complete block header found to update post upgrade state"
                            )
                            .await;
                        }
                    };

                    let payload = BlockPayload::new(
                        BTreeMap::new(),
                        vec![],
                        Default::default(),
                        false,
                        current_price,
                    );

                    let finalized_block = FinalizedBlock::new(
                        payload,
                        Some(InternalEraReport::default()),
                        block_header.timestamp(),
                        block_header.next_block_era_id(),
                        next_block_height,
                        PublicKey::System,
                    );

                    info!("Enqueuing block for execution post state refresh");

                    effect_builder
                        .enqueue_block_for_execution(
                            ExecutableBlock::from_finalized_block_and_transactions(
                                finalized_block,
                                vec![],
                            ),
                            MetaBlockState::new_not_to_be_gossiped(),
                        )
                        .await;
                }
                .ignore()
            }
            ContractRuntimeRequest::DoProtocolUpgrade {
                protocol_upgrade_config,
                next_block_height,
                parent_hash,
                parent_seed,
            } => {
                let mut effects = Effects::new();
                let data_access_layer = Arc::clone(&self.data_access_layer);
                let metrics = Arc::clone(&self.metrics);
                effects.extend(
                    handle_protocol_upgrade(
                        effect_builder,
                        data_access_layer,
                        metrics,
                        protocol_upgrade_config,
                        next_block_height,
                        parent_hash,
                        parent_seed,
                    )
                    .ignore(),
                );
                effects
            }
            ContractRuntimeRequest::EnqueueBlockForExecution {
                executable_block,
                key_block_height_for_activation_point,
                meta_block_state,
            } => {
                let mut effects = Effects::new();
                let mut exec_queue = self.exec_queue.clone();
                let finalized_block_height = executable_block.height;
                let current_pre_state = self.execution_pre_state.lock().unwrap();
                let next_block_height = current_pre_state.next_block_height();
                match finalized_block_height.cmp(&next_block_height) {
                    // An old block: it won't be executed:
                    Ordering::Less => {
                        debug!(
                            "ContractRuntime: finalized block({}) precedes expected next block({})",
                            finalized_block_height, next_block_height
                        );
                        effects.extend(
                            effect_builder
                                .announce_unexecuted_block(finalized_block_height)
                                .ignore(),
                        );
                    }
                    // This is a future block, we store it into exec_queue, to be executed later:
                    Ordering::Greater => {
                        debug!(
                            "ContractRuntime: enqueuing({}) waiting for({})",
                            finalized_block_height, next_block_height
                        );
                        info!(
                            "ContractRuntime: enqueuing finalized block({}) with {} transactions \
                            for execution",
                            finalized_block_height,
                            executable_block.transactions.len()
                        );
                        exec_queue.insert(
                            finalized_block_height,
                            QueueItem {
                                executable_block,
                                meta_block_state,
                            },
                        );
                    }
                    // This is the next block to be executed, we do it right away:
                    Ordering::Equal => {
                        info!(
                            "ContractRuntime: execute finalized block({}) with {} transactions",
                            finalized_block_height,
                            executable_block.transactions.len()
                        );
                        let data_access_layer = Arc::clone(&self.data_access_layer);
                        let execution_engine_v1 = Arc::clone(&self.execution_engine_v1);
                        let chainspec = Arc::clone(&self.chainspec);
                        let metrics = Arc::clone(&self.metrics);
                        let shared_pre_state = Arc::clone(&self.execution_pre_state);
                        effects.extend(
                            exec_or_requeue(
                                data_access_layer,
                                execution_engine_v1,
                                chainspec,
                                metrics,
                                exec_queue,
                                shared_pre_state,
                                current_pre_state.clone(),
                                effect_builder,
                                executable_block,
                                key_block_height_for_activation_point,
                                meta_block_state,
                            )
                            .ignore(),
                        )
                    }
                }
                self.metrics
                    .exec_queue_size
                    .set(self.exec_queue.len().try_into().unwrap_or(i64::MIN));
                effects
            }
            ContractRuntimeRequest::SpeculativelyExecute {
                block_header,
                transaction,
                responder,
            } => {
                let chainspec = Arc::clone(&self.chainspec);
                let data_access_layer = Arc::clone(&self.data_access_layer);
                let execution_engine_v1 = Arc::clone(&self.execution_engine_v1);
                async move {
                    let result = run_intensive_task(move || {
                        speculatively_execute(
                            data_access_layer.as_ref(),
                            chainspec.as_ref(),
                            execution_engine_v1.as_ref(),
                            *block_header,
                            *transaction,
                        )
                    })
                    .await;
                    responder.respond(result).await
                }
                .ignore()
            }
            ContractRuntimeRequest::GetEraGasPrice { era_id, responder } => responder
                .respond(self.current_gas_price.maybe_gas_price_for_era_id(era_id))
                .ignore(),
            ContractRuntimeRequest::UpdateRuntimePrice(era_id, new_gas_price) => {
                self.current_gas_price = EraPrice::new(era_id, new_gas_price);
                Effects::new()
            }
        }
    }

    /// Handles an incoming request to get a trie.
    fn handle_trie_request<REv>(
        &self,
        effect_builder: EffectBuilder<REv>,
        TrieRequestIncoming { sender, message }: TrieRequestIncoming,
    ) -> Effects<Event>
    where
        REv: From<NetworkRequest<Message>> + Send,
    {
        let TrieRequestMessage(ref serialized_id) = *message;
        let fetch_response = match self.fetch_trie_local(serialized_id) {
            Ok(fetch_response) => fetch_response,
            Err(error) => {
                debug!("failed to get trie: {}", error);
                return Effects::new();
            }
        };

        match Message::new_get_response(&fetch_response) {
            Ok(message) => effect_builder.send_message(sender, message).ignore(),
            Err(error) => {
                error!("failed to create get-response: {}", error);
                Effects::new()
            }
        }
    }

    /// Handles an incoming demand for a trie.
    fn handle_trie_demand(
        &self,
        TrieDemand {
            request_msg,
            auto_closing_responder,
            ..
        }: TrieDemand,
    ) -> Effects<Event> {
        let TrieRequestMessage(ref serialized_id) = *request_msg;
        let fetch_response = match self.fetch_trie_local(serialized_id) {
            Ok(fetch_response) => fetch_response,
            Err(error) => {
                // Something is wrong in our trie store, but be courteous and still send a reply.
                debug!("failed to get trie: {}", error);
                return auto_closing_responder.respond_none().ignore();
            }
        };

        match Message::new_get_response(&fetch_response) {
            Ok(message) => auto_closing_responder.respond(message).ignore(),
            Err(error) => {
                // This should never happen, but if it does, we let the peer know we cannot help.
                error!("failed to create get-response: {}", error);
                auto_closing_responder.respond_none().ignore()
            }
        }
    }

    /// Reads the trie (or chunk of a trie) under the given key and index.
    fn fetch_trie_local(
        &self,
        serialized_id: &[u8],
    ) -> Result<FetchResponse<TrieOrChunk, TrieOrChunkId>, ContractRuntimeError> {
        trace!(?serialized_id, "get_trie");
        let trie_or_chunk_id: TrieOrChunkId = bincode::deserialize(serialized_id)?;
        let data_access_layer = Arc::clone(&self.data_access_layer);
        let maybe_trie = {
            let start = Instant::now();
            let TrieOrChunkId(chunk_index, trie_key) = trie_or_chunk_id;
            let req = TrieRequest::new(trie_key, Some(chunk_index));
            let maybe_raw = data_access_layer
                .trie(req)
                .into_raw()
                .map_err(ContractRuntimeError::FailedToRetrieveTrieById)?;
            let ret = match maybe_raw {
                Some(raw) => Some(TrieOrChunk::new(raw.into(), chunk_index)?),
                None => None,
            };
            self.metrics.get_trie.observe(start.elapsed().as_secs_f64());
            ret
        };
        Ok(FetchResponse::from_opt(trie_or_chunk_id, maybe_trie))
    }

    /// Returns data_access_layer, for testing only.
    #[cfg(test)]
    pub(crate) fn data_access_layer(&self) -> Arc<DataAccessLayer<LmdbGlobalState>> {
        Arc::clone(&self.data_access_layer)
    }

    #[cfg(test)]
    pub(crate) fn current_era_price(&self) -> EraPrice {
        self.current_gas_price
    }
}

impl<REv> Component<REv> for ContractRuntime
where
    REv: From<ContractRuntimeRequest>
        + From<ContractRuntimeAnnouncement>
        + From<NetworkRequest<Message>>
        + From<StorageRequest>
        + From<MetaBlockAnnouncement>
        + From<UnexecutedBlockAnnouncement>
        + From<FatalAnnouncement>
        + Send,
{
    type Event = Event;

    fn name(&self) -> &str {
        COMPONENT_NAME
    }

    fn handle_event(
        &mut self,
        effect_builder: EffectBuilder<REv>,
        rng: &mut NodeRng,
        event: Event,
    ) -> Effects<Self::Event> {
        match event {
            Event::ContractRuntimeRequest(request) => {
                self.handle_contract_runtime_request(effect_builder, rng, request)
            }
            Event::TrieRequestIncoming(request) => {
                self.handle_trie_request(effect_builder, request)
            }
            Event::TrieDemand(demand) => self.handle_trie_demand(demand),
        }
    }
}<|MERGE_RESOLUTION|>--- conflicted
+++ resolved
@@ -146,11 +146,7 @@
             .with_allow_unrestricted_transfers(chainspec.core_config.allow_unrestricted_transfers)
             .with_refund_handling(chainspec.core_config.refund_handling)
             .with_fee_handling(chainspec.core_config.fee_handling)
-<<<<<<< HEAD
             .with_enable_entity(enable_addressable_entity)
-=======
-            .with_enable_entity(chainspec.core_config.enable_addressable_entity)
->>>>>>> 6d724242
             .with_protocol_version(chainspec.protocol_version())
             .with_storage_costs(chainspec.storage_costs)
             .build();
