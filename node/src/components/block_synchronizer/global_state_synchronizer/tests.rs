--- conflicted
+++ resolved
@@ -3,11 +3,7 @@
 use futures::channel::oneshot;
 use rand::Rng;
 
-<<<<<<< HEAD
-use casper_types::{bytesrepr::Bytes, testing::TestRng, BlockV2};
-=======
 use casper_types::{bytesrepr::Bytes, testing::TestRng};
->>>>>>> cb547b0e
 
 use super::*;
 use crate::{
@@ -92,11 +88,7 @@
     rng: &mut TestRng,
     responder: Responder<Result<Response, Error>>,
 ) -> (SyncGlobalStateRequest, TrieRaw) {
-<<<<<<< HEAD
-    let block = BlockV2::random(rng);
-=======
     let block = TestBlockBuilder::new().build(rng);
->>>>>>> cb547b0e
     let trie = random_test_trie(rng);
 
     // Create a request
