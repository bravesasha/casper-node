//! Effects subsystem.
//!
//! Effects describe things that the creator of the effect intends to happen, producing a value upon
//! completion (they actually are boxed futures).
//!
//! A pinned, boxed future returning an event is called an effect and typed as an `Effect<Ev>`,
//! where `Ev` is the event's type, as every effect must have its return value either wrapped in an
//! event through [`EffectExt::event`](crate::effect::EffectExt::event) or ignored using
//! [`EffectExt::ignore`](crate::effect::EffectExt::ignore). As an example, the
//! [`handle_event`](crate::components::Component::handle_event) function of a component always
//! returns `Effect<Self::Event>`.
//!
//! # A primer on events
//!
//! There are three distinct groups of events found around the node:
//!
//! * (unbound) events: These events are not associated with a particular reactor or component and
//!   represent information or requests by themselves. An example is the
//!   [`PeerBehaviorAnnouncement`](`crate::effect::announcements::PeerBehaviorAnnouncement`), it can
//!   be emitted through an effect by different components and contains the ID of a peer that should
//!   be shunned. It is not associated with a particular reactor or component though.
//!
//!   While the node is running, these unbound events cannot exist on their own, instead they are
//!   typically converted into a concrete reactor event by the effect builder as soon as they are
//!   created.
//!
//! * reactor events: A running reactor has a single event type that encompasses all possible
//!   unbound events that can occur during its operation and all component events of components it
//!   is made of. Usually they are implemented as one large `enum` with only newtype-variants.
//!
//! * component events: Every component defines its own set of events, typically for internal use.
//!   If the component is able to process unbound events like announcements or requests, it will
//!   have a `From` implementation that allows converting them into a suitable component event.
//!
//!   Component events are also created from the return values of effects: While effects do not
//!   return events themselves when called, their return values are turned first into component
//!   events through the [`event`](crate::effect::EffectExt) method. In a second step, inside the
//!   reactors routing code, `wrap_effect` will then convert from component to reactor event.
//!
//! # Using effects
//!
//! To create an effect, an `EffectBuilder` will be passed in by the calling reactor runner. For
//! example, given an effect builder `effect_builder`, we can create a `set_timeout` future and turn
//! it into an effect:
//!
//! ```ignore
//! use std::time::Duration;
//! use casper_node::effect::EffectExt;
//!
//! // Note: This is our "component" event.
//! enum Event {
//!     ThreeSecondsElapsed(Duration)
//! }
//!
//! effect_builder
//!     .set_timeout(Duration::from_secs(3))
//!     .event(Event::ThreeSecondsElapsed);
//! ```
//!
//! This example will produce an effect that, after three seconds, creates an
//! `Event::ThreeSecondsElapsed`. Note that effects do nothing on their own, they need to be passed
//! to a [`reactor`](../reactor/index.html) to be executed.
//!
//! # Arbitrary effects
//!
//! While it is technically possible to turn any future into an effect, it is in general advisable
//! to only use the methods on [`EffectBuilder`] or short, anonymous futures to create effects.
//!
//! # Announcements and requests
//!
//! Events are usually classified into either announcements or requests, although these properties
//! are not reflected in the type system.
//!
//! **Announcements** are events that are essentially "fire-and-forget"; the component that created
//! the effect resulting in the creation of the announcement will never expect an "answer".
//! Announcements are often dispatched to multiple components by the reactor; since that usually
//! involves a [`clone`](`Clone::clone`), they should be kept light.
//!
//! A good example is the arrival of a new deploy passed in by a client. Depending on the setup it
//! may be stored, buffered or, in certain testing setups, just discarded. None of this is a concern
//! of the component that talks to the client and deserializes the incoming deploy though, instead
//! it simply returns an effect that produces an announcement.
//!
//! **Requests** are complex events that are used when a component needs something from other
//! components. Typically, an effect (which uses [`EffectBuilder::make_request`] in its
//! implementation) is called resulting in the actual request being scheduled and handled. In
//! contrast to announcements, requests must always be handled by exactly one component.
//!
//! Every request has a [`Responder`]-typed field, which a handler of a request calls to produce
//! another effect that will send the return value to the original requesting component. Failing to
//! call the [`Responder::respond`] function will result in a runtime warning.

pub(crate) mod announcements;
pub(crate) mod diagnostics_port;
pub(crate) mod incoming;
pub(crate) mod requests;

use std::{
    any::type_name,
    borrow::Cow,
    collections::{BTreeMap, HashMap, HashSet},
    fmt::{self, Debug, Display, Formatter},
    future::Future,
    mem,
    sync::Arc,
    time::{Duration, Instant},
};

use datasize::DataSize;
use futures::{channel::oneshot, future::BoxFuture, FutureExt};
use once_cell::sync::Lazy;
use serde::{Serialize, Serializer};
use smallvec::{smallvec, SmallVec};
use tokio::{sync::Semaphore, time};
use tracing::{debug, error, warn};

use casper_execution_engine::engine_state::{self};
use casper_storage::data_access_layer::{
    get_all_values::{AllValuesRequest, AllValuesResult},
    BalanceRequest, BalanceResult, QueryRequest, QueryResult,
};

use casper_storage::data_access_layer::{
    AddressableEntityResult, EraValidatorsRequest, EraValidatorsResult,
    ExecutionResultsChecksumResult, PutTrieRequest, PutTrieResult, RoundSeigniorageRateRequest,
    RoundSeigniorageRateResult, TotalSupplyRequest, TotalSupplyResult, TrieRequest, TrieResult,
};
use casper_types::{
    binary_port::{
        ConsensusStatus, ConsensusValidatorChanges, DbRawBytesSpec, LastProgress, NetworkName,
        RecordId, SpeculativeExecutionResult, Uptime,
    },
    execution::{Effects as ExecutionEffects, ExecutionResult},
    package::Package,
<<<<<<< HEAD
    AvailableBlockRange, Block, BlockHash, BlockHeader, BlockSignatures, BlockSynchronizerStatus,
    BlockV2, ChainspecRawBytes, DeployHash, Digest, EraId, ExecutionInfo, FinalitySignature,
    FinalitySignatureId, FinalitySignatureV2, FinalizedApprovals, Key, NextUpgrade,
    ProtocolVersion, PublicKey, ReactorState, Timestamp, Transaction, TransactionHash,
    TransactionHeader, TransactionId, Transfer, U512,
=======
    Block, BlockHash, BlockHeader, BlockSignatures, BlockV2, ChainspecRawBytes, DeployHash, Digest,
    EraId, FinalitySignature, FinalitySignatureId, FinalitySignatureV2, FinalizedApprovals, Key,
    PublicKey, TimeDiff, Timestamp, Transaction, TransactionHash, TransactionHeader, TransactionId,
    TransactionWithFinalizedApprovals, Transfer, U512,
>>>>>>> f1616eaf
};

use crate::{
    components::{
        block_synchronizer::{
            GlobalStateSynchronizerError, GlobalStateSynchronizerResponse, TrieAccumulatorError,
            TrieAccumulatorResponse,
        },
        consensus::{ClContext, EraDump, ProposedBlock},
        diagnostics_port::StopAtSpec,
        fetcher::{FetchItem, FetchResult},
        gossiper::GossipItem,
        network::{blocklist::BlocklistJustification, FromIncoming, NetworkInsights},
        transaction_acceptor,
    },
    contract_runtime::SpeculativeExecutionState,
    failpoints::FailpointActivation,
    reactor::{EventQueueHandle, QueueKind},
    types::{
<<<<<<< HEAD
        appendable_block::AppendableBlock, ApprovalsHashes, BlockExecutionResultsOrChunk,
        BlockExecutionResultsOrChunkId, BlockWithMetadata, ExecutableBlock, FinalizedBlock,
        LegacyDeploy, MetaBlock, MetaBlockState, NodeId, TransactionWithFinalizedApprovals,
=======
        appendable_block::AppendableBlock, AvailableBlockRange, BlockExecutionResultsOrChunk,
        BlockExecutionResultsOrChunkId, BlockWithMetadata, ExecutableBlock, ExecutionInfo,
        FinalizedBlock, LegacyDeploy, MetaBlock, MetaBlockState, NodeId, SignedBlock,
>>>>>>> f1616eaf
    },
    utils::{fmt_limit::FmtLimit, SharedFlag, Source},
};
use casper_storage::block_store::types::ApprovalsHashes;

use announcements::{
    BlockAccumulatorAnnouncement, ConsensusAnnouncement, ContractRuntimeAnnouncement,
    ControlAnnouncement, DeployBufferAnnouncement, FatalAnnouncement, FetchedNewBlockAnnouncement,
    FetchedNewFinalitySignatureAnnouncement, GossiperAnnouncement, MetaBlockAnnouncement,
    PeerBehaviorAnnouncement, QueueDumpFormat, TransactionAcceptorAnnouncement,
    UnexecutedBlockAnnouncement, UpgradeWatcherAnnouncement,
};
use diagnostics_port::DumpConsensusStateRequest;
use requests::{
    AcceptTransactionRequest, BeginGossipRequest, BlockAccumulatorRequest,
    BlockSynchronizerRequest, BlockValidationRequest, ChainspecRawBytesRequest, ConsensusRequest,
    ContractRuntimeRequest, DeployBufferRequest, FetcherRequest, MakeBlockExecutableRequest,
    MarkBlockCompletedRequest, MetricsRequest, NetworkInfoRequest, NetworkRequest,
    ReactorInfoRequest, SetNodeStopRequest, StorageRequest, SyncGlobalStateRequest,
    TrieAccumulatorRequest, UpgradeWatcherRequest,
};

/// A resource that will never be available, thus trying to acquire it will wait forever.
static UNOBTAINABLE: Lazy<Semaphore> = Lazy::new(|| Semaphore::new(0));

/// A pinned, boxed future that produces one or more events.
pub(crate) type Effect<Ev> = BoxFuture<'static, Multiple<Ev>>;

/// Multiple effects in a container.
pub(crate) type Effects<Ev> = Multiple<Effect<Ev>>;

/// A small collection of rarely more than two items.
///
/// Stored in a `SmallVec` to avoid allocations in case there are less than three items grouped. The
/// size of two items is chosen because one item is the most common use case, and large items are
/// typically boxed. In the latter case two pointers and one enum variant discriminator is almost
/// the same size as an empty vec, which is two pointers.
pub(crate) type Multiple<T> = SmallVec<[T; 2]>;

/// The type of peers that should receive the gossip message.
#[derive(Debug, Serialize, PartialEq, Eq, Hash, Copy, Clone, DataSize)]
pub(crate) enum GossipTarget {
    /// Both validators and non validators.
    Mixed(EraId),
    /// All peers.
    All,
}

impl Display for GossipTarget {
    fn fmt(&self, formatter: &mut Formatter<'_>) -> fmt::Result {
        match self {
            GossipTarget::Mixed(era_id) => write!(formatter, "gossip target mixed for {}", era_id),
            GossipTarget::All => write!(formatter, "gossip target all"),
        }
    }
}

/// A responder satisfying a request.
#[must_use]
#[derive(DataSize)]
pub(crate) struct Responder<T> {
    /// Sender through which the response ultimately should be sent.
    sender: Option<oneshot::Sender<T>>,
    /// Reactor flag indicating shutdown.
    is_shutting_down: SharedFlag,
}

/// A responder that will automatically send a `None` on drop.
#[must_use]
#[derive(DataSize, Debug)]
pub(crate) struct AutoClosingResponder<T>(Responder<Option<T>>);

impl<T> AutoClosingResponder<T> {
    /// Creates a new auto closing responder from a responder of `Option<T>`.
    pub(crate) fn from_opt_responder(responder: Responder<Option<T>>) -> Self {
        AutoClosingResponder(responder)
    }

    /// Extracts the inner responder.
    fn into_inner(mut self) -> Responder<Option<T>> {
        let is_shutting_down = self.0.is_shutting_down;
        mem::replace(
            &mut self.0,
            Responder {
                sender: None,
                is_shutting_down,
            },
        )
    }
}

impl<T: Debug> AutoClosingResponder<T> {
    /// Send `Some(data)` to the origin of the request.
    pub(crate) async fn respond(self, data: T) {
        self.into_inner().respond(Some(data)).await
    }

    /// Send `None` to the origin of the request.
    pub(crate) async fn respond_none(self) {
        self.into_inner().respond(None).await
    }
}

impl<T> Drop for AutoClosingResponder<T> {
    fn drop(&mut self) {
        if let Some(sender) = self.0.sender.take() {
            debug!(
                sending_value = %self.0,
                "responding None by dropping auto-close responder"
            );
            // We still haven't answered, send an answer.
            if let Err(_unsent_value) = sender.send(None) {
                debug!(
                    unsent_value = %self.0,
                    "failed to auto-close responder, ignoring"
                )
            }
        }
    }
}

impl<T: 'static + Send> Responder<T> {
    /// Creates a new `Responder`.
    #[inline]
    fn new(sender: oneshot::Sender<T>, is_shutting_down: SharedFlag) -> Self {
        Responder {
            sender: Some(sender),
            is_shutting_down,
        }
    }

    /// Helper method for tests.
    ///
    /// Allows creating a responder manually, without observing the shutdown flag. This function
    /// should not be used, unless you are writing alternative infrastructure, e.g. for tests.
    #[cfg(test)]
    #[inline]
    pub(crate) fn without_shutdown(sender: oneshot::Sender<T>) -> Self {
        Responder::new(sender, SharedFlag::global_shared())
    }
}

impl<T: Debug> Responder<T> {
    /// Send `data` to the origin of the request.
    pub(crate) async fn respond(mut self, data: T) {
        if let Some(sender) = self.sender.take() {
            if let Err(data) = sender.send(data) {
                // If we cannot send a response down the channel, it means the original requester is
                // no longer interested in our response. This typically happens during shutdowns, or
                // in cases where an originating external request has been cancelled.

                debug!(
                    data=?FmtLimit::new(1000, &data),
                    "ignored failure to send response to request down oneshot channel"
                );
            }
        } else {
            error!(
                data=?FmtLimit::new(1000, &data),
                "tried to send a value down a responder channel, but it was already used"
            );
        }
    }
}

impl<T> Debug for Responder<T> {
    fn fmt(&self, formatter: &mut Formatter<'_>) -> fmt::Result {
        write!(formatter, "Responder<{}>", type_name::<T>(),)
    }
}

impl<T> Display for Responder<T> {
    fn fmt(&self, formatter: &mut Formatter<'_>) -> fmt::Result {
        write!(formatter, "responder({})", type_name::<T>(),)
    }
}

impl<T> Drop for Responder<T> {
    fn drop(&mut self) {
        if self.sender.is_some() {
            if self.is_shutting_down.is_set() {
                debug!(
                    responder=?self,
                    "ignored dropping of responder during shutdown"
                );
            } else {
                // This is usually a very serious error, as another component will now be stuck.
                //
                // See the code `make_request` for more details.
                error!(
                    responder=?self,
                    "dropped without being responded to outside of shutdown"
                );
            }
        }
    }
}

impl<T> Serialize for Responder<T> {
    fn serialize<S: Serializer>(&self, serializer: S) -> Result<S::Ok, S::Error> {
        serializer.serialize_str(&format!("{:?}", self))
    }
}

impl<T> Serialize for AutoClosingResponder<T> {
    fn serialize<S: Serializer>(&self, serializer: S) -> Result<S::Ok, S::Error> {
        self.0.serialize(serializer)
    }
}

/// Effect extension for futures, used to convert futures into actual effects.
pub(crate) trait EffectExt: Future + Send {
    /// Finalizes a future into an effect that returns a single event.
    ///
    /// The function `f` is used to translate the returned value from an effect into an event.
    fn event<U, F>(self, f: F) -> Effects<U>
    where
        F: FnOnce(Self::Output) -> U + 'static + Send,
        U: 'static,
        Self: Sized;

    /// Finalizes a future into an effect that returns an iterator of events.
    ///
    /// The function `f` is used to translate the returned value from an effect into an iterator of
    /// events.
    fn events<U, F, I>(self, f: F) -> Effects<U>
    where
        F: FnOnce(Self::Output) -> I + 'static + Send,
        U: 'static,
        I: Iterator<Item = U>,
        Self: Sized;

    /// Finalizes a future into an effect that runs but drops the result.
    fn ignore<Ev>(self) -> Effects<Ev>;
}

/// Effect extension for futures, used to convert futures returning a `Result` into two different
/// effects.
pub(crate) trait EffectResultExt {
    /// The type the future will return if `Ok`.
    type Value;
    /// The type the future will return if `Err`.
    type Error;

    /// Finalizes a future returning a `Result` into two different effects.
    ///
    /// The function `f_ok` is used to translate the returned value from an effect into an event,
    /// while the function `f_err` does the same for a potential error.
    fn result<U, F, G>(self, f_ok: F, f_err: G) -> Effects<U>
    where
        F: FnOnce(Self::Value) -> U + 'static + Send,
        G: FnOnce(Self::Error) -> U + 'static + Send,
        U: 'static;
}

/// Effect extension for futures, used to convert futures returning an `Option` into two different
/// effects.
pub(crate) trait EffectOptionExt {
    /// The type the future will return if `Some`.
    type Value;

    /// Finalizes a future returning an `Option` into two different effects.
    ///
    /// The function `f_some` is used to translate the returned value from an effect into an event,
    /// while the function `f_none` does the same for a returned `None`.
    fn map_or_else<U, F, G>(self, f_some: F, f_none: G) -> Effects<U>
    where
        F: FnOnce(Self::Value) -> U + 'static + Send,
        G: FnOnce() -> U + 'static + Send,
        U: 'static;

    /// Finalizes a future returning an `Option` into two different effects.
    ///
    /// The function `f` is used to translate the returned value from an effect into an event,
    /// In the case of `None`, empty vector of effects is returned.
    fn map_some<U, F>(self, f: F) -> Effects<U>
    where
        F: FnOnce(Self::Value) -> U + 'static + Send,
        U: 'static;
}

impl<T: ?Sized> EffectExt for T
where
    T: Future + Send + 'static + Sized,
{
    fn event<U, F>(self, f: F) -> Effects<U>
    where
        F: FnOnce(Self::Output) -> U + 'static + Send,
        U: 'static,
    {
        smallvec![self.map(f).map(|item| smallvec![item]).boxed()]
    }

    fn events<U, F, I>(self, f: F) -> Effects<U>
    where
        F: FnOnce(Self::Output) -> I + 'static + Send,
        U: 'static,
        I: Iterator<Item = U>,
    {
        smallvec![self.map(f).map(|iter| iter.collect()).boxed()]
    }

    fn ignore<Ev>(self) -> Effects<Ev> {
        smallvec![self.map(|_| Multiple::new()).boxed()]
    }
}

impl<T, V, E> EffectResultExt for T
where
    T: Future<Output = Result<V, E>> + Send + 'static + Sized,
    T: ?Sized,
{
    type Value = V;
    type Error = E;

    fn result<U, F, G>(self, f_ok: F, f_err: G) -> Effects<U>
    where
        F: FnOnce(V) -> U + 'static + Send,
        G: FnOnce(E) -> U + 'static + Send,
        U: 'static,
    {
        smallvec![self
            .map(|result| result.map_or_else(f_err, f_ok))
            .map(|item| smallvec![item])
            .boxed()]
    }
}

impl<T, V> EffectOptionExt for T
where
    T: Future<Output = Option<V>> + Send + 'static + Sized,
    T: ?Sized,
{
    type Value = V;

    fn map_or_else<U, F, G>(self, f_some: F, f_none: G) -> Effects<U>
    where
        F: FnOnce(V) -> U + 'static + Send,
        G: FnOnce() -> U + 'static + Send,
        U: 'static,
    {
        smallvec![self
            .map(|option| option.map_or_else(f_none, f_some))
            .map(|item| smallvec![item])
            .boxed()]
    }

    /// Finalizes a future returning an `Option`.
    ///
    /// The function `f` is used to translate the returned value from an effect into an event,
    /// In the case of `None`, empty vector is returned.
    fn map_some<U, F>(self, f: F) -> Effects<U>
    where
        F: FnOnce(Self::Value) -> U + 'static + Send,
        U: 'static,
    {
        smallvec![self
            .map(|option| option
                .map(|el| smallvec![f(el)])
                .unwrap_or_else(|| smallvec![]))
            .boxed()]
    }
}

/// A builder for [`Effect`](type.Effect.html)s.
///
/// Provides methods allowing the creation of effects which need to be scheduled on the reactor's
/// event queue, without giving direct access to this queue.
///
/// The `REv` type parameter indicates which reactor event effects created by this builder will
/// produce as side-effects.
#[derive(Debug)]
pub(crate) struct EffectBuilder<REv: 'static> {
    /// A handle to the referenced event queue.
    event_queue: EventQueueHandle<REv>,
}

// Implement `Clone` and `Copy` manually, as `derive` will make it depend on `REv` otherwise.
impl<REv> Clone for EffectBuilder<REv> {
    fn clone(&self) -> Self {
        EffectBuilder {
            event_queue: self.event_queue,
        }
    }
}

impl<REv> Copy for EffectBuilder<REv> {}

impl<REv> EffectBuilder<REv> {
    /// Creates a new effect builder.
    pub(crate) fn new(event_queue: EventQueueHandle<REv>) -> Self {
        EffectBuilder { event_queue }
    }

    /// Extract the event queue handle out of the effect builder.
    pub(crate) fn into_inner(self) -> EventQueueHandle<REv> {
        self.event_queue
    }

    /// Performs a request.
    ///
    /// Given a request `Q`, that when completed will yield a result of `T`, produces a future that
    /// will
    ///
    /// 1. create an event to send the request to the respective component (thus `Q: Into<REv>`),
    /// 2. wait for a response and return it.
    ///
    /// This function is usually only used internally by effects implemented on the effects builder,
    /// but IO components may also make use of it.
    ///
    /// # Cancellation safety
    ///
    /// This future is cancellation safe: If it is dropped without being polled, it merely indicates
    /// the original requester is not longer interested in the result, which will be discarded.
    pub(crate) async fn make_request<T, Q, F>(self, f: F, queue_kind: QueueKind) -> T
    where
        T: Send + 'static,
        Q: Into<REv>,
        F: FnOnce(Responder<T>) -> Q,
    {
        let (event, wait_future) = self.create_request_parts(f);

        // Schedule the request before awaiting the response.
        self.event_queue.schedule(event, queue_kind).await;
        wait_future.await
    }

    /// Creates the part necessary to make a request.
    ///
    /// A request usually consists of two parts: The request event that needs to be scheduled on the
    /// reactor queue and associated future that allows waiting for the response. This function
    /// creates both of them without processing or spawning either.
    ///
    /// Usually you will want to call the higher level `make_request` function.
    pub(crate) fn create_request_parts<T, Q, F>(self, f: F) -> (REv, impl Future<Output = T>)
    where
        T: Send + 'static,
        Q: Into<REv>,
        F: FnOnce(Responder<T>) -> Q,
    {
        // Prepare a channel.
        let (sender, receiver) = oneshot::channel();

        // Create response function.
        let responder = Responder::new(sender, self.event_queue.shutdown_flag());

        // Now inject the request event into the event loop.
        let request_event = f(responder).into();

        let fut = async move {
            match receiver.await {
                Ok(value) => value,
                Err(err) => {
                    // The channel should usually not be closed except during shutdowns, as it
                    // indicates a panic or disappearance of the remote that is
                    // supposed to process the request.
                    //
                    // If it does happen, we pretend nothing happened instead of crashing.
                    if self.event_queue.shutdown_flag().is_set() {
                        debug!(%err, channel=?type_name::<T>(), "ignoring closed channel due to shutdown")
                    } else {
                        error!(%err, channel=?type_name::<T>(), "request for channel closed, this may be a bug? \
                            check if a component is stuck from now on");
                    }

                    // We cannot produce any value to satisfy the request, so we just abandon this
                    // task by waiting on a resource we can never acquire.
                    let _ = UNOBTAINABLE.acquire().await;
                    panic!("should never obtain unobtainable semaphore");
                }
            }
        };

        (request_event, fut)
    }

    /// Run and end effect immediately.
    ///
    /// Can be used to trigger events from effects when combined with `.event`. Do not use this to
    /// "do nothing", as it will still cause a task to be spawned.
    #[inline(always)]
    #[allow(clippy::manual_async_fn)]
    pub(crate) fn immediately(self) -> impl Future<Output = ()> + Send {
        // Note: This function is implemented manually without `async` sugar because the `Send`
        // inference seems to not work in all cases otherwise.
        async {}
    }

    /// Reports a fatal error.  Normally called via the `crate::fatal!()` macro.
    ///
    /// Usually causes the node to cease operations quickly and exit/crash.
    pub(crate) async fn fatal(self, file: &'static str, line: u32, msg: String)
    where
        REv: From<FatalAnnouncement>,
    {
        self.event_queue
            .schedule(FatalAnnouncement { file, line, msg }, QueueKind::Control)
            .await
    }

    /// Sets a timeout.
    pub(crate) async fn set_timeout(self, timeout: Duration) -> Duration {
        let then = Instant::now();
        time::sleep(timeout).await;
        Instant::now() - then
    }

    /// Retrieve a snapshot of the nodes current metrics formatted as string.
    ///
    /// If an error occurred producing the metrics, `None` is returned.
    pub(crate) async fn get_metrics(self) -> Option<String>
    where
        REv: From<MetricsRequest>,
    {
        self.make_request(
            |responder| MetricsRequest::RenderNodeMetricsText { responder },
            QueueKind::Api,
        )
        .await
    }

    /// Sends a network message.
    ///
    /// The message is queued and sent, but no delivery guaranteed. Will return after the message
    /// has been buffered in the outgoing kernel buffer and thus is subject to backpressure.
    pub(crate) async fn send_message<P>(self, dest: NodeId, payload: P)
    where
        REv: From<NetworkRequest<P>>,
    {
        self.make_request(
            |responder| NetworkRequest::SendMessage {
                dest: Box::new(dest),
                payload: Box::new(payload),
                respond_after_queueing: false,
                auto_closing_responder: AutoClosingResponder::from_opt_responder(responder),
            },
            QueueKind::Network,
        )
        .await;
    }

    /// Enqueues a network message.
    ///
    /// The message is queued in "fire-and-forget" fashion, there is no guarantee that the peer
    /// will receive it. Returns as soon as the message is queued inside the networking component.
    pub(crate) async fn enqueue_message<P>(self, dest: NodeId, payload: P)
    where
        REv: From<NetworkRequest<P>>,
    {
        self.make_request(
            |responder| NetworkRequest::SendMessage {
                dest: Box::new(dest),
                payload: Box::new(payload),
                respond_after_queueing: true,
                auto_closing_responder: AutoClosingResponder::from_opt_responder(responder),
            },
            QueueKind::Network,
        )
        .await;
    }

    /// Broadcasts a network message to validator peers in the given era.
    pub(crate) async fn broadcast_message_to_validators<P>(self, payload: P, era_id: EraId)
    where
        REv: From<NetworkRequest<P>>,
    {
        self.make_request(
            |responder| {
                debug!("validator broadcast for {}", era_id);
                NetworkRequest::ValidatorBroadcast {
                    payload: Box::new(payload),
                    era_id,
                    auto_closing_responder: AutoClosingResponder::from_opt_responder(responder),
                }
            },
            QueueKind::Network,
        )
        .await;
    }

    /// Gossips a network message.
    ///
    /// A low-level "gossip" function, selects `count` randomly chosen nodes on the network,
    /// excluding the indicated ones, and sends each a copy of the message.
    ///
    /// Returns the IDs of the chosen nodes.
    pub(crate) async fn gossip_message<P>(
        self,
        payload: P,
        gossip_target: GossipTarget,
        count: usize,
        exclude: HashSet<NodeId>,
    ) -> HashSet<NodeId>
    where
        REv: From<NetworkRequest<P>>,
        P: Send,
    {
        self.make_request(
            |responder| NetworkRequest::Gossip {
                payload: Box::new(payload),
                gossip_target,
                count,
                exclude,
                auto_closing_responder: AutoClosingResponder::from_opt_responder(responder),
            },
            QueueKind::Network,
        )
        .await
        .unwrap_or_default()
    }

    /// Gets a structure describing the current network status.
    pub(crate) async fn get_network_insights(self) -> NetworkInsights
    where
        REv: From<NetworkInfoRequest>,
    {
        self.make_request(
            |responder| NetworkInfoRequest::Insight { responder },
            QueueKind::Regular,
        )
        .await
    }

    /// Gets a map of the current network peers to their socket addresses.
    pub(crate) async fn network_peers(self) -> BTreeMap<NodeId, String>
    where
        REv: From<NetworkInfoRequest>,
    {
        self.make_request(
            |responder| NetworkInfoRequest::Peers { responder },
            QueueKind::Api,
        )
        .await
    }

    /// Gets up to `count` fully-connected network peers in random order.
    pub async fn get_fully_connected_peers(self, count: usize) -> Vec<NodeId>
    where
        REv: From<NetworkInfoRequest>,
    {
        self.make_request(
            |responder| NetworkInfoRequest::FullyConnectedPeers { count, responder },
            QueueKind::NetworkInfo,
        )
        .await
    }

    /// Announces which deploys have expired.
    pub(crate) async fn announce_expired_deploys(self, hashes: Vec<DeployHash>)
    where
        REv: From<DeployBufferAnnouncement>,
    {
        self.event_queue
            .schedule(
                DeployBufferAnnouncement::DeploysExpired(hashes),
                QueueKind::Validation,
            )
            .await;
    }

    /// Announces an incoming network message.
    pub(crate) async fn announce_incoming<P>(self, sender: NodeId, payload: P)
    where
        REv: FromIncoming<P>,
    {
        self.event_queue
            .schedule(
                <REv as FromIncoming<P>>::from_incoming(sender, payload),
                QueueKind::NetworkIncoming,
            )
            .await
    }

    /// Announces that a gossiper has received a new item, where the item's ID is the complete item.
    pub(crate) async fn announce_complete_item_received_via_gossip<T: GossipItem>(self, item: T::Id)
    where
        REv: From<GossiperAnnouncement<T>>,
    {
        assert!(
            T::ID_IS_COMPLETE_ITEM,
            "{} must be an item where the ID _is_ the complete item",
            item
        );
        self.event_queue
            .schedule(
                GossiperAnnouncement::NewCompleteItem(item),
                QueueKind::Gossip,
            )
            .await;
    }

    /// Announces that a gossiper has received a full item, where the item's ID is NOT the complete
    /// item.
    pub(crate) async fn announce_item_body_received_via_gossip<T: GossipItem>(
        self,
        item: Box<T>,
        sender: NodeId,
    ) where
        REv: From<GossiperAnnouncement<T>>,
    {
        self.event_queue
            .schedule(
                GossiperAnnouncement::NewItemBody { item, sender },
                QueueKind::Gossip,
            )
            .await;
    }

    /// Announces that the block accumulator has received and stored a new finality signature.
    pub(crate) async fn announce_finality_signature_accepted(
        self,
        finality_signature: Box<FinalitySignatureV2>,
    ) where
        REv: From<BlockAccumulatorAnnouncement>,
    {
        self.event_queue
            .schedule(
                BlockAccumulatorAnnouncement::AcceptedNewFinalitySignature { finality_signature },
                QueueKind::FinalitySignature,
            )
            .await;
    }

    /// Request that a block be made executable, if able to: `ExecutableBlock`.
    ///
    /// Completion means that the block can be enqueued for processing by the execution engine via
    /// the contract_runtime component.
    pub(crate) async fn make_block_executable(
        self,
        block_hash: BlockHash,
    ) -> Option<ExecutableBlock>
    where
        REv: From<MakeBlockExecutableRequest>,
    {
        self.make_request(
            |responder| MakeBlockExecutableRequest {
                block_hash,
                responder,
            },
            QueueKind::FromStorage,
        )
        .await
    }

    /// Request that a block with a specific height be marked completed.
    ///
    /// Completion means that the block itself (along with its header) and all of its deploys have
    /// been persisted to storage and its global state root hash is missing no dependencies in the
    /// global state.
    pub(crate) async fn mark_block_completed(self, block_height: u64) -> bool
    where
        REv: From<MarkBlockCompletedRequest>,
    {
        self.make_request(
            |responder| MarkBlockCompletedRequest {
                block_height,
                responder,
            },
            QueueKind::FromStorage,
        )
        .await
    }

    /// Try to accept a transaction received from the JSON-RPC server.
    pub(crate) async fn try_accept_transaction(
        self,
        transaction: Transaction,
        speculative_exec_at_block: Option<Box<BlockHeader>>,
    ) -> Result<(), transaction_acceptor::Error>
    where
        REv: From<AcceptTransactionRequest>,
    {
        self.make_request(
            |responder| AcceptTransactionRequest {
                transaction,
                speculative_exec_at_block,
                responder,
            },
            QueueKind::Api,
        )
        .await
    }

    /// Announces that a transaction not previously stored has now been accepted and stored.
    pub(crate) fn announce_new_transaction_accepted(
        self,
        transaction: Arc<Transaction>,
        source: Source,
    ) -> impl Future<Output = ()>
    where
        REv: From<TransactionAcceptorAnnouncement>,
    {
        self.event_queue.schedule(
            TransactionAcceptorAnnouncement::AcceptedNewTransaction {
                transaction,
                source,
            },
            QueueKind::Validation,
        )
    }

    /// Announces that we have received a gossip message from this peer,
    /// implying the peer holds the indicated item.
    pub(crate) async fn announce_gossip_received<T>(self, item_id: T::Id, sender: NodeId)
    where
        REv: From<GossiperAnnouncement<T>>,
        T: GossipItem,
    {
        self.event_queue
            .schedule(
                GossiperAnnouncement::GossipReceived { item_id, sender },
                QueueKind::Gossip,
            )
            .await;
    }

    /// Announces that we have finished gossiping the indicated item.
    pub(crate) async fn announce_finished_gossiping<T>(self, item_id: T::Id)
    where
        REv: From<GossiperAnnouncement<T>>,
        T: GossipItem,
    {
        self.event_queue
            .schedule(
                GossiperAnnouncement::FinishedGossiping(item_id),
                QueueKind::Gossip,
            )
            .await;
    }

    pub(crate) fn announce_invalid_transaction(
        self,
        transaction: Transaction,
        source: Source,
    ) -> impl Future<Output = ()>
    where
        REv: From<TransactionAcceptorAnnouncement>,
    {
        self.event_queue.schedule(
            TransactionAcceptorAnnouncement::InvalidTransaction {
                transaction,
                source,
            },
            QueueKind::Validation,
        )
    }

    /// Announces upgrade activation point read.
    pub(crate) async fn announce_upgrade_activation_point_read(self, next_upgrade: NextUpgrade)
    where
        REv: From<UpgradeWatcherAnnouncement>,
    {
        self.event_queue
            .schedule(
                UpgradeWatcherAnnouncement::UpgradeActivationPointRead(next_upgrade),
                QueueKind::Control,
            )
            .await
    }

    /// Announces a committed Step success.
    pub(crate) async fn announce_commit_step_success(self, era_id: EraId, effects: ExecutionEffects)
    where
        REv: From<ContractRuntimeAnnouncement>,
    {
        self.event_queue
            .schedule(
                ContractRuntimeAnnouncement::CommitStepSuccess { era_id, effects },
                QueueKind::ContractRuntime,
            )
            .await
    }

    /// Announces validators for upcoming era.
    pub(crate) async fn announce_upcoming_era_validators(
        self,
        era_that_is_ending: EraId,
        upcoming_era_validators: BTreeMap<EraId, BTreeMap<PublicKey, U512>>,
    ) where
        REv: From<ContractRuntimeAnnouncement>,
    {
        self.event_queue
            .schedule(
                ContractRuntimeAnnouncement::UpcomingEraValidators {
                    era_that_is_ending,
                    upcoming_era_validators,
                },
                QueueKind::ContractRuntime,
            )
            .await
    }

    /// Begins gossiping an item.
    pub(crate) async fn begin_gossip<T>(self, item_id: T::Id, source: Source, target: GossipTarget)
    where
        T: GossipItem,
        REv: From<BeginGossipRequest<T>>,
    {
        self.make_request(
            |responder| BeginGossipRequest {
                item_id,
                source,
                target,
                responder,
            },
            QueueKind::Gossip,
        )
        .await
    }

    /// Puts the given block into the linear block store.
    pub(crate) async fn put_block_to_storage(self, block: Arc<Block>) -> bool
    where
        REv: From<StorageRequest>,
    {
        self.make_request(
            |responder| StorageRequest::PutBlock { block, responder },
            QueueKind::ToStorage,
        )
        .await
    }

    /// Puts the given approvals hashes into the linear block store.
    pub(crate) async fn put_approvals_hashes_to_storage(
        self,
        approvals_hashes: Box<ApprovalsHashes>,
    ) -> bool
    where
        REv: From<StorageRequest>,
    {
        self.make_request(
            |responder| StorageRequest::PutApprovalsHashes {
                approvals_hashes,
                responder,
            },
            QueueKind::ToStorage,
        )
        .await
    }

    /// Puts the given block and approvals hashes into the linear block store.
    pub(crate) async fn put_executed_block_to_storage(
        self,
        block: Arc<BlockV2>,
        approvals_hashes: Box<ApprovalsHashes>,
        execution_results: HashMap<TransactionHash, ExecutionResult>,
    ) -> bool
    where
        REv: From<StorageRequest>,
    {
        self.make_request(
            |responder| StorageRequest::PutExecutedBlock {
                block,
                approvals_hashes,
                execution_results,
                responder,
            },
            QueueKind::ToStorage,
        )
        .await
    }

    /// Gets the requested block from the linear block store.
    pub(crate) async fn get_block_from_storage(self, block_hash: BlockHash) -> Option<Block>
    where
        REv: From<StorageRequest>,
    {
        self.make_request(
            |responder| StorageRequest::GetBlock {
                block_hash,
                responder,
            },
            QueueKind::FromStorage,
        )
        .await
    }

    pub(crate) async fn is_block_stored(self, block_hash: BlockHash) -> bool
    where
        REv: From<StorageRequest>,
    {
        self.make_request(
            |responder| StorageRequest::IsBlockStored {
                block_hash,
                responder,
            },
            QueueKind::FromStorage,
        )
        .await
    }

    /// Gets the requested `ApprovalsHashes` from storage.
    pub(crate) async fn get_approvals_hashes_from_storage(
        self,
        block_hash: BlockHash,
    ) -> Option<ApprovalsHashes>
    where
        REv: From<StorageRequest>,
    {
        self.make_request(
            |responder| StorageRequest::GetApprovalsHashes {
                block_hash,
                responder,
            },
            QueueKind::FromStorage,
        )
        .await
    }

    pub(crate) async fn get_raw_data(
        self,
        record_id: RecordId,
        key: Vec<u8>,
    ) -> Option<DbRawBytesSpec>
    where
        REv: From<StorageRequest>,
    {
        self.make_request(
            |responder| StorageRequest::GetRawData {
                record_id,
                key,
                responder,
            },
            QueueKind::FromStorage,
        )
        .await
    }

    /// Gets the requested block header from the linear block store.
    pub(crate) async fn get_block_header_from_storage(
        self,
        block_hash: BlockHash,
        only_from_available_block_range: bool,
    ) -> Option<BlockHeader>
    where
        REv: From<StorageRequest>,
    {
        self.make_request(
            |responder| StorageRequest::GetBlockHeader {
                block_hash,
                only_from_available_block_range,
                responder,
            },
            QueueKind::FromStorage,
        )
        .await
    }

    pub(crate) async fn get_block_header_at_height_from_storage(
        self,
        block_height: u64,
        only_from_available_block_range: bool,
    ) -> Option<BlockHeader>
    where
        REv: From<StorageRequest>,
    {
        self.make_request(
            |responder| StorageRequest::GetBlockHeaderByHeight {
                block_height,
                only_from_available_block_range,
                responder,
            },
            QueueKind::FromStorage,
        )
        .await
    }

    pub(crate) async fn get_switch_block_header_by_era_id_from_storage(
        self,
        era_id: EraId,
    ) -> Option<BlockHeader>
    where
        REv: From<StorageRequest>,
    {
        self.make_request(
            |responder| StorageRequest::GetSwitchBlockHeaderByEra { era_id, responder },
            QueueKind::FromStorage,
        )
        .await
    }

    /// Gets the requested signature for a given block hash.
    pub(crate) async fn get_signature_from_storage(
        self,
        block_hash: BlockHash,
        public_key: PublicKey,
    ) -> Option<FinalitySignature>
    where
        REv: From<StorageRequest>,
    {
        self.make_request(
            |responder| StorageRequest::GetBlockSignature {
                block_hash,
                public_key: Box::new(public_key),
                responder,
            },
            QueueKind::FromStorage,
        )
        .await
    }

    pub(crate) async fn get_execution_results_from_storage(
        self,
        block_hash: BlockHash,
    ) -> Option<Vec<(TransactionHash, TransactionHeader, ExecutionResult)>>
    where
        REv: From<StorageRequest>,
    {
        self.make_request(
            |responder| StorageRequest::GetExecutionResults {
                block_hash,
                responder,
            },
            QueueKind::FromStorage,
        )
        .await
    }

    /// Puts a block header to storage.
    pub(crate) async fn put_block_header_to_storage(self, block_header: Box<BlockHeader>) -> bool
    where
        REv: From<StorageRequest>,
    {
        self.make_request(
            |responder| StorageRequest::PutBlockHeader {
                block_header,
                responder,
            },
            QueueKind::ToStorage,
        )
        .await
    }

    /// Puts the requested block signatures into storage.
    ///
    /// If `signatures.proofs` is empty, no attempt to store will be made, an error will be logged,
    /// and this function will return `false`.
    pub(crate) async fn put_signatures_to_storage(self, signatures: BlockSignatures) -> bool
    where
        REv: From<StorageRequest>,
    {
        self.make_request(
            |responder| StorageRequest::PutBlockSignatures {
                signatures,
                responder,
            },
            QueueKind::ToStorage,
        )
        .await
    }

    pub(crate) async fn put_finality_signature_to_storage(
        self,
        signature: FinalitySignature,
    ) -> bool
    where
        REv: From<StorageRequest>,
    {
        self.make_request(
            |responder| StorageRequest::PutFinalitySignature {
                signature: Box::new(signature),
                responder,
            },
            QueueKind::ToStorage,
        )
        .await
    }

    /// Gets the requested block's transfers from storage.
    pub(crate) async fn get_block_transfers_from_storage(
        self,
        block_hash: BlockHash,
    ) -> Option<Vec<Transfer>>
    where
        REv: From<StorageRequest>,
    {
        self.make_request(
            |responder| StorageRequest::GetBlockTransfers {
                block_hash,
                responder,
            },
            QueueKind::FromStorage,
        )
        .await
    }

    /// Returns the era IDs of the blocks in which the given transactions were executed.  If none
    /// of the transactions have been executed yet, an empty set will be returned.
    pub(crate) async fn get_transactions_era_ids(
        self,
        transaction_hashes: HashSet<TransactionHash>,
    ) -> HashSet<EraId>
    where
        REv: From<StorageRequest>,
    {
        self.make_request(
            |responder| StorageRequest::GetTransactionsEraIds {
                transaction_hashes,
                responder,
            },
            QueueKind::FromStorage,
        )
        .await
    }

    /// Requests the highest complete block.
    pub(crate) async fn get_highest_complete_block_from_storage(self) -> Option<Block>
    where
        REv: From<StorageRequest>,
    {
        self.make_request(
            |responder| StorageRequest::GetHighestCompleteBlock { responder },
            QueueKind::FromStorage,
        )
        .await
    }

    /// Requests the highest complete block header.
    pub(crate) async fn get_highest_complete_block_header_from_storage(self) -> Option<BlockHeader>
    where
        REv: From<StorageRequest>,
    {
        self.make_request(
            |responder| StorageRequest::GetHighestCompleteBlockHeader { responder },
            QueueKind::FromStorage,
        )
        .await
    }

    /// Requests the height range of fully available blocks (not just block headers).
    pub(crate) async fn get_available_block_range_from_storage(self) -> AvailableBlockRange
    where
        REv: From<StorageRequest>,
    {
        self.make_request(
            |responder| StorageRequest::GetAvailableBlockRange { responder },
            QueueKind::FromStorage,
        )
        .await
    }

    /// Synchronize global state under the given root hash.
    pub(crate) async fn sync_global_state(
        self,
        block_hash: BlockHash,
        state_root_hash: Digest,
    ) -> Result<GlobalStateSynchronizerResponse, GlobalStateSynchronizerError>
    where
        REv: From<SyncGlobalStateRequest>,
    {
        self.make_request(
            |responder| SyncGlobalStateRequest {
                block_hash,
                state_root_hash,
                responder,
            },
            QueueKind::SyncGlobalState,
        )
        .await
    }

    /// Get a trie or chunk by its ID.
    pub(crate) async fn get_trie(self, request: TrieRequest) -> TrieResult
    where
        REv: From<ContractRuntimeRequest>,
    {
        self.make_request(
            |responder| ContractRuntimeRequest::GetTrie { request, responder },
            QueueKind::ContractRuntime,
        )
        .await
    }

    pub(crate) async fn get_reactor_state(self) -> ReactorState
    where
        REv: From<ReactorInfoRequest>,
    {
        self.make_request(
            |responder| ReactorInfoRequest::ReactorState { responder },
            QueueKind::Regular,
        )
        .await
    }

    pub(crate) async fn get_last_progress(self) -> LastProgress
    where
        REv: From<ReactorInfoRequest>,
    {
        self.make_request(
            |responder| ReactorInfoRequest::LastProgress { responder },
            QueueKind::Regular,
        )
        .await
    }

    pub(crate) async fn get_uptime(self) -> Uptime
    where
        REv: From<ReactorInfoRequest>,
    {
        self.make_request(
            |responder| ReactorInfoRequest::Uptime { responder },
            QueueKind::Regular,
        )
        .await
    }

    pub(crate) async fn get_network_name(self) -> NetworkName
    where
        REv: From<ReactorInfoRequest>,
    {
        self.make_request(
            |responder| ReactorInfoRequest::NetworkName { responder },
            QueueKind::Regular,
        )
        .await
    }

    pub(crate) async fn get_protocol_version(self) -> ProtocolVersion
    where
        REv: From<ReactorInfoRequest>,
    {
        self.make_request(
            |responder| ReactorInfoRequest::ProtocolVersion { responder },
            QueueKind::Regular,
        )
        .await
    }

    pub(crate) async fn get_block_synchronizer_status(self) -> BlockSynchronizerStatus
    where
        REv: From<BlockSynchronizerRequest>,
    {
        self.make_request(
            |responder| BlockSynchronizerRequest::Status { responder },
            QueueKind::Regular,
        )
        .await
    }

    /// Puts a trie into the trie store; succeeds only if all the children of the trie are already
    /// present in the store.
    /// Returns the digest under which the trie was stored if successful.
    pub(crate) async fn put_trie_if_all_children_present(
        self,
        request: PutTrieRequest,
    ) -> PutTrieResult
    where
        REv: From<ContractRuntimeRequest>,
    {
        self.make_request(
            |responder| ContractRuntimeRequest::PutTrie { request, responder },
            QueueKind::ContractRuntime,
        )
        .await
    }

    pub(crate) async fn put_transaction_to_storage(self, transaction: Transaction) -> bool
    where
        REv: From<StorageRequest>,
    {
        self.make_request(
            |responder| StorageRequest::PutTransaction {
                transaction: Arc::new(transaction),
                responder,
            },
            QueueKind::ToStorage,
        )
        .await
    }

    /// Gets the requested transactions from storage.
    ///
    /// Returns the "original" transactions, which are the first received by the node, along with a
    /// potentially different set of approvals used during execution of the recorded block.
    pub(crate) async fn get_transactions_from_storage(
        self,
        transaction_hashes: Vec<TransactionHash>,
    ) -> SmallVec<[Option<TransactionWithFinalizedApprovals>; 1]>
    where
        REv: From<StorageRequest>,
    {
        self.make_request(
            |responder| StorageRequest::GetTransactions {
                transaction_hashes,
                responder,
            },
            QueueKind::FromStorage,
        )
        .await
    }

    /// Gets the requested transaction from storage by TransactionHash.
    pub(crate) async fn get_transaction_by_hash_from_storage(
        self,
        transaction_hash: TransactionHash,
        with_finalized_approvals: bool,
    ) -> Option<Transaction>
    where
        REv: From<StorageRequest>,
    {
        self.make_request(
            |responder| StorageRequest::GetTransactionByHash {
                transaction_hash,
                with_finalized_approvals,
                responder,
            },
            QueueKind::FromStorage,
        )
        .await
    }

    /// Gets execution info for the requested transaction from storage by TransactionHash.
    pub(crate) async fn get_transaction_execution_info_from_storage(
        self,
        transaction_hash: TransactionHash,
    ) -> Option<ExecutionInfo>
    where
        REv: From<StorageRequest>,
    {
        self.make_request(
            |responder| StorageRequest::GetTransactionExecutionInfo {
                transaction_hash,
                responder,
            },
            QueueKind::FromStorage,
        )
        .await
    }

    /// Gets the requested deploy from the deploy store by DeployHash only.
    ///
    /// Returns the legacy deploy containing the set of approvals used during execution of the
    /// recorded block, if known.
    pub(crate) async fn get_stored_legacy_deploy(
        self,
        deploy_hash: DeployHash,
    ) -> Option<LegacyDeploy>
    where
        REv: From<StorageRequest>,
    {
        self.make_request(
            |responder| StorageRequest::GetLegacyDeploy {
                deploy_hash,
                responder,
            },
            QueueKind::FromStorage,
        )
        .await
    }

    /// Gets the requested transaction from storage by TransactionId.
    ///
    /// Returns the "original" transaction, which is the first received by the node, along with a
    /// potentially different set of approvals used during execution of the recorded block.
    pub(crate) async fn get_stored_transaction(
        self,
        transaction_id: TransactionId,
    ) -> Option<Transaction>
    where
        REv: From<StorageRequest>,
    {
        self.make_request(
            |responder| StorageRequest::GetTransaction {
                transaction_id,
                responder,
            },
            QueueKind::FromStorage,
        )
        .await
    }

    pub(crate) async fn is_transaction_stored(self, transaction_id: TransactionId) -> bool
    where
        REv: From<StorageRequest>,
    {
        self.make_request(
            |responder| StorageRequest::IsTransactionStored {
                transaction_id,
                responder,
            },
            QueueKind::FromStorage,
        )
        .await
    }

    /// Stores the given execution results for the deploys in the given block in the linear block
    /// store.
    pub(crate) async fn put_execution_results_to_storage(
        self,
        block_hash: BlockHash,
        block_height: u64,
        era_id: EraId,
        execution_results: HashMap<TransactionHash, ExecutionResult>,
    ) where
        REv: From<StorageRequest>,
    {
        self.make_request(
            |responder| StorageRequest::PutExecutionResults {
                block_hash: Box::new(block_hash),
                block_height,
                era_id,
                execution_results,
                responder,
            },
            QueueKind::ToStorage,
        )
        .await
    }

    /// Gets the requested block and its finality signatures.
    pub(crate) async fn get_block_at_height_with_metadata_from_storage(
        self,
        block_height: u64,
        only_from_available_block_range: bool,
    ) -> Option<BlockWithMetadata>
    where
        REv: From<StorageRequest>,
    {
        self.make_request(
            |responder| StorageRequest::GetBlockAndMetadataByHeight {
                block_height,
                only_from_available_block_range,
                responder,
            },
            QueueKind::FromStorage,
        )
        .await
    }

    pub(crate) async fn collect_past_blocks_with_metadata(
        self,
        range: std::ops::Range<u64>,
        only_from_available_block_range: bool,
    ) -> Vec<Option<BlockWithMetadata>>
    where
        REv: From<StorageRequest>,
    {
        futures::future::join_all(range.into_iter().map(|block_height| {
            self.get_block_at_height_with_metadata_from_storage(
                block_height,
                only_from_available_block_range,
            )
        }))
        .await
        .into_iter()
        .collect()
    }

    /// Gets the requested finality signature from storage.
    pub(crate) async fn get_finality_signature_from_storage(
        self,
        id: Box<FinalitySignatureId>,
    ) -> Option<FinalitySignature>
    where
        REv: From<StorageRequest>,
    {
        self.make_request(
            |responder| StorageRequest::GetFinalitySignature { id, responder },
            QueueKind::FromStorage,
        )
        .await
    }

    pub(crate) async fn is_finality_signature_stored(self, id: Box<FinalitySignatureId>) -> bool
    where
        REv: From<StorageRequest>,
    {
        self.make_request(
            |responder| StorageRequest::IsFinalitySignatureStored { id, responder },
            QueueKind::FromStorage,
        )
        .await
    }

    /// Fetches an item from a fetcher.
    pub(crate) async fn fetch<T>(
        self,
        id: T::Id,
        peer: NodeId,
        validation_metadata: Box<T::ValidationMetadata>,
    ) -> FetchResult<T>
    where
        REv: From<FetcherRequest<T>>,
        T: FetchItem + 'static,
    {
        self.make_request(
            |responder| FetcherRequest {
                id,
                peer,
                validation_metadata,
                responder,
            },
            QueueKind::Fetch,
        )
        .await
    }

    pub(crate) async fn fetch_trie(
        self,
        hash: Digest,
        peers: Vec<NodeId>,
    ) -> Result<TrieAccumulatorResponse, TrieAccumulatorError>
    where
        REv: From<TrieAccumulatorRequest>,
    {
        self.make_request(
            |responder| TrieAccumulatorRequest {
                hash,
                peers,
                responder,
            },
            QueueKind::SyncGlobalState,
        )
        .await
    }

    /// Passes the timestamp of a future block for which deploys are to be proposed.
    pub(crate) async fn request_appendable_block(self, timestamp: Timestamp) -> AppendableBlock
    where
        REv: From<DeployBufferRequest>,
    {
        self.make_request(
            |responder| DeployBufferRequest::GetAppendableBlock {
                timestamp,
                responder,
            },
            QueueKind::Consensus,
        )
        .await
    }

    /// Enqueues a finalized block execution.
    pub(crate) async fn enqueue_block_for_execution(
        self,
        executable_block: ExecutableBlock,
        meta_block_state: MetaBlockState,
    ) where
        REv: From<StorageRequest> + From<ContractRuntimeRequest>,
    {
        // Get the key block height for the current protocol version's activation point, i.e. the
        // height of the final block of the previous protocol version.
        let key_block_height_for_activation_point = self
            .make_request(
                |responder| StorageRequest::GetKeyBlockHeightForActivationPoint { responder },
                QueueKind::FromStorage,
            )
            .await
            .unwrap_or_else(|| {
                warn!("key block height for current activation point unknown");
                0
            });

        self.event_queue
            .schedule(
                ContractRuntimeRequest::EnqueueBlockForExecution {
                    executable_block,
                    key_block_height_for_activation_point,
                    meta_block_state,
                },
                QueueKind::ContractRuntime,
            )
            .await
    }

    /// Checks whether the deploys included in the block exist on the network and the block is
    /// valid.
    pub(crate) async fn validate_block(
        self,
        sender: NodeId,
        proposed_block_height: u64,
        block: ProposedBlock<ClContext>,
    ) -> bool
    where
        REv: From<BlockValidationRequest>,
    {
        self.make_request(
            |responder| BlockValidationRequest {
                proposed_block_height,
                block,
                sender,
                responder,
            },
            QueueKind::Regular,
        )
        .await
    }

    /// Announces that a block has been proposed.
    pub(crate) async fn announce_proposed_block(self, proposed_block: ProposedBlock<ClContext>)
    where
        REv: From<ConsensusAnnouncement>,
    {
        self.event_queue
            .schedule(
                ConsensusAnnouncement::Proposed(Box::new(proposed_block)),
                QueueKind::Consensus,
            )
            .await
    }

    /// Announces that a block has been finalized.
    pub(crate) async fn announce_finalized_block(self, finalized_block: FinalizedBlock)
    where
        REv: From<ConsensusAnnouncement>,
    {
        self.event_queue
            .schedule(
                ConsensusAnnouncement::Finalized(Box::new(finalized_block)),
                QueueKind::Consensus,
            )
            .await
    }

    /// Announces that a meta block has been created or its state has changed.
    pub(crate) async fn announce_meta_block(self, meta_block: MetaBlock)
    where
        REv: From<MetaBlockAnnouncement>,
    {
        self.event_queue
            .schedule(MetaBlockAnnouncement(meta_block), QueueKind::Regular)
            .await
    }

    /// Announces that a finalized block has been created, but it was not
    /// executed.
    pub(crate) async fn announce_unexecuted_block(self, block_height: u64)
    where
        REv: From<UnexecutedBlockAnnouncement>,
    {
        self.event_queue
            .schedule(
                UnexecutedBlockAnnouncement(block_height),
                QueueKind::Regular,
            )
            .await
    }

    /// An equivocation has been detected.
    pub(crate) async fn announce_fault_event(
        self,
        era_id: EraId,
        public_key: PublicKey,
        timestamp: Timestamp,
    ) where
        REv: From<ConsensusAnnouncement>,
    {
        self.event_queue
            .schedule(
                ConsensusAnnouncement::Fault {
                    era_id,
                    public_key: Box::new(public_key),
                    timestamp,
                },
                QueueKind::Consensus,
            )
            .await
    }

    /// Blocks a specific peer due to a transgression.
    ///
    /// This function will also emit a log message for the block.
    pub(crate) async fn announce_block_peer_with_justification(
        self,
        offender: NodeId,
        justification: BlocklistJustification,
    ) where
        REv: From<PeerBehaviorAnnouncement>,
    {
        warn!(%offender, %justification, "banning peer");
        self.event_queue
            .schedule(
                PeerBehaviorAnnouncement::OffenseCommitted {
                    offender: Box::new(offender),
                    justification: Box::new(justification),
                },
                QueueKind::NetworkInfo,
            )
            .await
    }

    /// Gets the next scheduled upgrade, if any.
    pub(crate) async fn get_next_upgrade(self) -> Option<NextUpgrade>
    where
        REv: From<UpgradeWatcherRequest> + Send,
    {
        self.make_request(UpgradeWatcherRequest, QueueKind::Control)
            .await
    }

    /// Requests a query be executed on the Contract Runtime component.
    pub(crate) async fn query_global_state(self, request: QueryRequest) -> QueryResult
    where
        REv: From<ContractRuntimeRequest>,
    {
        self.make_request(
            |responder| ContractRuntimeRequest::Query { request, responder },
            QueueKind::ContractRuntime,
        )
        .await
    }

    /// Retrieves an `AddressableEntity` from under the given key in global state if present.
    pub(crate) async fn get_addressable_entity(
        self,
        state_root_hash: Digest,
        key: Key,
    ) -> AddressableEntityResult
    where
        REv: From<ContractRuntimeRequest>,
    {
        self.make_request(
            |responder| ContractRuntimeRequest::GetAddressableEntity {
                state_root_hash,
                key,
                responder,
            },
            QueueKind::ContractRuntime,
        )
        .await
    }

    /// Retrieves a `Package` from under the given key in global state if present.
    pub(crate) async fn get_package(self, state_root_hash: Digest, key: Key) -> Option<Box<Package>>
    where
        REv: From<ContractRuntimeRequest>,
    {
        let query_request = QueryRequest::new(state_root_hash, key, vec![]);

        if let QueryResult::Success { value, .. } = self.query_global_state(query_request).await {
            value.into_package().map(Box::new)
        } else {
            None
        }
    }

    /// Requests a query be executed on the Contract Runtime component.
    pub(crate) async fn get_balance(self, request: BalanceRequest) -> BalanceResult
    where
        REv: From<ContractRuntimeRequest>,
    {
        self.make_request(
            |responder| ContractRuntimeRequest::GetBalance { request, responder },
            QueueKind::ContractRuntime,
        )
        .await
    }

    /// Returns a map of validators weights for all eras as known from `root_hash`.
    ///
    /// This operation is read only.
    pub(crate) async fn get_era_validators_from_contract_runtime(
        self,
        request: EraValidatorsRequest,
    ) -> EraValidatorsResult
    where
        REv: From<ContractRuntimeRequest>,
    {
        self.make_request(
            |responder| ContractRuntimeRequest::GetEraValidators { request, responder },
            QueueKind::ContractRuntime,
        )
        .await
    }

    /// Returns the total supply from the given `root_hash`.
    ///
    /// This operation is read only.
    pub(crate) async fn get_total_supply(self, request: TotalSupplyRequest) -> TotalSupplyResult
    where
        REv: From<ContractRuntimeRequest>,
    {
        self.make_request(
            move |responder| ContractRuntimeRequest::GetTotalSupply { request, responder },
            QueueKind::ContractRuntime,
        )
        .await
    }

    /// Returns the seigniorage rate from the given `root_hash`.
    ///
    /// This operation is read only.
    pub(crate) async fn get_round_seigniorage_rate(
        self,
        request: RoundSeigniorageRateRequest,
    ) -> RoundSeigniorageRateResult
    where
        REv: From<ContractRuntimeRequest>,
    {
        self.make_request(
            move |responder| ContractRuntimeRequest::GetRoundSeigniorageRate { request, responder },
            QueueKind::ContractRuntime,
        )
        .await
    }

    /// Requests a query be executed on the Contract Runtime component.
    pub(crate) async fn get_all_values(
        self,
        all_values_request: AllValuesRequest,
    ) -> AllValuesResult
    where
        REv: From<ContractRuntimeRequest>,
    {
        self.make_request(
            |responder| ContractRuntimeRequest::GetAllValues {
                all_values_request,
                responder,
            },
            QueueKind::ContractRuntime,
        )
        .await
    }

    /// Returns the value of the execution results checksum stored in the ChecksumRegistry for the
    /// given state root hash.
    pub(crate) async fn get_execution_results_checksum(
        self,
        state_root_hash: Digest,
    ) -> ExecutionResultsChecksumResult
    where
        REv: From<ContractRuntimeRequest>,
    {
        self.make_request(
            |responder| ContractRuntimeRequest::GetExecutionResultsChecksum {
                state_root_hash,
                responder,
            },
            QueueKind::ContractRuntime,
        )
        .await
    }

    /// Get our public key from consensus, and if we're a validator, the next round length.
    pub(crate) async fn consensus_status(self) -> Option<ConsensusStatus>
    where
        REv: From<ConsensusRequest>,
    {
        self.make_request(ConsensusRequest::Status, QueueKind::Consensus)
            .await
    }

    /// Returns a list of validator status changes, by public key.
    pub(crate) async fn get_consensus_validator_changes(self) -> ConsensusValidatorChanges
    where
        REv: From<ConsensusRequest>,
    {
        self.make_request(ConsensusRequest::ValidatorChanges, QueueKind::Consensus)
            .await
    }

    /// Dump consensus state for a specific era, using the supplied function to serialize the
    /// output.
    pub(crate) async fn diagnostics_port_dump_consensus_state(
        self,
        era_id: Option<EraId>,
        serialize: fn(&EraDump<'_>) -> Result<Vec<u8>, Cow<'static, str>>,
    ) -> Result<Vec<u8>, Cow<'static, str>>
    where
        REv: From<DumpConsensusStateRequest>,
    {
        self.make_request(
            |responder| DumpConsensusStateRequest {
                era_id,
                serialize,
                responder,
            },
            QueueKind::Control,
        )
        .await
    }

    /// Dump the event queue contents to the diagnostics port, using the given serializer.
    pub(crate) async fn diagnostics_port_dump_queue(self, dump_format: QueueDumpFormat)
    where
        REv: From<ControlAnnouncement>,
    {
        self.make_request(
            |responder| ControlAnnouncement::QueueDumpRequest {
                dump_format,
                finished: responder,
            },
            QueueKind::Control,
        )
        .await
    }

    /// Activates/deactivates a failpoint from a given activation.
    pub(crate) async fn activate_failpoint(self, activation: FailpointActivation)
    where
        REv: From<ControlAnnouncement>,
    {
        self.event_queue
            .schedule(
                ControlAnnouncement::ActivateFailpoint { activation },
                QueueKind::Control,
            )
            .await;
    }

    /// Announce that the node be shut down due to a request from a user.
    pub(crate) async fn announce_user_shutdown_request(self)
    where
        REv: From<ControlAnnouncement>,
    {
        self.event_queue
            .schedule(
                ControlAnnouncement::ShutdownDueToUserRequest,
                QueueKind::Control,
            )
            .await;
    }

    /// Announce that a block which wasn't previously stored on this node has been fetched and
    /// stored.
    pub(crate) async fn announce_fetched_new_block(self, block: Arc<Block>, peer: NodeId)
    where
        REv: From<FetchedNewBlockAnnouncement>,
    {
        self.event_queue
            .schedule(
                FetchedNewBlockAnnouncement { block, peer },
                QueueKind::Fetch,
            )
            .await;
    }

    /// Announce that a finality signature which wasn't previously stored on this node has been
    /// fetched and stored.
    pub(crate) async fn announce_fetched_new_finality_signature(
        self,
        finality_signature: Box<FinalitySignature>,
        peer: NodeId,
    ) where
        REv: From<FetchedNewFinalitySignatureAnnouncement>,
    {
        self.event_queue
            .schedule(
                FetchedNewFinalitySignatureAnnouncement {
                    finality_signature,
                    peer,
                },
                QueueKind::Fetch,
            )
            .await;
    }

    /// Get the bytes for the chainspec file and genesis_accounts
    /// and global_state bytes if the files are present.
    pub(crate) async fn get_chainspec_raw_bytes(self) -> Arc<ChainspecRawBytes>
    where
        REv: From<ChainspecRawBytesRequest> + Send,
    {
        self.make_request(
            ChainspecRawBytesRequest::GetChainspecRawBytes,
            QueueKind::NetworkInfo,
        )
        .await
    }

    /// Stores a set of given finalized approvals in storage.
    ///
    /// Any previously stored finalized approvals for the given hash are quietly overwritten
    pub(crate) async fn store_finalized_approvals(
        self,
        transaction_hash: TransactionHash,
        finalized_approvals: FinalizedApprovals,
    ) -> bool
    where
        REv: From<StorageRequest>,
    {
        self.make_request(
            |responder| StorageRequest::StoreFinalizedApprovals {
                transaction_hash,
                finalized_approvals,
                responder,
            },
            QueueKind::ToStorage,
        )
        .await
    }

    /// Requests execution of a single transaction, without committing its effects.  Intended to be
    /// used for debugging & discovery purposes.
    pub(crate) async fn speculatively_execute(
        self,
        execution_prestate: SpeculativeExecutionState,
        transaction: Box<Transaction>,
    ) -> Result<SpeculativeExecutionResult, engine_state::Error>
    where
        REv: From<ContractRuntimeRequest>,
    {
        self.make_request(
            |responder| ContractRuntimeRequest::SpeculativelyExecute {
                execution_prestate,
                transaction,
                responder,
            },
            QueueKind::ContractRuntime,
        )
        .await
    }

    /// Reads block execution results (or chunk) from Storage component.
    pub(crate) async fn get_block_execution_results_or_chunk_from_storage(
        self,
        id: BlockExecutionResultsOrChunkId,
    ) -> Option<BlockExecutionResultsOrChunk>
    where
        REv: From<StorageRequest>,
    {
        self.make_request(
            |responder| StorageRequest::GetBlockExecutionResultsOrChunk { id, responder },
            QueueKind::FromStorage,
        )
        .await
    }

    /// Gets peers for a given block from the block accumulator.
    pub(crate) async fn get_block_accumulated_peers(
        self,
        block_hash: BlockHash,
    ) -> Option<Vec<NodeId>>
    where
        REv: From<BlockAccumulatorRequest>,
    {
        self.make_request(
            |responder| BlockAccumulatorRequest::GetPeersForBlock {
                block_hash,
                responder,
            },
            QueueKind::NetworkInfo,
        )
        .await
    }

    /// Set a new stopping point for the node.
    ///
    /// Returns a potentially previously set stop-at spec.
    pub(crate) async fn set_node_stop_at(self, stop_at: Option<StopAtSpec>) -> Option<StopAtSpec>
    where
        REv: From<SetNodeStopRequest>,
    {
        self.make_request(
            |responder| SetNodeStopRequest { stop_at, responder },
            QueueKind::Control,
        )
        .await
    }
}

/// Construct a fatal error effect.
///
/// This macro is a convenient wrapper around `EffectBuilder::fatal` that inserts the `file!()` and
/// `line!()` number automatically.
#[macro_export]
macro_rules! fatal {
    ($effect_builder:expr, $($arg:tt)*) => {
        $effect_builder.fatal(file!(), line!(), format!($($arg)*))
    };
}<|MERGE_RESOLUTION|>--- conflicted
+++ resolved
@@ -132,18 +132,11 @@
     },
     execution::{Effects as ExecutionEffects, ExecutionResult},
     package::Package,
-<<<<<<< HEAD
     AvailableBlockRange, Block, BlockHash, BlockHeader, BlockSignatures, BlockSynchronizerStatus,
     BlockV2, ChainspecRawBytes, DeployHash, Digest, EraId, ExecutionInfo, FinalitySignature,
     FinalitySignatureId, FinalitySignatureV2, FinalizedApprovals, Key, NextUpgrade,
     ProtocolVersion, PublicKey, ReactorState, Timestamp, Transaction, TransactionHash,
-    TransactionHeader, TransactionId, Transfer, U512,
-=======
-    Block, BlockHash, BlockHeader, BlockSignatures, BlockV2, ChainspecRawBytes, DeployHash, Digest,
-    EraId, FinalitySignature, FinalitySignatureId, FinalitySignatureV2, FinalizedApprovals, Key,
-    PublicKey, TimeDiff, Timestamp, Transaction, TransactionHash, TransactionHeader, TransactionId,
-    TransactionWithFinalizedApprovals, Transfer, U512,
->>>>>>> f1616eaf
+    TransactionHeader, TransactionId, TransactionWithFinalizedApprovals, Transfer, U512,
 };
 
 use crate::{
@@ -163,15 +156,9 @@
     failpoints::FailpointActivation,
     reactor::{EventQueueHandle, QueueKind},
     types::{
-<<<<<<< HEAD
-        appendable_block::AppendableBlock, ApprovalsHashes, BlockExecutionResultsOrChunk,
+        appendable_block::AppendableBlock, BlockExecutionResultsOrChunk,
         BlockExecutionResultsOrChunkId, BlockWithMetadata, ExecutableBlock, FinalizedBlock,
-        LegacyDeploy, MetaBlock, MetaBlockState, NodeId, TransactionWithFinalizedApprovals,
-=======
-        appendable_block::AppendableBlock, AvailableBlockRange, BlockExecutionResultsOrChunk,
-        BlockExecutionResultsOrChunkId, BlockWithMetadata, ExecutableBlock, ExecutionInfo,
-        FinalizedBlock, LegacyDeploy, MetaBlock, MetaBlockState, NodeId, SignedBlock,
->>>>>>> f1616eaf
+        LegacyDeploy, MetaBlock, MetaBlockState, NodeId,
     },
     utils::{fmt_limit::FmtLimit, SharedFlag, Source},
 };
@@ -1563,37 +1550,19 @@
         .await
     }
 
-    /// Gets the requested transaction from storage by TransactionHash.
-    pub(crate) async fn get_transaction_by_hash_from_storage(
+    /// Gets the requested transaction and its execution info from storage by TransactionHash.
+    pub(crate) async fn get_transaction_and_exec_info_from_storage(
         self,
         transaction_hash: TransactionHash,
         with_finalized_approvals: bool,
-    ) -> Option<Transaction>
-    where
-        REv: From<StorageRequest>,
-    {
-        self.make_request(
-            |responder| StorageRequest::GetTransactionByHash {
+    ) -> Option<(Transaction, Option<ExecutionInfo>)>
+    where
+        REv: From<StorageRequest>,
+    {
+        self.make_request(
+            |responder| StorageRequest::GetTransactionAndExecutionInfo {
                 transaction_hash,
                 with_finalized_approvals,
-                responder,
-            },
-            QueueKind::FromStorage,
-        )
-        .await
-    }
-
-    /// Gets execution info for the requested transaction from storage by TransactionHash.
-    pub(crate) async fn get_transaction_execution_info_from_storage(
-        self,
-        transaction_hash: TransactionHash,
-    ) -> Option<ExecutionInfo>
-    where
-        REv: From<StorageRequest>,
-    {
-        self.make_request(
-            |responder| StorageRequest::GetTransactionExecutionInfo {
-                transaction_hash,
                 responder,
             },
             QueueKind::FromStorage,
