//! Request effects.
//!
//! Requests typically ask other components to perform a service and report back the result. See the
//! top-level module documentation for details.

use std::{
    collections::{BTreeMap, HashMap, HashSet},
    fmt::{self, Debug, Display, Formatter},
    mem,
    sync::Arc,
};

use datasize::DataSize;
use serde::Serialize;
use smallvec::SmallVec;
use static_assertions::const_assert;

use casper_execution_engine::engine_state::{
    self,
    balance::{BalanceRequest, BalanceResult},
    era_validators::GetEraValidatorsError,
    get_bids::{GetBidsRequest, GetBidsResult},
    query::{QueryRequest, QueryResult},
};
use casper_storage::global_state::trie::TrieRaw;
use casper_types::{
    addressable_entity::AddressableEntity,
    bytesrepr::Bytes,
    execution::{ExecutionResult, ExecutionResultV2},
    system::auction::EraValidators,
<<<<<<< HEAD
    Block, BlockHash, BlockHeader, BlockSignatures, BlockV2, ChainspecRawBytes, Deploy, DeployHash,
    DeployHeader, DeployId, Digest, DisplayIter, EraId, FinalitySignature, FinalitySignatureId,
    Key, ProtocolVersion, PublicKey, TimeDiff, Timestamp, Transfer, URef,
=======
    Block, BlockHash, BlockHeader, BlockSignatures, ChainspecRawBytes, Deploy, DeployHash,
    DeployHeader, Digest, DisplayIter, EraId, FinalitySignature, FinalitySignatureId, Key,
    ProtocolVersion, PublicKey, TimeDiff, Timestamp, Transaction, TransactionHash, TransactionId,
    Transfer, URef,
>>>>>>> 791dff86
};

use super::{AutoClosingResponder, GossipTarget, Responder};
use crate::{
    components::{
        block_synchronizer::{
            BlockSynchronizerStatus, GlobalStateSynchronizerError, GlobalStateSynchronizerResponse,
            TrieAccumulatorError, TrieAccumulatorResponse,
        },
        consensus::{ClContext, ProposedBlock, ValidatorChange},
        contract_runtime::EraValidatorsRequest,
        diagnostics_port::StopAtSpec,
        fetcher::{FetchItem, FetchResult},
        gossiper::GossipItem,
        network::NetworkInsights,
        transaction_acceptor,
        upgrade_watcher::NextUpgrade,
    },
    contract_runtime::{ContractRuntimeError, SpeculativeExecutionState},
    reactor::main_reactor::ReactorState,
    rpcs::docs::OpenRpcSchema,
    types::{
        appendable_block::AppendableBlock, ApprovalsHashes, AvailableBlockRange,
        BlockExecutionResultsOrChunk, BlockExecutionResultsOrChunkId, DeployExecutionInfo,
        DeployWithFinalizedApprovals, FinalizedApprovals, FinalizedBlock, LegacyDeploy,
        MetaBlockState, NodeId, SignedBlock, StatusFeed, TrieOrChunk, TrieOrChunkId,
    },
    utils::Source,
};

const _STORAGE_REQUEST_SIZE: usize = mem::size_of::<StorageRequest>();
const_assert!(_STORAGE_REQUEST_SIZE < 89);

/// A metrics request.
#[derive(Debug)]
pub(crate) enum MetricsRequest {
    /// Render current node metrics as prometheus-formatted string.
    RenderNodeMetricsText {
        /// Responder returning the rendered metrics or `None`, if an internal error occurred.
        responder: Responder<Option<String>>,
    },
}

impl Display for MetricsRequest {
    fn fmt(&self, formatter: &mut Formatter<'_>) -> fmt::Result {
        match self {
            MetricsRequest::RenderNodeMetricsText { .. } => write!(formatter, "get metrics text"),
        }
    }
}

const _NETWORK_EVENT_SIZE: usize = mem::size_of::<NetworkRequest<String>>();
const_assert!(_NETWORK_EVENT_SIZE < 105);

/// A networking request.
#[derive(Debug, Serialize)]
#[must_use]
pub(crate) enum NetworkRequest<P> {
    /// Send a message on the network to a specific peer.
    SendMessage {
        /// Message destination.
        dest: Box<NodeId>,
        /// Message payload.
        payload: Box<P>,
        /// If `true`, the responder will be called early after the message has been queued, not
        /// waiting until it has passed to the kernel.
        respond_after_queueing: bool,
        /// Responder to be called when the message has been *buffered for sending*.
        #[serde(skip_serializing)]
        auto_closing_responder: AutoClosingResponder<()>,
    },
    /// Send a message on the network to validator peers in the given era.
    ValidatorBroadcast {
        /// Message payload.
        payload: Box<P>,
        /// Era whose validators are recipients.
        era_id: EraId,
        /// Responder to be called when all messages are queued.
        #[serde(skip_serializing)]
        auto_closing_responder: AutoClosingResponder<()>,
    },
    /// Gossip a message to a random subset of peers.
    Gossip {
        /// Payload to gossip.
        payload: Box<P>,
        /// Type of peers that should receive the gossip message.
        gossip_target: GossipTarget,
        /// Number of peers to gossip to. This is an upper bound, otherwise best-effort.
        count: usize,
        /// Node IDs of nodes to exclude from gossiping to.
        #[serde(skip_serializing)]
        exclude: HashSet<NodeId>,
        /// Responder to be called when all messages are queued.
        #[serde(skip_serializing)]
        auto_closing_responder: AutoClosingResponder<HashSet<NodeId>>,
    },
}

impl<P> NetworkRequest<P> {
    /// Transform a network request by mapping the contained payload.
    ///
    /// This is a replacement for a `From` conversion that is not possible without specialization.
    pub(crate) fn map_payload<F, P2>(self, wrap_payload: F) -> NetworkRequest<P2>
    where
        F: FnOnce(P) -> P2,
    {
        match self {
            NetworkRequest::SendMessage {
                dest,
                payload,
                respond_after_queueing,
                auto_closing_responder,
            } => NetworkRequest::SendMessage {
                dest,
                payload: Box::new(wrap_payload(*payload)),
                respond_after_queueing,
                auto_closing_responder,
            },
            NetworkRequest::ValidatorBroadcast {
                payload,
                era_id,
                auto_closing_responder,
            } => NetworkRequest::ValidatorBroadcast {
                payload: Box::new(wrap_payload(*payload)),
                era_id,
                auto_closing_responder,
            },
            NetworkRequest::Gossip {
                payload,
                gossip_target,
                count,
                exclude,
                auto_closing_responder,
            } => NetworkRequest::Gossip {
                payload: Box::new(wrap_payload(*payload)),
                gossip_target,
                count,
                exclude,
                auto_closing_responder,
            },
        }
    }
}

impl<P> Display for NetworkRequest<P>
where
    P: Display,
{
    fn fmt(&self, formatter: &mut Formatter<'_>) -> fmt::Result {
        match self {
            NetworkRequest::SendMessage { dest, payload, .. } => {
                write!(formatter, "send to {}: {}", dest, payload)
            }
            NetworkRequest::ValidatorBroadcast { payload, .. } => {
                write!(formatter, "broadcast: {}", payload)
            }
            NetworkRequest::Gossip { payload, .. } => write!(formatter, "gossip: {}", payload),
        }
    }
}

/// A networking info request.
#[derive(Debug, Serialize)]
pub(crate) enum NetworkInfoRequest {
    /// Get incoming and outgoing peers.
    Peers {
        /// Responder to be called with all connected peers.
        /// Responds with a map from [NodeId]s to a socket address, represented as a string.
        responder: Responder<BTreeMap<NodeId, String>>,
    },
    /// Get up to `count` fully-connected peers in random order.
    FullyConnectedPeers {
        count: usize,
        /// Responder to be called with the peers.
        responder: Responder<Vec<NodeId>>,
    },
    /// Get detailed insights into the nodes networking.
    Insight {
        responder: Responder<NetworkInsights>,
    },
}

impl Display for NetworkInfoRequest {
    fn fmt(&self, formatter: &mut Formatter<'_>) -> fmt::Result {
        match self {
            NetworkInfoRequest::Peers { responder: _ } => {
                formatter.write_str("get peers-to-socket-address map")
            }
            NetworkInfoRequest::FullyConnectedPeers {
                count,
                responder: _,
            } => {
                write!(formatter, "get up to {} fully connected peers", count)
            }
            NetworkInfoRequest::Insight { responder: _ } => {
                formatter.write_str("get networking insights")
            }
        }
    }
}

/// A gossip request.
///
/// This request usually initiates gossiping process of the specified item. Note that the gossiper
/// will fetch the item itself, so only the ID is needed.
///
/// The responder will be called as soon as the gossiper has initiated the process.
// Note: This request should eventually entirely replace `ItemReceived`.
#[derive(Debug, Serialize)]
#[must_use]
pub(crate) struct BeginGossipRequest<T>
where
    T: GossipItem,
{
    pub(crate) item_id: T::Id,
    pub(crate) source: Source,
    pub(crate) target: GossipTarget,
    pub(crate) responder: Responder<()>,
}

impl<T> Display for BeginGossipRequest<T>
where
    T: GossipItem,
{
    fn fmt(&self, f: &mut Formatter<'_>) -> fmt::Result {
        write!(f, "begin gossip of {} from {}", self.item_id, self.source)
    }
}

#[derive(Debug, Serialize)]
/// A storage request.
pub(crate) enum StorageRequest {
    /// Store given block.
    PutBlock {
        /// Block to be stored.
        block: Arc<Block>,
        /// Responder to call with the result.  Returns true if the block was stored on this
        /// attempt or false if it was previously stored.
        responder: Responder<bool>,
    },
    /// Store the approvals hashes.
    PutApprovalsHashes {
        /// Approvals hashes to store.
        approvals_hashes: Box<ApprovalsHashes>,
        responder: Responder<bool>,
    },
    /// Store the block and approvals hashes.
    PutExecutedBlock {
        /// Block to be stored.
        block: Arc<BlockV2>,
        /// Approvals hashes to store.
        approvals_hashes: Box<ApprovalsHashes>,
        execution_results: HashMap<DeployHash, ExecutionResult>,
        responder: Responder<bool>,
    },
    /// Retrieve block with given hash.
    GetBlock {
        /// Hash of block to be retrieved.
        block_hash: BlockHash,
        /// Responder to call with the result.  Returns `None` if the block doesn't exist in local
        /// storage.
        responder: Responder<Option<Block>>,
    },
    IsBlockStored {
        block_hash: BlockHash,
        responder: Responder<bool>,
    },
    /// Retrieve the approvals hashes.
    GetApprovalsHashes {
        /// Hash of the block for which to retrieve approvals hashes.
        block_hash: BlockHash,
        /// Responder to call with the result.  Returns `None` if the approvals hashes don't exist
        /// in local storage.
        responder: Responder<Option<ApprovalsHashes>>,
    },
    /// Retrieve highest complete block.
    GetHighestCompleteBlock {
        /// Responder.
        responder: Responder<Option<Block>>,
    },
    /// Retrieve highest complete block header.
    GetHighestCompleteBlockHeader {
        /// Responder.
        responder: Responder<Option<BlockHeader>>,
    },
    /// Retrieve the header of the block containing the deploy.
    GetBlockHeaderForDeploy {
        /// Hash of the deploy.
        deploy_hash: DeployHash,
        /// Responder.
        responder: Responder<Option<BlockHeader>>,
    },
    /// Retrieve block header with given hash.
    GetBlockHeader {
        /// Hash of block to get header of.
        block_hash: BlockHash,
        /// If true, only return `Some` if the block is in the available block range, i.e. the
        /// highest contiguous range of complete blocks.
        only_from_available_block_range: bool,
        /// Responder to call with the result.  Returns `None` if the block header doesn't exist in
        /// local storage.
        responder: Responder<Option<BlockHeader>>,
    },
    GetBlockHeaderByHeight {
        /// Height of block to get header of.
        block_height: u64,
        /// If true, only return `Some` if the block is in the available block range, i.e. the
        /// highest contiguous range of complete blocks.
        only_from_available_block_range: bool,
        /// Responder to call with the result.  Returns `None` if the block header doesn't exist in
        /// local storage.
        responder: Responder<Option<BlockHeader>>,
    },
    /// Retrieve all transfers in a block with given hash.
    GetBlockTransfers {
        /// Hash of block to get transfers of.
        block_hash: BlockHash,
        /// Responder to call with the result.  Returns `None` if the transfers do not exist in
        /// local storage under the block_hash provided.
        responder: Responder<Option<Vec<Transfer>>>,
    },
    PutTransaction {
        transaction: Arc<Transaction>,
        /// Returns `true` if the transaction was stored on this attempt or false if it was
        /// previously stored.
        responder: Responder<bool>,
    },
    /// Retrieve deploys with given hashes.
    GetDeploys {
        /// Hashes of deploys to be retrieved.
        deploy_hashes: Vec<DeployHash>,
        /// Responder to call with the results.
        responder: Responder<SmallVec<[Option<DeployWithFinalizedApprovals>; 1]>>,
    },
    /// Retrieve legacy deploy with given hash.
    GetLegacyDeploy {
        deploy_hash: DeployHash,
        responder: Responder<Option<LegacyDeploy>>,
    },
    GetTransaction {
        transaction_id: TransactionId,
        responder: Responder<Option<Transaction>>,
    },
    IsTransactionStored {
        transaction_id: TransactionId,
        responder: Responder<bool>,
    },
    /// Store execution results for a set of deploys of a single block.
    ///
    /// Will return a fatal error if there are already execution results known for a specific
    /// deploy/block combination and a different result is inserted.
    ///
    /// Inserting the same block/deploy combination multiple times with the same execution results
    /// is not an error and will silently be ignored.
    PutExecutionResults {
        /// Hash of block.
        block_hash: Box<BlockHash>,
        block_height: u64,
        /// Mapping of deploys to execution results of the block.
        execution_results: HashMap<DeployHash, ExecutionResult>,
        /// Responder to call when done storing.
        responder: Responder<()>,
    },
    GetExecutionResults {
        block_hash: BlockHash,
        responder: Responder<Option<Vec<(DeployHash, DeployHeader, ExecutionResult)>>>,
    },
    GetBlockExecutionResultsOrChunk {
        /// Request ID.
        id: BlockExecutionResultsOrChunkId,
        /// Responder to call with the execution results.
        /// None is returned when we don't have the block in the storage.
        responder: Responder<Option<BlockExecutionResultsOrChunk>>,
    },
    /// Retrieve deploy and its execution info.
    GetDeployAndExecutionInfo {
        /// Hash of deploy to be retrieved.
        deploy_hash: DeployHash,
        /// Responder to call with the results.
        responder: Responder<Option<(DeployWithFinalizedApprovals, Option<DeployExecutionInfo>)>>,
    },
    /// Retrieve block and its signatures by its hash.
    GetSignedBlockByHash {
        /// The hash of the block.
        block_hash: BlockHash,
        /// If true, only return `Some` if the block is in the available block range, i.e. the
        /// highest contiguous range of complete blocks.
        only_from_available_block_range: bool,
        /// The responder to call with the results.
        responder: Responder<Option<SignedBlock>>,
    },
    /// Retrieve a finality signature by block hash and public key.
    GetFinalitySignature {
        id: Box<FinalitySignatureId>,
        responder: Responder<Option<FinalitySignature>>,
    },
    IsFinalitySignatureStored {
        id: Box<FinalitySignatureId>,
        responder: Responder<bool>,
    },
    /// Retrieve block and its signatures at a given height.
    GetSignedBlockByHeight {
        /// The height of the block.
        block_height: BlockHeight,
        /// If true, only return `Some` if the block is in the available block range, i.e. the
        /// highest contiguous range of complete blocks.
        only_from_available_block_range: bool,
        /// The responder to call with the results.
        responder: Responder<Option<SignedBlock>>,
    },
    /// Get the highest block and its signatures.
    GetHighestSignedBlock {
        /// If true, only consider blocks in the available block range, i.e. the highest contiguous
        /// range of complete blocks.
        only_from_available_block_range: bool,
        /// The responder to call the results with.
        responder: Responder<Option<SignedBlock>>,
    },
    /// Get a single finality signature for a block hash.
    GetBlockSignature {
        /// The hash for the request.
        block_hash: BlockHash,
        /// The public key of the signer.
        public_key: Box<PublicKey>,
        /// Responder to call with the result.
        responder: Responder<Option<FinalitySignature>>,
    },
    /// Store finality signatures.
    PutBlockSignatures {
        /// Signatures that are to be stored.
        signatures: BlockSignatures,
        /// Responder to call with the result, if true then the signatures were successfully
        /// stored.
        responder: Responder<bool>,
    },
    PutFinalitySignature {
        signature: Box<FinalitySignature>,
        responder: Responder<bool>,
    },
    /// Store a block header.
    PutBlockHeader {
        /// Block header that is to be stored.
        block_header: Box<BlockHeader>,
        /// Responder to call with the result, if true then the block header was successfully
        /// stored.
        responder: Responder<bool>,
    },
    /// Retrieve the height range of fully available blocks (not just block headers). Returns
    /// `[u64::MAX, u64::MAX]` when there are no sequences.
    GetAvailableBlockRange {
        /// Responder to call with the result.
        responder: Responder<AvailableBlockRange>,
    },
    /// Store a set of finalized approvals for a specific transaction.
    StoreFinalizedApprovals {
        /// The transaction hash to store the finalized approvals for.
        transaction_hash: TransactionHash,
        /// The set of finalized approvals.
        finalized_approvals: FinalizedApprovals,
        /// Responder, responded to once the approvals are written.  If true, new approvals were
        /// written.
        responder: Responder<bool>,
    },
    /// Retrieve the height of the final block of the previous protocol version, if known.
    GetKeyBlockHeightForActivationPoint { responder: Responder<Option<u64>> },
}

impl Display for StorageRequest {
    fn fmt(&self, formatter: &mut Formatter<'_>) -> fmt::Result {
        match self {
            StorageRequest::PutBlock { block, .. } => {
                write!(formatter, "put {}", block)
            }
            StorageRequest::PutApprovalsHashes {
                approvals_hashes, ..
            } => {
                write!(formatter, "put {}", approvals_hashes)
            }
            StorageRequest::GetBlock { block_hash, .. } => {
                write!(formatter, "get block {}", block_hash)
            }
            StorageRequest::IsBlockStored { block_hash, .. } => {
                write!(formatter, "is block {} stored", block_hash)
            }
            StorageRequest::GetApprovalsHashes { block_hash, .. } => {
                write!(formatter, "get approvals hashes {}", block_hash)
            }
            StorageRequest::GetHighestCompleteBlock { .. } => {
                write!(formatter, "get highest complete block")
            }
            StorageRequest::GetHighestCompleteBlockHeader { .. } => {
                write!(formatter, "get highest complete block header")
            }
            StorageRequest::GetBlockHeaderForDeploy { deploy_hash, .. } => {
                write!(formatter, "get block header for deploy {}", deploy_hash)
            }
            StorageRequest::GetBlockHeader { block_hash, .. } => {
                write!(formatter, "get {}", block_hash)
            }
            StorageRequest::GetBlockHeaderByHeight { block_height, .. } => {
                write!(formatter, "get header for height {}", block_height)
            }
            StorageRequest::GetBlockTransfers { block_hash, .. } => {
                write!(formatter, "get transfers for {}", block_hash)
            }
            StorageRequest::PutTransaction { transaction, .. } => {
                write!(formatter, "put {}", transaction)
            }
            StorageRequest::GetDeploys { deploy_hashes, .. } => {
                write!(formatter, "get {}", DisplayIter::new(deploy_hashes.iter()))
            }
            StorageRequest::GetLegacyDeploy { deploy_hash, .. } => {
                write!(formatter, "get legacy deploy {}", deploy_hash)
            }
            StorageRequest::GetTransaction { transaction_id, .. } => {
                write!(formatter, "get transaction {}", transaction_id)
            }
            StorageRequest::IsTransactionStored { transaction_id, .. } => {
                write!(formatter, "is transaction {} stored", transaction_id)
            }
            StorageRequest::PutExecutionResults { block_hash, .. } => {
                write!(formatter, "put execution results for {}", block_hash)
            }
            StorageRequest::GetExecutionResults { block_hash, .. } => {
                write!(formatter, "get execution results for {}", block_hash)
            }
            StorageRequest::GetBlockExecutionResultsOrChunk { id, .. } => {
                write!(formatter, "get block execution results or chunk for {}", id)
            }

            StorageRequest::GetDeployAndExecutionInfo { deploy_hash, .. } => {
                write!(formatter, "get deploy and metadata for {}", deploy_hash)
            }
            StorageRequest::GetFinalitySignature { id, .. } => {
                write!(formatter, "get finality signature {}", id)
            }
            StorageRequest::IsFinalitySignatureStored { id, .. } => {
                write!(formatter, "is finality signature {} stored", id)
            }
            StorageRequest::GetSignedBlockByHash { block_hash, .. } => {
                write!(
                    formatter,
                    "get signed block for block with hash: {}",
                    block_hash
                )
            }
            StorageRequest::GetSignedBlockByHeight { block_height, .. } => {
                write!(
                    formatter,
                    "get signed block for block at height: {}",
                    block_height
                )
            }
            StorageRequest::GetHighestSignedBlock { .. } => {
                write!(formatter, "get highest signed block")
            }
            StorageRequest::GetBlockSignature {
                block_hash,
                public_key,
                ..
            } => {
                write!(
                    formatter,
                    "get finality signature for block hash {} from {}",
                    block_hash, public_key
                )
            }
            StorageRequest::PutBlockSignatures { .. } => {
                write!(formatter, "put finality signatures")
            }
            StorageRequest::PutFinalitySignature { .. } => {
                write!(formatter, "put finality signature")
            }
            StorageRequest::PutBlockHeader { block_header, .. } => {
                write!(formatter, "put block header: {}", block_header)
            }
            StorageRequest::GetAvailableBlockRange { .. } => {
                write!(formatter, "get available block range",)
            }
            StorageRequest::StoreFinalizedApprovals {
                transaction_hash: deploy_hash,
                ..
            } => {
                write!(formatter, "finalized approvals for deploy {}", deploy_hash)
            }
            StorageRequest::PutExecutedBlock { block, .. } => {
                write!(formatter, "put executed block {}", block.hash(),)
            }
            StorageRequest::GetKeyBlockHeightForActivationPoint { .. } => {
                write!(
                    formatter,
                    "get key block height for current activation point"
                )
            }
        }
    }
}

#[derive(Debug, Serialize)]
pub(crate) struct MakeBlockExecutableRequest {
    /// Hash of the block to be made executable.
    pub block_hash: BlockHash,
    /// Responder with the executable block and it's deploys
    pub responder: Responder<Option<(FinalizedBlock, Vec<Deploy>)>>,
}

impl Display for MakeBlockExecutableRequest {
    fn fmt(&self, f: &mut Formatter<'_>) -> fmt::Result {
        write!(f, "block made executable: {}", self.block_hash)
    }
}

/// A request to mark a block at a specific height completed.
///
/// A block is considered complete if
///
/// * the block header and the actual block are persisted in storage,
/// * all of its deploys are persisted in storage, and
/// * the global state root the block refers to has no missing dependencies locally.
#[derive(Debug, Serialize)]
pub(crate) struct MarkBlockCompletedRequest {
    pub block_height: u64,
    /// Responds `true` if the block was not previously marked complete.
    pub responder: Responder<bool>,
}

impl Display for MarkBlockCompletedRequest {
    fn fmt(&self, f: &mut Formatter<'_>) -> fmt::Result {
        write!(f, "block completed: height {}", self.block_height)
    }
}

#[derive(DataSize, Debug, Serialize)]
pub(crate) enum DeployBufferRequest {
    GetAppendableBlock {
        timestamp: Timestamp,
        responder: Responder<AppendableBlock>,
    },
}

impl Display for DeployBufferRequest {
    fn fmt(&self, formatter: &mut Formatter<'_>) -> fmt::Result {
        match self {
            DeployBufferRequest::GetAppendableBlock { timestamp, .. } => {
                write!(
                    formatter,
                    "request for appendable block at instant {}",
                    timestamp
                )
            }
        }
    }
}

/// Abstract RPC request.
///
/// An RPC request is an abstract request that does not concern itself with serialization or
/// transport.
#[derive(Debug)]
#[must_use]
pub(crate) enum RpcRequest {
    /// Return transfers for block by hash (if any).
    GetBlockTransfers {
        /// The hash of the block to retrieve transfers for.
        block_hash: BlockHash,
        /// Responder to call with the result.
        responder: Responder<Option<Vec<Transfer>>>,
    },
    /// Query the global state at the given root hash.
    QueryGlobalState {
        /// The state root hash.
        state_root_hash: Digest,
        /// Hex-encoded `casper_types::Key`.
        base_key: Key,
        /// The path components starting from the key as base.
        path: Vec<String>,
        /// Responder to call with the result.
        responder: Responder<Result<QueryResult, engine_state::Error>>,
    },
    /// Query the global state at the given root hash.
    QueryEraValidators {
        /// The global state hash.
        state_root_hash: Digest,
        /// The protocol version.
        protocol_version: ProtocolVersion,
        /// Responder to call with the result.
        responder: Responder<Result<EraValidators, GetEraValidatorsError>>,
    },
    /// Get the bids at the given root hash.
    GetBids {
        /// The global state hash.
        state_root_hash: Digest,
        /// Responder to call with the result.
        responder: Responder<Result<GetBidsResult, engine_state::Error>>,
    },

    /// Query the global state at the given root hash.
    GetBalance {
        /// The state root hash.
        state_root_hash: Digest,
        /// The purse URef.
        purse_uref: URef,
        /// Responder to call with the result.
        responder: Responder<Result<BalanceResult, engine_state::Error>>,
    },
    /// Return the connected peers.
    GetPeers {
        /// Responder to call with the result.
        responder: Responder<BTreeMap<NodeId, String>>,
    },
    /// Return string formatted status or `None` if an error occurred.
    GetStatus {
        /// Responder to call with the result.
        responder: Responder<StatusFeed>,
    },
    /// Return the height range of fully available blocks.
    GetAvailableBlockRange {
        /// Responder to call with the result.
        responder: Responder<AvailableBlockRange>,
    },
}

impl Display for RpcRequest {
    fn fmt(&self, formatter: &mut Formatter<'_>) -> fmt::Result {
        match self {
            RpcRequest::GetBlockTransfers { block_hash, .. } => {
                write!(formatter, "get transfers {}", block_hash)
            }

            RpcRequest::QueryGlobalState {
                state_root_hash,
                base_key,
                path,
                ..
            } => write!(
                formatter,
                "query {}, base_key: {}, path: {:?}",
                state_root_hash, base_key, path
            ),
            RpcRequest::QueryEraValidators {
                state_root_hash, ..
            } => write!(formatter, "auction {}", state_root_hash),
            RpcRequest::GetBids {
                state_root_hash, ..
            } => {
                write!(formatter, "bids {}", state_root_hash)
            }
            RpcRequest::GetBalance {
                state_root_hash,
                purse_uref,
                ..
            } => write!(
                formatter,
                "balance {}, purse_uref: {}",
                state_root_hash, purse_uref
            ),
            RpcRequest::GetPeers { .. } => write!(formatter, "get peers"),
            RpcRequest::GetStatus { .. } => write!(formatter, "get status"),
            RpcRequest::GetAvailableBlockRange { .. } => {
                write!(formatter, "get available block range")
            }
        }
    }
}

/// Abstract REST request.
///
/// An REST request is an abstract request that does not concern itself with serialization or
/// transport.
#[derive(Debug)]
#[must_use]
pub(crate) enum RestRequest {
    /// Return string formatted status or `None` if an error occurred.
    Status {
        /// Responder to call with the result.
        responder: Responder<StatusFeed>,
    },
    /// Return string formatted, prometheus compatible metrics or `None` if an error occurred.
    Metrics {
        /// Responder to call with the result.
        responder: Responder<Option<String>>,
    },
    /// Returns schema of client-facing JSON-RPCs in OpenRPC format.
    RpcSchema {
        /// Responder to call with the result
        responder: Responder<OpenRpcSchema>,
    },
}

impl Display for RestRequest {
    fn fmt(&self, formatter: &mut Formatter<'_>) -> fmt::Result {
        match self {
            RestRequest::Status { .. } => write!(formatter, "get status"),
            RestRequest::Metrics { .. } => write!(formatter, "get metrics"),
            RestRequest::RpcSchema { .. } => write!(formatter, "get openrpc"),
        }
    }
}

/// A contract runtime request.
#[derive(Debug, Serialize)]
#[must_use]
pub(crate) enum ContractRuntimeRequest {
    /// A request to enqueue a `FinalizedBlock` for execution.
    EnqueueBlockForExecution {
        /// A `FinalizedBlock` to enqueue.
        finalized_block: FinalizedBlock,
        /// The deploys for that `FinalizedBlock`
        deploys: Vec<Deploy>,
        /// The key block height for the current protocol version's activation point.
        key_block_height_for_activation_point: u64,
        meta_block_state: MetaBlockState,
    },
    /// A query request.
    Query {
        /// Query request.
        #[serde(skip_serializing)]
        query_request: QueryRequest,
        /// Responder to call with the query result.
        responder: Responder<Result<QueryResult, engine_state::Error>>,
    },
    /// A balance request.
    GetBalance {
        /// Balance request.
        #[serde(skip_serializing)]
        balance_request: BalanceRequest,
        /// Responder to call with the balance result.
        responder: Responder<Result<BalanceResult, engine_state::Error>>,
    },
    /// Returns validator weights.
    GetEraValidators {
        /// Get validators weights request.
        #[serde(skip_serializing)]
        request: EraValidatorsRequest,
        /// Responder to call with the result.
        responder: Responder<Result<EraValidators, GetEraValidatorsError>>,
    },
    /// Return bids at a given state root hash
    GetBids {
        /// Get bids request.
        #[serde(skip_serializing)]
        get_bids_request: GetBidsRequest,
        /// Responder to call with the result.
        responder: Responder<Result<GetBidsResult, engine_state::Error>>,
    },
    /// Returns the value of the execution results checksum stored in the ChecksumRegistry for the
    /// given state root hash.
    GetExecutionResultsChecksum {
        state_root_hash: Digest,
        responder: Responder<Result<Option<Digest>, engine_state::Error>>,
    },
    /// Returns an `AddressableEntity` if found under the given key.  If a legacy `Account` exists
    /// under the given key, it will be converted to an `AddressableEntity` and returned.
    GetAddressableEntity {
        state_root_hash: Digest,
        key: Key,
        responder: Responder<Option<AddressableEntity>>,
    },
    /// Get a trie or chunk by its ID.
    GetTrie {
        /// The ID of the trie (or chunk of a trie) to be read.
        trie_or_chunk_id: TrieOrChunkId,
        /// Responder to call with the result.
        responder: Responder<Result<Option<TrieOrChunk>, ContractRuntimeError>>,
    },
    /// Get a trie by its ID.
    GetTrieFull {
        /// The ID of the trie to be read.
        trie_key: Digest,
        /// Responder to call with the result.
        responder: Responder<Result<Option<Bytes>, engine_state::Error>>,
    },
    /// Insert a trie into global storage
    PutTrie {
        /// The hash of the value to get from the `TrieStore`
        trie_bytes: TrieRaw,
        /// Responder to call with the result. Contains the hash of the stored trie.
        responder: Responder<Result<Digest, engine_state::Error>>,
    },
    /// Execute deploys without committing results
    SpeculativeDeployExecution {
        /// Hash of a block on top of which to execute the deploy.
        execution_prestate: SpeculativeExecutionState,
        /// Deploy to execute.
        deploy: Arc<Deploy>,
        /// Results
        responder: Responder<Result<Option<ExecutionResultV2>, engine_state::Error>>,
    },
}

impl Display for ContractRuntimeRequest {
    fn fmt(&self, formatter: &mut Formatter<'_>) -> fmt::Result {
        match self {
            ContractRuntimeRequest::EnqueueBlockForExecution {
                finalized_block, ..
            } => {
                write!(formatter, "finalized_block: {}", finalized_block)
            }
            ContractRuntimeRequest::Query { query_request, .. } => {
                write!(formatter, "query request: {:?}", query_request)
            }
            ContractRuntimeRequest::GetBalance {
                balance_request, ..
            } => write!(formatter, "balance request: {:?}", balance_request),
            ContractRuntimeRequest::GetEraValidators { request, .. } => {
                write!(formatter, "get era validators: {:?}", request)
            }
            ContractRuntimeRequest::GetBids {
                get_bids_request, ..
            } => {
                write!(formatter, "get bids request: {:?}", get_bids_request)
            }
            ContractRuntimeRequest::GetExecutionResultsChecksum {
                state_root_hash, ..
            } => write!(
                formatter,
                "get execution results checksum under {}",
                state_root_hash
            ),
            ContractRuntimeRequest::GetAddressableEntity {
                state_root_hash,
                key,
                ..
            } => {
                write!(
                    formatter,
                    "get addressable_entity {} under {}",
                    key, state_root_hash
                )
            }
            ContractRuntimeRequest::GetTrie {
                trie_or_chunk_id, ..
            } => {
                write!(formatter, "get trie_or_chunk_id: {}", trie_or_chunk_id)
            }
            ContractRuntimeRequest::GetTrieFull { trie_key, .. } => {
                write!(formatter, "get trie_key: {}", trie_key)
            }
            ContractRuntimeRequest::PutTrie { trie_bytes, .. } => {
                write!(formatter, "trie: {:?}", trie_bytes)
            }
            ContractRuntimeRequest::SpeculativeDeployExecution {
                execution_prestate,
                deploy,
                ..
            } => {
                write!(
                    formatter,
                    "Execute {} on {}",
                    deploy.hash(),
                    execution_prestate.state_root_hash
                )
            }
        }
    }
}

/// Fetcher related requests.
#[derive(Debug, Serialize)]
#[must_use]
pub(crate) struct FetcherRequest<T: FetchItem> {
    /// The ID of the item to be retrieved.
    pub(crate) id: T::Id,
    /// The peer id of the peer to be asked if the item is not held locally
    pub(crate) peer: NodeId,
    /// Metadata used during validation of the fetched item.
    pub(crate) validation_metadata: Box<T::ValidationMetadata>,
    /// Responder to call with the result.
    pub(crate) responder: Responder<FetchResult<T>>,
}

impl<T: FetchItem> Display for FetcherRequest<T> {
    fn fmt(&self, formatter: &mut Formatter<'_>) -> fmt::Result {
        write!(formatter, "request item by id {}", self.id)
    }
}

/// TrieAccumulator related requests.
#[derive(Debug, Serialize, DataSize)]
#[must_use]
pub(crate) struct TrieAccumulatorRequest {
    /// The hash of the trie node.
    pub(crate) hash: Digest,
    /// The peers to try to fetch from.
    pub(crate) peers: Vec<NodeId>,
    /// Responder to call with the result.
    pub(crate) responder: Responder<Result<TrieAccumulatorResponse, TrieAccumulatorError>>,
}

impl Display for TrieAccumulatorRequest {
    fn fmt(&self, formatter: &mut Formatter<'_>) -> fmt::Result {
        write!(formatter, "request trie by hash {}", self.hash)
    }
}

#[derive(Debug, Serialize)]
pub(crate) struct SyncGlobalStateRequest {
    pub(crate) block_hash: BlockHash,
    pub(crate) state_root_hash: Digest,
    #[serde(skip)]
    pub(crate) responder:
        Responder<Result<GlobalStateSynchronizerResponse, GlobalStateSynchronizerError>>,
}

impl Display for SyncGlobalStateRequest {
    fn fmt(&self, formatter: &mut Formatter<'_>) -> fmt::Result {
        write!(
            formatter,
            "request to sync global state at {}",
            self.block_hash
        )
    }
}

/// A block validator request.
#[derive(Debug)]
#[must_use]
pub(crate) struct BlockValidationRequest {
    /// The block to be validated.
    pub(crate) block: ProposedBlock<ClContext>,
    /// The sender of the block, which will be asked to provide all missing deploys.
    pub(crate) sender: NodeId,
    /// Responder to call with the result.
    ///
    /// Indicates whether or not validation was successful.
    pub(crate) responder: Responder<bool>,
}

impl Display for BlockValidationRequest {
    fn fmt(&self, f: &mut Formatter<'_>) -> fmt::Result {
        let BlockValidationRequest { block, sender, .. } = self;
        write!(f, "validate block {} from {}", block, sender)
    }
}

type BlockHeight = u64;

#[derive(DataSize, Debug)]
#[must_use]
/// Consensus component requests.
pub(crate) enum ConsensusRequest {
    /// Request for our public key, and if we're a validator, the next round length.
    Status(Responder<Option<(PublicKey, Option<TimeDiff>)>>),
    /// Request for a list of validator status changes, by public key.
    ValidatorChanges(Responder<BTreeMap<PublicKey, Vec<(EraId, ValidatorChange)>>>),
}

/// ChainspecLoader component requests.
#[derive(Debug, Serialize)]
pub(crate) enum ChainspecRawBytesRequest {
    /// Request for the chainspec file bytes with the genesis_accounts and global_state bytes, if
    /// they are present.
    GetChainspecRawBytes(Responder<Arc<ChainspecRawBytes>>),
}

impl Display for ChainspecRawBytesRequest {
    fn fmt(&self, f: &mut Formatter<'_>) -> fmt::Result {
        match self {
            ChainspecRawBytesRequest::GetChainspecRawBytes(_) => {
                write!(f, "get chainspec raw bytes")
            }
        }
    }
}

/// UpgradeWatcher component request to get the next scheduled upgrade, if any.
#[derive(Debug, Serialize)]
pub(crate) struct UpgradeWatcherRequest(pub(crate) Responder<Option<NextUpgrade>>);

impl Display for UpgradeWatcherRequest {
    fn fmt(&self, f: &mut Formatter<'_>) -> fmt::Result {
        write!(f, "get next upgrade")
    }
}

#[derive(Debug, Serialize)]
pub(crate) struct ReactorStatusRequest(pub(crate) Responder<(ReactorState, Timestamp)>);

impl Display for ReactorStatusRequest {
    fn fmt(&self, f: &mut Formatter<'_>) -> fmt::Result {
        write!(f, "get reactor status")
    }
}

#[derive(Debug, Serialize)]
#[allow(clippy::enum_variant_names)]
pub(crate) enum BlockAccumulatorRequest {
    GetPeersForBlock {
        block_hash: BlockHash,
        responder: Responder<Option<Vec<NodeId>>>,
    },
}

impl Display for BlockAccumulatorRequest {
    fn fmt(&self, f: &mut Formatter<'_>) -> fmt::Result {
        match self {
            BlockAccumulatorRequest::GetPeersForBlock { block_hash, .. } => {
                write!(f, "get peers for {}", block_hash)
            }
        }
    }
}

#[derive(Debug, Serialize)]
pub(crate) enum BlockSynchronizerRequest {
    NeedNext,
    DishonestPeers,
    SyncGlobalStates(Vec<(BlockHash, Digest)>),
    Status {
        responder: Responder<BlockSynchronizerStatus>,
    },
}

impl Display for BlockSynchronizerRequest {
    fn fmt(&self, f: &mut Formatter<'_>) -> fmt::Result {
        match self {
            BlockSynchronizerRequest::NeedNext => {
                write!(f, "block synchronizer request: need next")
            }
            BlockSynchronizerRequest::DishonestPeers => {
                write!(f, "block synchronizer request: dishonest peers")
            }
            BlockSynchronizerRequest::Status { .. } => {
                write!(f, "block synchronizer request: status")
            }
            BlockSynchronizerRequest::SyncGlobalStates(_) => {
                write!(f, "request to sync global states")
            }
        }
    }
}

/// A request to set the current shutdown trigger.
#[derive(DataSize, Debug, Serialize)]
pub(crate) struct SetNodeStopRequest {
    /// The specific stop-at spec.
    ///
    /// If `None`, clears the current stop at setting.
    pub(crate) stop_at: Option<StopAtSpec>,
    /// Responder to send the previously set stop-at spec to, if any.
    pub(crate) responder: Responder<Option<StopAtSpec>>,
}

impl Display for SetNodeStopRequest {
    fn fmt(&self, f: &mut Formatter<'_>) -> fmt::Result {
        match self.stop_at {
            None => f.write_str("clear node stop"),
            Some(stop_at) => write!(f, "set node stop to: {}", stop_at),
        }
    }
}

/// A request to accept a new transaction.
#[derive(DataSize, Debug, Serialize)]
pub(crate) struct AcceptTransactionRequest {
    pub(crate) transaction: Transaction,
    pub(crate) speculative_exec_at_block: Option<Box<BlockHeader>>,
    pub(crate) responder: Responder<Result<(), transaction_acceptor::Error>>,
}

impl Display for AcceptTransactionRequest {
    fn fmt(&self, f: &mut Formatter<'_>) -> fmt::Result {
        if self.speculative_exec_at_block.is_some() {
            write!(
                f,
                "accept transaction {} for speculative exec",
                self.transaction.hash()
            )
        } else {
            write!(f, "accept transaction {}", self.transaction.hash())
        }
    }
}<|MERGE_RESOLUTION|>--- conflicted
+++ resolved
@@ -28,16 +28,10 @@
     bytesrepr::Bytes,
     execution::{ExecutionResult, ExecutionResultV2},
     system::auction::EraValidators,
-<<<<<<< HEAD
     Block, BlockHash, BlockHeader, BlockSignatures, BlockV2, ChainspecRawBytes, Deploy, DeployHash,
-    DeployHeader, DeployId, Digest, DisplayIter, EraId, FinalitySignature, FinalitySignatureId,
-    Key, ProtocolVersion, PublicKey, TimeDiff, Timestamp, Transfer, URef,
-=======
-    Block, BlockHash, BlockHeader, BlockSignatures, ChainspecRawBytes, Deploy, DeployHash,
     DeployHeader, Digest, DisplayIter, EraId, FinalitySignature, FinalitySignatureId, Key,
     ProtocolVersion, PublicKey, TimeDiff, Timestamp, Transaction, TransactionHash, TransactionId,
     Transfer, URef,
->>>>>>> 791dff86
 };
 
 use super::{AutoClosingResponder, GossipTarget, Responder};
