//! Reactor for participating nodes.
//!
//! Participating nodes join the participating-only network upon startup.

mod config;
mod error;
mod memory_metrics;
#[cfg(test)]
mod tests;

use std::{
    fmt::{self, Debug, Display, Formatter},
    path::PathBuf,
    sync::Arc,
    time::Instant,
};

use datasize::DataSize;
use derive_more::From;
use prometheus::Registry;
use reactor::ReactorEvent;
use serde::Serialize;
use tracing::error;

#[cfg(test)]
use crate::testing::network::NetworkedReactor;
use crate::{
    components::{
        block_proposer::{self, BlockProposer},
        block_validator::{self, BlockValidator},
        chain_synchronizer::JoiningOutcome,
        chainspec_loader::{self, ChainspecLoader},
        consensus::{self, EraSupervisor, HighwayProtocol},
<<<<<<< HEAD
        console::{self, Console},
        contract_runtime::{BlockAndExecutionEffects, ContractRuntime, ExecutionPreState},
=======
        contract_runtime::{ContractRuntime, ContractRuntimeAnnouncement, ExecutionPreState},
>>>>>>> a7c5e77a
        deploy_acceptor::{self, DeployAcceptor},
        diagnostics_port::{self, DiagnosticsPort},
        event_stream_server::{self, EventStreamServer},
        fetcher::{self, FetchedOrNotFound, Fetcher},
        gossiper::{self, Gossiper},
        linear_chain::{self, LinearChainComponent},
        metrics::Metrics,
        rest_server::{self, RestServer},
        rpc_server::{self, RpcServer},
        small_network::{self, GossipedAddress, SmallNetwork, SmallNetworkIdentity},
        storage::{self, Storage},
        Component,
    },
    contract_runtime,
    effect::{
        announcements::{
            BlockProposerAnnouncement, BlocklistAnnouncement, ChainspecLoaderAnnouncement,
            ConsensusAnnouncement, ContractRuntimeAnnouncement, ControlAnnouncement,
            DeployAcceptorAnnouncement, GossiperAnnouncement, LinearChainAnnouncement,
            RpcServerAnnouncement,
        },
<<<<<<< HEAD
        console::DumpConsensusStateRequest,
        incoming::{
            ConsensusMessageIncoming, FinalitySignatureIncoming, GossiperIncoming,
            NetRequestIncoming, NetResponse, NetResponseIncoming, TrieRequestIncoming,
            TrieResponseIncoming,
        },
=======
        diagnostics_port::DumpConsensusStateRequest,
>>>>>>> a7c5e77a
        requests::{
            BeginGossipRequest, BlockProposerRequest, BlockValidationRequest,
            ChainspecLoaderRequest, ConsensusRequest, ContractRuntimeRequest, FetcherRequest,
            MetricsRequest, NetworkInfoRequest, NetworkRequest, RestRequest, RpcRequest,
            StateStoreRequest, StorageRequest,
        },
        EffectBuilder, EffectExt, Effects,
    },
    protocol::Message,
    reactor::{self, event_queue_metrics::EventQueueMetrics, EventQueueHandle, ReactorExit},
    types::{Deploy, DeployHash, ExitCode, NodeState},
    utils::{Source, WithDir},
    NodeRng,
};
pub(crate) use config::Config;
pub(crate) use error::Error;
use memory_metrics::MemoryMetrics;

/// Top-level event for the reactor.
#[derive(Debug, From, Serialize)]
#[must_use]
// Note: The large enum size must be reigned in eventually. This is a stopgap for now.
#[allow(clippy::large_enum_variant)]
pub(crate) enum ParticipatingEvent {
    /// Small network event.
    #[from]
    SmallNetwork(small_network::Event<Message>),
    /// Storage event.
    #[from]
    Storage(storage::Event),
    /// Block proposer event.
    #[from]
    BlockProposer(#[serde(skip_serializing)] block_proposer::Event),
    #[from]
    /// RPC server event.
    RpcServer(#[serde(skip_serializing)] rpc_server::Event),
    #[from]
    /// REST server event.
    RestServer(#[serde(skip_serializing)] rest_server::Event),
    #[from]
    /// Event stream server event.
    EventStreamServer(#[serde(skip_serializing)] event_stream_server::Event),
    #[from]
    /// Chainspec Loader event.
    ChainspecLoader(#[serde(skip_serializing)] chainspec_loader::Event),
    #[from]
    /// Consensus event.
    Consensus(#[serde(skip_serializing)] consensus::Event),
    /// Deploy acceptor event.
    #[from]
    DeployAcceptor(#[serde(skip_serializing)] deploy_acceptor::Event),
    /// Deploy fetcher event.
    #[from]
    DeployFetcher(#[serde(skip_serializing)] fetcher::Event<Deploy>),
    /// Deploy gossiper event.
    #[from]
    DeployGossiper(#[serde(skip_serializing)] gossiper::Event<Deploy>),
    /// Address gossiper event.
    #[from]
    AddressGossiper(gossiper::Event<GossipedAddress>),
    /// Block validator event.
    #[from]
    BlockValidator(#[serde(skip_serializing)] block_validator::Event),
    /// Linear chain event.
    #[from]
    LinearChain(#[serde(skip_serializing)] linear_chain::Event),
    /// Diagnostics port event.
    #[from]
<<<<<<< HEAD
    Console(console::Event),
    /// Contract runtime event.
    #[from]
    ContractRuntime(contract_runtime::Event),
=======
    DiagnosticsPort(diagnostics_port::Event),
>>>>>>> a7c5e77a

    // Requests
    /// Contract runtime request.
    #[from]
    ContractRuntimeRequest(ContractRuntimeRequest),
    /// Network request.
    #[from]
    NetworkRequest(#[serde(skip_serializing)] NetworkRequest<Message>),
    /// Network info request.
    #[from]
    NetworkInfoRequest(#[serde(skip_serializing)] NetworkInfoRequest),
    /// Deploy fetcher request.
    #[from]
    DeployFetcherRequest(#[serde(skip_serializing)] FetcherRequest<Deploy>),
    /// Block proposer request.
    #[from]
    BlockProposerRequest(#[serde(skip_serializing)] BlockProposerRequest),
    /// Block validator request.
    #[from]
    BlockValidatorRequest(#[serde(skip_serializing)] BlockValidationRequest),
    /// Metrics request.
    #[from]
    MetricsRequest(#[serde(skip_serializing)] MetricsRequest),
    /// Chainspec info request
    #[from]
    ChainspecLoaderRequest(#[serde(skip_serializing)] ChainspecLoaderRequest),
    /// Storage request.
    #[from]
    StorageRequest(#[serde(skip_serializing)] StorageRequest),
    /// Address gossip request.
    #[from]
    BeginAddressGossipRequest(BeginGossipRequest<GossipedAddress>),
    /// Request for state storage.
    #[from]
    StateStoreRequest(StateStoreRequest),
    /// Consensus dump request.
    #[from]
    DumpConsensusStateRequest(DumpConsensusStateRequest),

    // Announcements
    /// Control announcement.
    #[from]
    ControlAnnouncement(ControlAnnouncement),
    /// API server announcement.
    #[from]
    RpcServerAnnouncement(#[serde(skip_serializing)] RpcServerAnnouncement),
    /// DeployAcceptor announcement.
    #[from]
    DeployAcceptorAnnouncement(#[serde(skip_serializing)] DeployAcceptorAnnouncement),
    /// Consensus announcement.
    #[from]
    ConsensusAnnouncement(#[serde(skip_serializing)] ConsensusAnnouncement),
    /// ContractRuntime announcement.
    #[from]
    ContractRuntimeAnnouncement(#[serde(skip_serializing)] ContractRuntimeAnnouncement),
    /// Deploy Gossiper announcement.
    #[from]
    DeployGossiperAnnouncement(#[serde(skip_serializing)] GossiperAnnouncement<Deploy>),
    /// Address Gossiper announcement.
    #[from]
    AddressGossiperAnnouncement(#[serde(skip_serializing)] GossiperAnnouncement<GossipedAddress>),
    /// Linear chain announcement.
    #[from]
    LinearChainAnnouncement(#[serde(skip_serializing)] LinearChainAnnouncement),
    /// Chainspec loader announcement.
    #[from]
    ChainspecLoaderAnnouncement(#[serde(skip_serializing)] ChainspecLoaderAnnouncement),
    /// Blocklist announcement.
    #[from]
    BlocklistAnnouncement(BlocklistAnnouncement),
    /// Incoming consensus network message.
    #[from]
    ConsensusMessageIncoming(ConsensusMessageIncoming),
    /// Incoming deploy gossiper network message.
    #[from]
    DeployGossiperIncoming(GossiperIncoming<Deploy>),
    /// Incoming address gossiper network message.
    #[from]
    AddressGossiperIncoming(GossiperIncoming<GossipedAddress>),
    /// Incoming net request network message.
    #[from]
    NetRequestIncoming(NetRequestIncoming),
    /// Incoming net response network message.
    #[from]
    NetResponseIncoming(NetResponseIncoming),
    /// Incoming trie request network message.
    #[from]
    TrieRequestIncoming(TrieRequestIncoming),
    /// Incoming trie response network message.
    #[from]
    TrieResponseIncoming(TrieResponseIncoming),
    /// Incoming finality signature network message.
    #[from]
    FinalitySignatureIncoming(FinalitySignatureIncoming),
    /// Block proposer announcement.
    #[from]
    BlockProposerAnnouncement(#[serde(skip_serializing)] BlockProposerAnnouncement),
}

impl ReactorEvent for ParticipatingEvent {
    fn as_control(&self) -> Option<&ControlAnnouncement> {
        if let Self::ControlAnnouncement(ref ctrl_ann) = self {
            Some(ctrl_ann)
        } else {
            None
        }
    }
<<<<<<< HEAD
=======

    fn try_into_control(self) -> Option<ControlAnnouncement> {
        if let Self::ControlAnnouncement(ctrl_ann) = self {
            Some(ctrl_ann)
        } else {
            None
        }
    }

>>>>>>> a7c5e77a
    #[inline]
    fn description(&self) -> &'static str {
        match self {
            ParticipatingEvent::SmallNetwork(_) => "SmallNetwork",
            ParticipatingEvent::BlockProposer(_) => "BlockProposer",
            ParticipatingEvent::Storage(_) => "Storage",
            ParticipatingEvent::RpcServer(_) => "RpcServer",
            ParticipatingEvent::RestServer(_) => "RestServer",
            ParticipatingEvent::EventStreamServer(_) => "EventStreamServer",
            ParticipatingEvent::ChainspecLoader(_) => "ChainspecLoader",
            ParticipatingEvent::Consensus(_) => "Consensus",
            ParticipatingEvent::DeployAcceptor(_) => "DeployAcceptor",
            ParticipatingEvent::DeployFetcher(_) => "DeployFetcher",
            ParticipatingEvent::DeployGossiper(_) => "DeployGossiper",
            ParticipatingEvent::AddressGossiper(_) => "AddressGossiper",
            ParticipatingEvent::BlockValidator(_) => "BlockValidator",
            ParticipatingEvent::LinearChain(_) => "LinearChain",
<<<<<<< HEAD
            ParticipatingEvent::ContractRuntimeRequest(_) => "ContractRuntimeRequest",
            ParticipatingEvent::Console(_) => "Console",
=======
            ParticipatingEvent::ContractRuntime(_) => "ContractRuntime",
            ParticipatingEvent::DiagnosticsPort(_) => "DiagnosticsPort",
>>>>>>> a7c5e77a
            ParticipatingEvent::NetworkRequest(_) => "NetworkRequest",
            ParticipatingEvent::NetworkInfoRequest(_) => "NetworkInfoRequest",
            ParticipatingEvent::DeployFetcherRequest(_) => "DeployFetcherRequest",
            ParticipatingEvent::BlockProposerRequest(_) => "BlockProposerRequest",
            ParticipatingEvent::BlockValidatorRequest(_) => "BlockValidatorRequest",
            ParticipatingEvent::MetricsRequest(_) => "MetricsRequest",
            ParticipatingEvent::ChainspecLoaderRequest(_) => "ChainspecLoaderRequest",
            ParticipatingEvent::StorageRequest(_) => "StorageRequest",
            ParticipatingEvent::StateStoreRequest(_) => "StateStoreRequest",
            ParticipatingEvent::DumpConsensusStateRequest(_) => "DumpConsensusStateRequest",
            ParticipatingEvent::ControlAnnouncement(_) => "ControlAnnouncement",
            ParticipatingEvent::RpcServerAnnouncement(_) => "RpcServerAnnouncement",
            ParticipatingEvent::DeployAcceptorAnnouncement(_) => "DeployAcceptorAnnouncement",
            ParticipatingEvent::ConsensusAnnouncement(_) => "ConsensusAnnouncement",
            ParticipatingEvent::ContractRuntimeAnnouncement(_) => "ContractRuntimeAnnouncement",
            ParticipatingEvent::DeployGossiperAnnouncement(_) => "DeployGossiperAnnouncement",
            ParticipatingEvent::AddressGossiperAnnouncement(_) => "AddressGossiperAnnouncement",
            ParticipatingEvent::LinearChainAnnouncement(_) => "LinearChainAnnouncement",
            ParticipatingEvent::ChainspecLoaderAnnouncement(_) => "ChainspecLoaderAnnouncement",
            ParticipatingEvent::BlocklistAnnouncement(_) => "BlocklistAnnouncement",
            ParticipatingEvent::BlockProposerAnnouncement(_) => "BlockProposerAnnouncement",
            ParticipatingEvent::BeginAddressGossipRequest(_) => "BeginAddressGossipRequest",
            ParticipatingEvent::ConsensusMessageIncoming(_) => "ConsensusMessageIncoming",
            ParticipatingEvent::DeployGossiperIncoming(_) => "DeployGossiperIncoming",
            ParticipatingEvent::AddressGossiperIncoming(_) => "AddressGossiperIncoming",
            ParticipatingEvent::NetRequestIncoming(_) => "NetRequestIncoming",
            ParticipatingEvent::NetResponseIncoming(_) => "NetResponseIncoming",
            ParticipatingEvent::TrieRequestIncoming(_) => "TrieRequestIncoming",
            ParticipatingEvent::TrieResponseIncoming(_) => "TrieResponseIncoming",
            ParticipatingEvent::FinalitySignatureIncoming(_) => "FinalitySignatureIncoming",
            ParticipatingEvent::ContractRuntime(_) => "ContractRuntime",
        }
    }
}

impl From<RpcRequest> for ParticipatingEvent {
    fn from(request: RpcRequest) -> Self {
        ParticipatingEvent::RpcServer(rpc_server::Event::RpcRequest(request))
    }
}

impl From<RestRequest> for ParticipatingEvent {
    fn from(request: RestRequest) -> Self {
        ParticipatingEvent::RestServer(rest_server::Event::RestRequest(request))
    }
}

impl From<NetworkRequest<consensus::ConsensusMessage>> for ParticipatingEvent {
    fn from(request: NetworkRequest<consensus::ConsensusMessage>) -> Self {
        ParticipatingEvent::NetworkRequest(request.map_payload(Message::from))
    }
}

impl From<NetworkRequest<gossiper::Message<Deploy>>> for ParticipatingEvent {
    fn from(request: NetworkRequest<gossiper::Message<Deploy>>) -> Self {
        ParticipatingEvent::NetworkRequest(request.map_payload(Message::from))
    }
}

impl From<NetworkRequest<gossiper::Message<GossipedAddress>>> for ParticipatingEvent {
    fn from(request: NetworkRequest<gossiper::Message<GossipedAddress>>) -> Self {
        ParticipatingEvent::NetworkRequest(request.map_payload(Message::from))
    }
}

impl From<ConsensusRequest> for ParticipatingEvent {
    fn from(request: ConsensusRequest) -> Self {
        ParticipatingEvent::Consensus(consensus::Event::ConsensusRequest(request))
    }
}

impl Display for ParticipatingEvent {
    fn fmt(&self, f: &mut Formatter<'_>) -> fmt::Result {
        match self {
            ParticipatingEvent::Storage(event) => write!(f, "storage: {}", event),
            ParticipatingEvent::SmallNetwork(event) => write!(f, "small network: {}", event),
            ParticipatingEvent::BlockProposer(event) => write!(f, "block proposer: {}", event),
            ParticipatingEvent::RpcServer(event) => write!(f, "rpc server: {}", event),
            ParticipatingEvent::RestServer(event) => write!(f, "rest server: {}", event),
            ParticipatingEvent::EventStreamServer(event) => {
                write!(f, "event stream server: {}", event)
            }
            ParticipatingEvent::ChainspecLoader(event) => write!(f, "chainspec loader: {}", event),
            ParticipatingEvent::Consensus(event) => write!(f, "consensus: {}", event),
            ParticipatingEvent::DeployAcceptor(event) => write!(f, "deploy acceptor: {}", event),
            ParticipatingEvent::DeployFetcher(event) => write!(f, "deploy fetcher: {}", event),
            ParticipatingEvent::DeployGossiper(event) => write!(f, "deploy gossiper: {}", event),
            ParticipatingEvent::AddressGossiper(event) => write!(f, "address gossiper: {}", event),
            ParticipatingEvent::ContractRuntimeRequest(event) => {
                write!(f, "contract runtime request: {:?}", event)
            }
            ParticipatingEvent::LinearChain(event) => write!(f, "linear-chain event {}", event),
            ParticipatingEvent::BlockValidator(event) => write!(f, "block validator: {}", event),
            ParticipatingEvent::DiagnosticsPort(event) => write!(f, "diagnostics port: {}", event),
            ParticipatingEvent::NetworkRequest(req) => write!(f, "network request: {}", req),
            ParticipatingEvent::NetworkInfoRequest(req) => {
                write!(f, "network info request: {}", req)
            }
            ParticipatingEvent::ChainspecLoaderRequest(req) => {
                write!(f, "chainspec loader request: {}", req)
            }
            ParticipatingEvent::StorageRequest(req) => write!(f, "storage request: {}", req),
            ParticipatingEvent::StateStoreRequest(req) => write!(f, "state store request: {}", req),
            ParticipatingEvent::DeployFetcherRequest(req) => {
                write!(f, "deploy fetcher request: {}", req)
            }
            ParticipatingEvent::BeginAddressGossipRequest(request) => {
                write!(f, "begin address gossip request: {}", request)
            }
            ParticipatingEvent::BlockProposerRequest(req) => {
                write!(f, "block proposer request: {}", req)
            }
            ParticipatingEvent::BlockValidatorRequest(req) => {
                write!(f, "block validator request: {}", req)
            }
            ParticipatingEvent::MetricsRequest(req) => write!(f, "metrics request: {}", req),
            ParticipatingEvent::ControlAnnouncement(ctrl_ann) => write!(f, "control: {}", ctrl_ann),
            ParticipatingEvent::DumpConsensusStateRequest(req) => {
                write!(f, "dump consensus state: {}", req)
            }
            ParticipatingEvent::RpcServerAnnouncement(ann) => {
                write!(f, "api server announcement: {}", ann)
            }
            ParticipatingEvent::DeployAcceptorAnnouncement(ann) => {
                write!(f, "deploy acceptor announcement: {}", ann)
            }
            ParticipatingEvent::ConsensusAnnouncement(ann) => {
                write!(f, "consensus announcement: {}", ann)
            }
            ParticipatingEvent::ContractRuntimeAnnouncement(ann) => {
                write!(f, "block-executor announcement: {}", ann)
            }
            ParticipatingEvent::DeployGossiperAnnouncement(ann) => {
                write!(f, "deploy gossiper announcement: {}", ann)
            }
            ParticipatingEvent::AddressGossiperAnnouncement(ann) => {
                write!(f, "address gossiper announcement: {}", ann)
            }
            ParticipatingEvent::LinearChainAnnouncement(ann) => {
                write!(f, "linear chain announcement: {}", ann)
            }
            ParticipatingEvent::BlockProposerAnnouncement(ann) => {
                write!(f, "block proposer announcement: {}", ann)
            }
            ParticipatingEvent::ChainspecLoaderAnnouncement(ann) => {
                write!(f, "chainspec loader announcement: {}", ann)
            }
            ParticipatingEvent::BlocklistAnnouncement(ann) => {
                write!(f, "blocklist announcement: {}", ann)
            }
            ParticipatingEvent::ConsensusMessageIncoming(inner) => Display::fmt(inner, f),
            ParticipatingEvent::DeployGossiperIncoming(inner) => Display::fmt(inner, f),
            ParticipatingEvent::AddressGossiperIncoming(inner) => Display::fmt(inner, f),
            ParticipatingEvent::NetRequestIncoming(inner) => Display::fmt(inner, f),
            ParticipatingEvent::NetResponseIncoming(inner) => Display::fmt(inner, f),
            ParticipatingEvent::TrieRequestIncoming(inner) => Display::fmt(inner, f),
            ParticipatingEvent::TrieResponseIncoming(inner) => Display::fmt(inner, f),
            ParticipatingEvent::FinalitySignatureIncoming(inner) => Display::fmt(inner, f),
            ParticipatingEvent::ContractRuntime(inner) => Display::fmt(inner, f),
        }
    }
}

/// The configuration needed to initialize a Participating reactor
pub(crate) struct ParticipatingInitConfig {
    pub(super) root: PathBuf,
    pub(super) config: Config,
    pub(super) chainspec_loader: ChainspecLoader,
    pub(super) storage: Storage,
    pub(super) contract_runtime: ContractRuntime,
    pub(super) joining_outcome: JoiningOutcome,
    pub(super) event_stream_server: EventStreamServer,
    pub(super) small_network_identity: SmallNetworkIdentity,
    pub(super) node_startup_instant: Instant,
}

#[cfg(test)]
impl ParticipatingInitConfig {
    /// Inspect storage.
    pub(crate) fn storage(&self) -> &Storage {
        &self.storage
    }

    /// Inspect the contract runtime.
    pub(crate) fn contract_runtime(&self) -> &ContractRuntime {
        &self.contract_runtime
    }
}

impl Debug for ParticipatingInitConfig {
    fn fmt(&self, f: &mut Formatter<'_>) -> fmt::Result {
        write!(f, "ParticipatingInitConfig {{ .. }}")
    }
}

/// Participating node reactor.
#[derive(DataSize, Debug)]
pub(crate) struct Reactor {
    metrics: Metrics,
    small_network: SmallNetwork<ParticipatingEvent, Message>,
    address_gossiper: Gossiper<GossipedAddress, ParticipatingEvent>,
    storage: Storage,
    contract_runtime: ContractRuntime,
    rpc_server: RpcServer,
    rest_server: RestServer,
    event_stream_server: EventStreamServer,
    chainspec_loader: ChainspecLoader,
    consensus: EraSupervisor,
    #[data_size(skip)]
    deploy_acceptor: DeployAcceptor,
    deploy_fetcher: Fetcher<Deploy>,
    deploy_gossiper: Gossiper<Deploy, ParticipatingEvent>,
    block_proposer: BlockProposer,
    block_validator: BlockValidator,
    linear_chain: LinearChainComponent,
    diagnostics_port: DiagnosticsPort,

    // Non-components.
    #[data_size(skip)] // Never allocates heap data.
    memory_metrics: MemoryMetrics,

    #[data_size(skip)]
    event_queue_metrics: EventQueueMetrics,
}

#[cfg(test)]
impl Reactor {
    /// Inspect consensus.
    pub(crate) fn consensus(&self) -> &EraSupervisor {
        &self.consensus
    }

    /// Inspect storage.
    pub(crate) fn storage(&self) -> &Storage {
        &self.storage
    }

    /// Inspect contract runtime.
    pub(crate) fn contract_runtime(&self) -> &ContractRuntime {
        &self.contract_runtime
    }
}

impl reactor::Reactor for Reactor {
    type Event = ParticipatingEvent;

    // The "configuration" is in fact the whole state of the joiner reactor, which we
    // deconstruct and reuse.
    type Config = ParticipatingInitConfig;
    type Error = Error;

    fn new(
        config: Self::Config,
        registry: &Registry,
        event_queue: EventQueueHandle<Self::Event>,
        rng: &mut NodeRng,
    ) -> Result<(Self, Effects<ParticipatingEvent>), Error> {
        let ParticipatingInitConfig {
            root,
            config,
            chainspec_loader,
            storage,
            mut contract_runtime,
            joining_outcome,
            event_stream_server,
            small_network_identity,
            node_startup_instant,
        } = config;

        let effect_builder = EffectBuilder::new(event_queue);
        let mut effects = Effects::new();
        let latest_block_header = match joining_outcome {
            JoiningOutcome::ShouldExitForUpgrade => {
                error!("invalid joining outcome to transition to participating reactor");
                return Err(Error::InvalidJoiningOutcome);
            }
            JoiningOutcome::Synced {
                latest_block_header,
            } => latest_block_header,
            JoiningOutcome::RanUpgradeOrGenesis {
                block_and_execution_effects:
                    BlockAndExecutionEffects {
                        block,
                        execution_results,
                        maybe_step_effect_and_upcoming_era_validators,
                    },
            } => {
                // The outcome of joining in this case caused a new switch block to be created, so
                // we need to emit the effects which would have been created by that execution, but
                // add them to the participating reactor's event queues so they don't get dropped as
                // the joining reactor shuts down.
                effects.extend(
                    effect_builder
                        .announce_new_linear_chain_block(block.clone(), execution_results)
                        .ignore(),
                );

                if let Some(step_effect_and_upcoming_era_validators) =
                    maybe_step_effect_and_upcoming_era_validators
                {
                    let current_era_id = block.header().era_id();
                    effects.extend(
                        effect_builder
                            .announce_commit_step_success(
                                current_era_id,
                                step_effect_and_upcoming_era_validators.step_execution_journal,
                            )
                            .ignore(),
                    );
                    effects.extend(
                        effect_builder
                            .announce_upcoming_era_validators(
                                current_era_id,
                                step_effect_and_upcoming_era_validators.upcoming_era_validators,
                            )
                            .ignore(),
                    );
                }
                block.header().clone()
            }
        };

        let memory_metrics = MemoryMetrics::new(registry.clone())?;

        let event_queue_metrics = EventQueueMetrics::new(registry.clone(), event_queue)?;

        let metrics = Metrics::new(registry.clone());

        let (diagnostics_port, diagnostics_port_effects) = DiagnosticsPort::new(
            &WithDir::new(&root, config.diagnostics_port.clone()),
            event_queue,
        )?;

        let effect_builder = EffectBuilder::new(event_queue);

        let address_gossiper =
            Gossiper::new_for_complete_items("address_gossiper", config.gossip, registry)?;

        let chainspec = chainspec_loader.chainspec();

        let protocol_version = chainspec.protocol_config.version;
        let rpc_server = RpcServer::new(
            config.rpc_server.clone(),
            effect_builder,
            protocol_version,
            node_startup_instant,
            NodeState::Participating,
        )?;
        let rest_server = RestServer::new(
            config.rest_server.clone(),
            effect_builder,
            protocol_version,
            node_startup_instant,
            NodeState::Participating,
        )?;

        let deploy_acceptor = DeployAcceptor::new(config.deploy_acceptor, &*chainspec, registry)?;
        let deploy_fetcher = Fetcher::new(
            "deploy",
            config.fetcher,
            registry,
            chainspec.protocol_config.verifiable_chunked_hash_activation,
        )?;
        let deploy_gossiper = Gossiper::new_for_partial_items(
            "deploy_gossiper",
            config.gossip,
            gossiper::get_deploy_from_storage::<Deploy, ParticipatingEvent>,
            registry,
        )?;

        let (block_proposer, block_proposer_effects) = BlockProposer::new(
            registry.clone(),
            effect_builder,
            latest_block_header.height() + 1,
            chainspec.as_ref(),
            config.block_proposer,
        )?;
        effects.extend(reactor::wrap_effects(
            ParticipatingEvent::BlockProposer,
            block_proposer_effects,
        ));

        let (small_network, small_network_effects) = SmallNetwork::new(
            event_queue,
            config.network,
            Some(WithDir::new(&root, &config.consensus)),
            registry,
            small_network_identity,
            chainspec.as_ref(),
        )?;

        effects.extend(reactor::wrap_effects(
            ParticipatingEvent::DiagnosticsPort,
            diagnostics_port_effects,
        ));

        let next_upgrade_activation_point = chainspec_loader.next_upgrade_activation_point();
        let (consensus, init_consensus_effects) = EraSupervisor::new(
            latest_block_header.next_block_era_id(),
            storage.root_path(),
            WithDir::new(root, config.consensus),
            effect_builder,
            chainspec.clone(),
            &latest_block_header,
            next_upgrade_activation_point,
            registry,
            Box::new(HighwayProtocol::new_boxed),
            &storage,
            rng,
        )?;
        effects.extend(reactor::wrap_effects(
            ParticipatingEvent::Consensus,
            init_consensus_effects,
        ));

        contract_runtime.set_initial_state(ExecutionPreState::from_block_header(
            &latest_block_header,
            chainspec.protocol_config.verifiable_chunked_hash_activation,
        ));

        let block_validator = BlockValidator::new(Arc::clone(chainspec));
        let linear_chain = linear_chain::LinearChainComponent::new(
            registry,
            protocol_version,
            chainspec.core_config.auction_delay,
            chainspec.core_config.unbonding_delay,
            chainspec.highway_config.finality_threshold_fraction,
            next_upgrade_activation_point,
            chainspec.protocol_config.verifiable_chunked_hash_activation,
        )?;

        effects.extend(reactor::wrap_effects(
            ParticipatingEvent::SmallNetwork,
            small_network_effects,
        ));
        effects.extend(reactor::wrap_effects(
            ParticipatingEvent::ChainspecLoader,
            chainspec_loader.start_checking_for_upgrades(effect_builder),
        ));

        event_stream_server.set_participating_effect_builder(effect_builder);

        Ok((
            Reactor {
                metrics,
                small_network,
                address_gossiper,
                storage,
                contract_runtime,
                rpc_server,
                rest_server,
                event_stream_server,
                chainspec_loader,
                consensus,
                deploy_acceptor,
                deploy_fetcher,
                deploy_gossiper,
                block_proposer,
                block_validator,
                linear_chain,
                diagnostics_port,
                memory_metrics,
                event_queue_metrics,
            },
            effects,
        ))
    }

    fn dispatch_event(
        &mut self,
        effect_builder: EffectBuilder<Self::Event>,
        rng: &mut NodeRng,
        event: ParticipatingEvent,
    ) -> Effects<Self::Event> {
        match event {
            ParticipatingEvent::Storage(event) => reactor::wrap_effects(
                ParticipatingEvent::Storage,
                self.storage.handle_event(effect_builder, rng, event),
            ),
            ParticipatingEvent::SmallNetwork(event) => reactor::wrap_effects(
                ParticipatingEvent::SmallNetwork,
                self.small_network.handle_event(effect_builder, rng, event),
            ),
            ParticipatingEvent::BlockProposer(event) => reactor::wrap_effects(
                ParticipatingEvent::BlockProposer,
                self.block_proposer.handle_event(effect_builder, rng, event),
            ),
            ParticipatingEvent::RpcServer(event) => reactor::wrap_effects(
                ParticipatingEvent::RpcServer,
                self.rpc_server.handle_event(effect_builder, rng, event),
            ),
            ParticipatingEvent::RestServer(event) => reactor::wrap_effects(
                ParticipatingEvent::RestServer,
                self.rest_server.handle_event(effect_builder, rng, event),
            ),
            ParticipatingEvent::EventStreamServer(event) => reactor::wrap_effects(
                ParticipatingEvent::EventStreamServer,
                self.event_stream_server
                    .handle_event(effect_builder, rng, event),
            ),
            ParticipatingEvent::ChainspecLoader(event) => reactor::wrap_effects(
                ParticipatingEvent::ChainspecLoader,
                self.chainspec_loader
                    .handle_event(effect_builder, rng, event),
            ),
            ParticipatingEvent::Consensus(event) => reactor::wrap_effects(
                ParticipatingEvent::Consensus,
                self.consensus.handle_event(effect_builder, rng, event),
            ),
            ParticipatingEvent::DeployAcceptor(event) => reactor::wrap_effects(
                ParticipatingEvent::DeployAcceptor,
                self.deploy_acceptor
                    .handle_event(effect_builder, rng, event),
            ),
            ParticipatingEvent::DeployFetcher(event) => reactor::wrap_effects(
                ParticipatingEvent::DeployFetcher,
                self.deploy_fetcher.handle_event(effect_builder, rng, event),
            ),
            ParticipatingEvent::DeployGossiper(event) => reactor::wrap_effects(
                ParticipatingEvent::DeployGossiper,
                self.deploy_gossiper
                    .handle_event(effect_builder, rng, event),
            ),
            ParticipatingEvent::AddressGossiper(event) => reactor::wrap_effects(
                ParticipatingEvent::AddressGossiper,
                self.address_gossiper
                    .handle_event(effect_builder, rng, event),
            ),
            ParticipatingEvent::ContractRuntimeRequest(req) => reactor::wrap_effects(
                ParticipatingEvent::ContractRuntime,
                self.contract_runtime
                    .handle_event(effect_builder, rng, req.into()),
            ),
            ParticipatingEvent::BlockValidator(event) => reactor::wrap_effects(
                ParticipatingEvent::BlockValidator,
                self.block_validator
                    .handle_event(effect_builder, rng, event),
            ),
            ParticipatingEvent::LinearChain(event) => reactor::wrap_effects(
                ParticipatingEvent::LinearChain,
                self.linear_chain.handle_event(effect_builder, rng, event),
            ),
            ParticipatingEvent::DiagnosticsPort(event) => reactor::wrap_effects(
                ParticipatingEvent::DiagnosticsPort,
                self.diagnostics_port
                    .handle_event(effect_builder, rng, event),
            ),

            // Requests:
            ParticipatingEvent::NetworkRequest(req) => {
                let event = ParticipatingEvent::SmallNetwork(small_network::Event::from(req));
                self.dispatch_event(effect_builder, rng, event)
            }
            ParticipatingEvent::NetworkInfoRequest(req) => {
                let event = ParticipatingEvent::SmallNetwork(small_network::Event::from(req));
                self.dispatch_event(effect_builder, rng, event)
            }
            ParticipatingEvent::DeployFetcherRequest(req) => self.dispatch_event(
                effect_builder,
                rng,
                ParticipatingEvent::DeployFetcher(req.into()),
            ),
            ParticipatingEvent::BlockProposerRequest(req) => self.dispatch_event(
                effect_builder,
                rng,
                ParticipatingEvent::BlockProposer(req.into()),
            ),
            ParticipatingEvent::BlockValidatorRequest(req) => self.dispatch_event(
                effect_builder,
                rng,
                ParticipatingEvent::BlockValidator(block_validator::Event::from(req)),
            ),
            ParticipatingEvent::MetricsRequest(req) => reactor::wrap_effects(
                ParticipatingEvent::MetricsRequest,
                self.metrics.handle_event(effect_builder, rng, req),
            ),
            ParticipatingEvent::ChainspecLoaderRequest(req) => self.dispatch_event(
                effect_builder,
                rng,
                ParticipatingEvent::ChainspecLoader(req.into()),
            ),
            ParticipatingEvent::StorageRequest(req) => reactor::wrap_effects(
                ParticipatingEvent::Storage,
                self.storage.handle_event(effect_builder, rng, req.into()),
            ),
            ParticipatingEvent::BeginAddressGossipRequest(req) => reactor::wrap_effects(
                ParticipatingEvent::AddressGossiper,
                self.address_gossiper
                    .handle_event(effect_builder, rng, req.into()),
            ),
            ParticipatingEvent::StateStoreRequest(req) => reactor::wrap_effects(
                ParticipatingEvent::Storage,
                self.storage.handle_event(effect_builder, rng, req.into()),
            ),
            ParticipatingEvent::DumpConsensusStateRequest(req) => reactor::wrap_effects(
                ParticipatingEvent::Consensus,
                self.consensus.handle_event(effect_builder, rng, req.into()),
            ),

            // Announcements:
            ParticipatingEvent::ControlAnnouncement(ctrl_ann) => {
                unreachable!("unhandled control announcement: {}", ctrl_ann)
            }
            ParticipatingEvent::RpcServerAnnouncement(RpcServerAnnouncement::DeployReceived {
                deploy,
                responder,
            }) => {
                let event = deploy_acceptor::Event::Accept {
                    deploy,
                    source: Source::Client,
                    maybe_responder: responder,
                };
                self.dispatch_event(
                    effect_builder,
                    rng,
                    ParticipatingEvent::DeployAcceptor(event),
                )
            }
            ParticipatingEvent::DeployAcceptorAnnouncement(
                DeployAcceptorAnnouncement::AcceptedNewDeploy { deploy, source },
            ) => {
                let deploy_info = match deploy.deploy_info() {
                    Ok(deploy_info) => deploy_info,
                    Err(error) => {
                        error!(%error, "invalid deploy");
                        return Effects::new();
                    }
                };

                let event = block_proposer::Event::BufferDeploy {
                    hash: deploy.deploy_or_transfer_hash(),
                    deploy_info: Box::new(deploy_info),
                };
                let mut effects = self.dispatch_event(
                    effect_builder,
                    rng,
                    ParticipatingEvent::BlockProposer(event),
                );

                let event = gossiper::Event::ItemReceived {
                    item_id: *deploy.id(),
                    source: source.clone(),
                };
                effects.extend(self.dispatch_event(
                    effect_builder,
                    rng,
                    ParticipatingEvent::DeployGossiper(event),
                ));

                let event = event_stream_server::Event::DeployAccepted(*deploy.id());
                effects.extend(self.dispatch_event(
                    effect_builder,
                    rng,
                    ParticipatingEvent::EventStreamServer(event),
                ));

                let event = fetcher::Event::GotRemotely {
                    verifiable_chunked_hash_activation: None,
                    item: deploy,
                    source,
                };
                effects.extend(self.dispatch_event(
                    effect_builder,
                    rng,
                    ParticipatingEvent::DeployFetcher(event),
                ));

                effects
            }
            ParticipatingEvent::DeployAcceptorAnnouncement(
                DeployAcceptorAnnouncement::InvalidDeploy {
                    deploy: _,
                    source: _,
                },
            ) => Effects::new(),
            ParticipatingEvent::ConsensusAnnouncement(consensus_announcement) => {
                match consensus_announcement {
                    ConsensusAnnouncement::Finalized(block) => {
                        let reactor_event = ParticipatingEvent::BlockProposer(
                            block_proposer::Event::FinalizedBlock(block),
                        );
                        self.dispatch_event(effect_builder, rng, reactor_event)
                    }
                    ConsensusAnnouncement::CreatedFinalitySignature(fs) => self.dispatch_event(
                        effect_builder,
                        rng,
                        ParticipatingEvent::LinearChain(
                            linear_chain::Event::FinalitySignatureReceived(fs, false),
                        ),
                    ),
                    ConsensusAnnouncement::Fault {
                        era_id,
                        public_key,
                        timestamp,
                    } => {
                        let reactor_event = ParticipatingEvent::EventStreamServer(
                            event_stream_server::Event::Fault {
                                era_id,
                                public_key: *public_key,
                                timestamp,
                            },
                        );
                        self.dispatch_event(effect_builder, rng, reactor_event)
                    }
                }
            }
            ParticipatingEvent::ContractRuntimeAnnouncement(
                ContractRuntimeAnnouncement::LinearChainBlock {
                    block,
                    execution_results,
                },
            ) => {
                let mut effects = Effects::new();
                let block_hash = *block.hash();

                // send to linear chain
                let reactor_event =
                    ParticipatingEvent::LinearChain(linear_chain::Event::NewLinearChainBlock {
                        block,
                        execution_results: execution_results
                            .iter()
                            .map(|(hash, _header, results)| (*hash, results.clone()))
                            .collect(),
                    });
                effects.extend(self.dispatch_event(effect_builder, rng, reactor_event));

                // send to event stream
                for (deploy_hash, deploy_header, execution_result) in execution_results {
                    let reactor_event = ParticipatingEvent::EventStreamServer(
                        event_stream_server::Event::DeployProcessed {
                            deploy_hash,
                            deploy_header: Box::new(deploy_header),
                            block_hash,
                            execution_result: Box::new(execution_result),
                        },
                    );
                    effects.extend(self.dispatch_event(effect_builder, rng, reactor_event));
                }

                effects
            }
            ParticipatingEvent::ContractRuntimeAnnouncement(
                ContractRuntimeAnnouncement::CommitStepSuccess {
                    era_id,
                    execution_effect,
                },
            ) => {
                let reactor_event =
                    ParticipatingEvent::EventStreamServer(event_stream_server::Event::Step {
                        era_id,
                        execution_effect,
                    });
                self.dispatch_event(effect_builder, rng, reactor_event)
            }
            ParticipatingEvent::DeployGossiperAnnouncement(
                GossiperAnnouncement::NewCompleteItem(gossiped_deploy_id),
            ) => {
                error!(%gossiped_deploy_id, "gossiper should not announce new deploy");
                Effects::new()
            }
            ParticipatingEvent::DeployGossiperAnnouncement(
                GossiperAnnouncement::FinishedGossiping(_gossiped_deploy_id),
            ) => {
                // let reactor_event =
                //     ParticipatingEvent::BlockProposer(block_proposer::Event::
                // BufferDeploy(gossiped_deploy_id));
                // self.dispatch_event(effect_builder, rng, reactor_event)
                Effects::new()
            }
            ParticipatingEvent::AddressGossiperAnnouncement(
                GossiperAnnouncement::NewCompleteItem(gossiped_address),
            ) => {
                let reactor_event = ParticipatingEvent::SmallNetwork(
                    small_network::Event::PeerAddressReceived(gossiped_address),
                );
                self.dispatch_event(effect_builder, rng, reactor_event)
            }
            ParticipatingEvent::AddressGossiperAnnouncement(
                GossiperAnnouncement::FinishedGossiping(_),
            ) => {
                // We don't care about completion of gossiping an address.
                Effects::new()
            }
            ParticipatingEvent::LinearChainAnnouncement(LinearChainAnnouncement::BlockAdded(
                block,
            )) => {
                let reactor_event_consensus =
                    ParticipatingEvent::Consensus(consensus::Event::BlockAdded {
                        header: Box::new(block.header().clone()),
                        header_hash: block.header().hash(
                            self.chainspec_loader
                                .chainspec()
                                .protocol_config
                                .verifiable_chunked_hash_activation,
                        ),
                    });
                let reactor_event_es = ParticipatingEvent::EventStreamServer(
                    event_stream_server::Event::BlockAdded(block),
                );
                let mut effects = self.dispatch_event(effect_builder, rng, reactor_event_es);
                effects.extend(self.dispatch_event(effect_builder, rng, reactor_event_consensus));

                effects
            }
            ParticipatingEvent::BlockProposerAnnouncement(
                BlockProposerAnnouncement::DeploysExpired(hashes),
            ) => {
                let reactor_event = ParticipatingEvent::EventStreamServer(
                    event_stream_server::Event::DeploysExpired(hashes),
                );
                self.dispatch_event(effect_builder, rng, reactor_event)
            }
            ParticipatingEvent::LinearChainAnnouncement(
                LinearChainAnnouncement::NewFinalitySignature(fs),
            ) => {
                let reactor_event = ParticipatingEvent::EventStreamServer(
                    event_stream_server::Event::FinalitySignature(fs),
                );
                self.dispatch_event(effect_builder, rng, reactor_event)
            }
            ParticipatingEvent::ChainspecLoaderAnnouncement(
                ChainspecLoaderAnnouncement::UpgradeActivationPointRead(next_upgrade),
            ) => {
                let reactor_event = ParticipatingEvent::ChainspecLoader(
                    chainspec_loader::Event::GotNextUpgrade(next_upgrade.clone()),
                );
                let mut effects = self.dispatch_event(effect_builder, rng, reactor_event);

                let reactor_event = ParticipatingEvent::Consensus(
                    consensus::Event::GotUpgradeActivationPoint(next_upgrade.activation_point()),
                );
                effects.extend(self.dispatch_event(effect_builder, rng, reactor_event));
                let reactor_event = ParticipatingEvent::LinearChain(
                    linear_chain::Event::GotUpgradeActivationPoint(next_upgrade.activation_point()),
                );
                effects.extend(self.dispatch_event(effect_builder, rng, reactor_event));
                effects
            }
            ParticipatingEvent::BlocklistAnnouncement(ann) => self.dispatch_event(
                effect_builder,
                rng,
                ParticipatingEvent::SmallNetwork(ann.into()),
            ),
            ParticipatingEvent::ConsensusMessageIncoming(incoming) => reactor::wrap_effects(
                ParticipatingEvent::Consensus,
                self.consensus
                    .handle_event(effect_builder, rng, incoming.into()),
            ),
            ParticipatingEvent::DeployGossiperIncoming(incoming) => reactor::wrap_effects(
                ParticipatingEvent::DeployGossiper,
                self.deploy_gossiper
                    .handle_event(effect_builder, rng, incoming.into()),
            ),
            ParticipatingEvent::AddressGossiperIncoming(incoming) => reactor::wrap_effects(
                ParticipatingEvent::AddressGossiper,
                self.address_gossiper
                    .handle_event(effect_builder, rng, incoming.into()),
            ),
            ParticipatingEvent::NetRequestIncoming(incoming) => reactor::wrap_effects(
                ParticipatingEvent::Storage,
                self.storage
                    .handle_event(effect_builder, rng, incoming.into()),
            ),
            ParticipatingEvent::NetResponseIncoming(NetResponseIncoming { sender, message }) => {
                // TODO: Code to be refactored, we do not want to handle all this logic inside the
                //       routing function.
                let event = match message {
                    NetResponse::Deploy(ref serialized_item) => {
                        let deploy: Box<Deploy> = match bincode::deserialize::<
                            FetchedOrNotFound<Deploy, DeployHash>,
                        >(serialized_item)
                        {
                            Ok(FetchedOrNotFound::Fetched(deploy)) => Box::new(deploy),
                            Ok(FetchedOrNotFound::NotFound(deploy_hash)) => {
                                error!(
                                    "peer did not have deploy with hash {}: {}",
                                    sender, deploy_hash
                                );
                                return Effects::new();
                            }
                            Err(error) => {
                                error!("failed to decode deploy from {}: {}", sender, error);
                                return Effects::new();
                            }
                        };

                        ParticipatingEvent::DeployAcceptor(deploy_acceptor::Event::Accept {
                            deploy,
                            source: Source::Peer(sender),
                            maybe_responder: None,
                        })
                    }
                    NetResponse::Block(_) => {
                        error!(
                            "cannot handle get response for block-by-hash from {}",
                            sender
                        );
                        return Effects::new();
                    }
                    NetResponse::GossipedAddress(_) => {
                        error!(
                            "cannot handle get response for gossiped-address from {}",
                            sender
                        );
                        return Effects::new();
                    }
                    NetResponse::BlockAndMetadataByHeight(_) => {
                        error!(
                            "cannot handle get response for block-by-height from {}",
                            sender
                        );
                        return Effects::new();
                    }
                    NetResponse::BlockHeaderByHash(_) => {
                        error!(
                            "cannot handle get response for block-header-by-hash from {}",
                            sender
                        );
                        return Effects::new();
                    }
                    NetResponse::BlockHeaderAndFinalitySignaturesByHeight(_) => {
                        error!(
                            "cannot handle get response for \
                            block-header-and-finality-signatures-by-height from {}",
                            sender
                        );
                        return Effects::new();
                    }
                };

                self.dispatch_event(effect_builder, rng, event)
            }
            ParticipatingEvent::TrieRequestIncoming(req) => reactor::wrap_effects(
                ParticipatingEvent::ContractRuntime,
                self.contract_runtime
                    .handle_event(effect_builder, rng, req.into()),
            ),
            ParticipatingEvent::TrieResponseIncoming(TrieResponseIncoming { sender, .. }) => {
                error!("cannot handle get response for read-trie from {}", sender);
                Effects::new()
            }
            ParticipatingEvent::FinalitySignatureIncoming(incoming) => reactor::wrap_effects(
                ParticipatingEvent::LinearChain,
                self.linear_chain
                    .handle_event(effect_builder, rng, incoming.into()),
            ),
            ParticipatingEvent::ContractRuntimeAnnouncement(ann) => self.dispatch_event(
                effect_builder,
                rng,
                ParticipatingEvent::SmallNetwork(ann.into()),
            ),
            ParticipatingEvent::ContractRuntime(event) => reactor::wrap_effects(
                ParticipatingEvent::ContractRuntime,
                self.contract_runtime
                    .handle_event(effect_builder, rng, event),
            ),
        }
    }

    fn update_metrics(&mut self, event_queue_handle: EventQueueHandle<Self::Event>) {
        self.memory_metrics.estimate(self);
        self.event_queue_metrics
            .record_event_queue_counts(&event_queue_handle)
    }

    fn maybe_exit(&self) -> Option<ReactorExit> {
        self.linear_chain
            .stop_for_upgrade()
            .then(|| ReactorExit::ProcessShouldExit(ExitCode::Success))
    }
}

#[cfg(test)]
impl NetworkedReactor for Reactor {
    fn node_id(&self) -> crate::types::NodeId {
        self.small_network.node_id()
    }
}<|MERGE_RESOLUTION|>--- conflicted
+++ resolved
@@ -31,12 +31,10 @@
         chain_synchronizer::JoiningOutcome,
         chainspec_loader::{self, ChainspecLoader},
         consensus::{self, EraSupervisor, HighwayProtocol},
-<<<<<<< HEAD
-        console::{self, Console},
-        contract_runtime::{BlockAndExecutionEffects, ContractRuntime, ExecutionPreState},
-=======
-        contract_runtime::{ContractRuntime, ContractRuntimeAnnouncement, ExecutionPreState},
->>>>>>> a7c5e77a
+        contract_runtime::{
+            BlockAndExecutionEffects, ContractRuntime, ContractRuntimeAnnouncement,
+            ExecutionPreState,
+        },
         deploy_acceptor::{self, DeployAcceptor},
         diagnostics_port::{self, DiagnosticsPort},
         event_stream_server::{self, EventStreamServer},
@@ -58,16 +56,12 @@
             DeployAcceptorAnnouncement, GossiperAnnouncement, LinearChainAnnouncement,
             RpcServerAnnouncement,
         },
-<<<<<<< HEAD
-        console::DumpConsensusStateRequest,
+        diagnostics_port::DumpConsensusStateRequest,
         incoming::{
             ConsensusMessageIncoming, FinalitySignatureIncoming, GossiperIncoming,
             NetRequestIncoming, NetResponse, NetResponseIncoming, TrieRequestIncoming,
             TrieResponseIncoming,
         },
-=======
-        diagnostics_port::DumpConsensusStateRequest,
->>>>>>> a7c5e77a
         requests::{
             BeginGossipRequest, BlockProposerRequest, BlockValidationRequest,
             ChainspecLoaderRequest, ConsensusRequest, ContractRuntimeRequest, FetcherRequest,
@@ -136,14 +130,10 @@
     LinearChain(#[serde(skip_serializing)] linear_chain::Event),
     /// Diagnostics port event.
     #[from]
-<<<<<<< HEAD
-    Console(console::Event),
+    DiagnosticsPort(diagnostics_port::Event),
     /// Contract runtime event.
     #[from]
     ContractRuntime(contract_runtime::Event),
-=======
-    DiagnosticsPort(diagnostics_port::Event),
->>>>>>> a7c5e77a
 
     // Requests
     /// Contract runtime request.
@@ -251,8 +241,6 @@
             None
         }
     }
-<<<<<<< HEAD
-=======
 
     fn try_into_control(self) -> Option<ControlAnnouncement> {
         if let Self::ControlAnnouncement(ctrl_ann) = self {
@@ -262,7 +250,6 @@
         }
     }
 
->>>>>>> a7c5e77a
     #[inline]
     fn description(&self) -> &'static str {
         match self {
@@ -280,13 +267,8 @@
             ParticipatingEvent::AddressGossiper(_) => "AddressGossiper",
             ParticipatingEvent::BlockValidator(_) => "BlockValidator",
             ParticipatingEvent::LinearChain(_) => "LinearChain",
-<<<<<<< HEAD
             ParticipatingEvent::ContractRuntimeRequest(_) => "ContractRuntimeRequest",
-            ParticipatingEvent::Console(_) => "Console",
-=======
-            ParticipatingEvent::ContractRuntime(_) => "ContractRuntime",
             ParticipatingEvent::DiagnosticsPort(_) => "DiagnosticsPort",
->>>>>>> a7c5e77a
             ParticipatingEvent::NetworkRequest(_) => "NetworkRequest",
             ParticipatingEvent::NetworkInfoRequest(_) => "NetworkInfoRequest",
             ParticipatingEvent::DeployFetcherRequest(_) => "DeployFetcherRequest",
