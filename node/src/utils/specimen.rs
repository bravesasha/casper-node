//! Specimen support.
//!
//! Structs implementing the specimen trait allow for specific sample instances being created, such
//! as the biggest possible.

use std::{
    any::{Any, TypeId},
    collections::{BTreeMap, BTreeSet, HashMap},
    convert::{TryFrom, TryInto},
    iter::FromIterator,
    net::{Ipv6Addr, SocketAddr, SocketAddrV6},
    sync::Arc,
};

use either::Either;
use once_cell::sync::OnceCell;
use serde::Serialize;
use strum::{EnumIter, IntoEnumIterator};

use casper_types::{
    account::AccountHash,
    bytesrepr::Bytes,
    crypto::{sign, PublicKey, Signature},
    AccessRights, Approval, ApprovalsHash, AsymmetricType, Block, BlockHash, BlockHeader,
    BlockHeaderV1, BlockHeaderV2, BlockSignatures, BlockSignaturesV2, BlockV2, ChainNameDigest,
    ChunkWithProof, Deploy, DeployHash, DeployId, Digest, EraEndV1, EraEndV2, EraId, EraReport,
    ExecutableDeployItem, FinalitySignature, FinalitySignatureId, FinalitySignatureV2, PackageHash,
    ProtocolVersion, RewardedSignatures, RuntimeArgs, SecretKey, SemVer, SignedBlockHeader,
    SingleBlockRewardedSignatures, TimeDiff, Timestamp, Transaction, TransactionHash,
<<<<<<< HEAD
    TransactionId, TransactionRuntimeParams, TransactionV1, TransactionV1Builder,
    TransactionV1Hash, URef, AUCTION_LANE_ID, INSTALL_UPGRADE_LANE_ID, KEY_HASH_LENGTH,
    LARGE_WASM_LANE_ID, MINT_LANE_ID, U512,
=======
    TransactionId, TransactionRuntime, TransactionV1, TransactionV1Hash, URef, AUCTION_LANE_ID,
    INSTALL_UPGRADE_LANE_ID, KEY_HASH_LENGTH, LARGE_WASM_LANE_ID, MINT_LANE_ID, U512,
>>>>>>> 9ac45103
};

use crate::{
    components::{
        consensus::{max_rounds_per_era, utils::ValidatorMap},
        fetcher::Tag,
    },
    protocol::Message,
    types::{
        transaction::transaction_v1_builder::TransactionV1Builder, BlockExecutionResultsOrChunk,
        BlockPayload, FinalizedBlock, InternalEraReport, LegacyDeploy, SyncLeap, TrieOrChunk,
    },
};
use casper_storage::block_store::types::ApprovalsHashes;

/// The largest valid unicode codepoint that can be encoded to UTF-8.
pub(crate) const HIGHEST_UNICODE_CODEPOINT: char = '\u{10FFFF}';

/// A cache used for memoization, typically on a single estimator.
#[derive(Debug, Default)]
pub(crate) struct Cache {
    /// A map of items that have been hashed. Indexed by type.
    items: HashMap<TypeId, Vec<Box<dyn Any>>>,
}

impl Cache {
    /// Retrieves a potentially memoized instance.
    pub(crate) fn get<T: Any>(&mut self) -> Option<&T> {
        self.get_all::<T>()
            .first()
            .map(|box_any| box_any.downcast_ref::<T>().expect("cache corrupted"))
    }

    /// Sets the memoized instance if not already set.
    ///
    /// Returns a reference to the memoized instance. Note that this may be an instance other than
    /// the passed in `item`, if the cache entry was not empty before/
    pub(crate) fn set<T: Any>(&mut self, item: T) -> &T {
        let items = self.get_all::<T>();
        if items.is_empty() {
            let boxed_item: Box<dyn Any> = Box::new(item);
            items.push(boxed_item);
        }
        self.get::<T>().expect("should not be empty")
    }

    /// Get or insert the vector storing item instances.
    fn get_all<T: Any>(&mut self) -> &mut Vec<Box<dyn Any>> {
        self.items.entry(TypeId::of::<T>()).or_default()
    }
}

/// Given a specific type instance, estimates its serialized size.
pub(crate) trait SizeEstimator {
    /// Estimate the serialized size of a value.
    fn estimate<T: Serialize>(&self, val: &T) -> usize;

    /// Requires a parameter.
    ///
    /// Parameters indicate potential specimens which values to expect, e.g. a maximum number of
    /// items configured for a specific collection.
    ///
    /// ## Panics
    ///
    /// - If the named parameter is not set, panics.
    /// - If `T` is of an invalid type.
    fn parameter<T: TryFrom<i64>>(&self, name: &'static str) -> T;

    /// Require a parameter, cast into a boolean.
    ///
    /// See [`parameter`] for details. Will return `false` if the stored value is `0`,
    /// otherwise `true`.
    ///
    /// This method exists because `bool` does not implement `TryFrom<i64>`.
    ///
    /// ## Panics
    ///
    /// Same as [`parameter`].
    fn parameter_bool(&self, name: &'static str) -> bool {
        self.parameter::<i64>(name) != 0
    }
}

/// Supports returning a maximum size specimen.
///
/// "Maximum size" refers to the instance that uses the highest amount of memory and is also most
/// likely to have the largest representation when serialized.
pub(crate) trait LargestSpecimen: Sized {
    /// Returns the largest possible specimen for this type.
    fn largest_specimen<E: SizeEstimator>(estimator: &E, cache: &mut Cache) -> Self;
}

/// Supports generating a unique sequence of specimen that are as large as possible.
pub(crate) trait LargeUniqueSequence<E>
where
    Self: Sized + Ord,
    E: SizeEstimator,
{
    /// Create a new sequence of the largest possible unique specimens.
    ///
    /// Note that multiple calls to this function will return overlapping sequences.
    // Note: This functions returns a materialized sequence instead of a generator to avoid
    //       complications with borrowing `E`.
    fn large_unique_sequence(estimator: &E, count: usize, cache: &mut Cache) -> BTreeSet<Self>;
}

/// Produces the largest variant of a specific `enum` using an estimator and a generation function.
pub(crate) fn largest_variant<T, D, E, F>(estimator: &E, generator: F) -> T
where
    T: Serialize,
    D: IntoEnumIterator,
    E: SizeEstimator,
    F: FnMut(D) -> T,
{
    D::iter()
        .map(generator)
        .max_by_key(|candidate| estimator.estimate(candidate))
        .expect("should have at least one candidate")
}

/// Generates a vec of a given size filled with the largest specimen.
pub(crate) fn vec_of_largest_specimen<T: LargestSpecimen, E: SizeEstimator>(
    estimator: &E,
    count: usize,
    cache: &mut Cache,
) -> Vec<T> {
    let mut vec = Vec::new();
    for _ in 0..count {
        vec.push(LargestSpecimen::largest_specimen(estimator, cache));
    }
    vec
}

/// Generates a vec of the largest specimen, with a size from a property.
pub(crate) fn vec_prop_specimen<T: LargestSpecimen, E: SizeEstimator>(
    estimator: &E,
    parameter_name: &'static str,
    cache: &mut Cache,
) -> Vec<T> {
    let mut count = estimator.parameter(parameter_name);
    if count < 0 {
        count = 0;
    }

    vec_of_largest_specimen(estimator, count as usize, cache)
}

/// Generates a `BTreeMap` with the size taken from a property.
///
/// Keys are generated uniquely using `LargeUniqueSequence`, while values will be largest specimen.
pub(crate) fn btree_map_distinct_from_prop<K, V, E>(
    estimator: &E,
    parameter_name: &'static str,
    cache: &mut Cache,
) -> BTreeMap<K, V>
where
    V: LargestSpecimen,
    K: Ord + LargeUniqueSequence<E> + Sized,
    E: SizeEstimator,
{
    let mut count = estimator.parameter(parameter_name);
    if count < 0 {
        count = 0;
    }

    K::large_unique_sequence(estimator, count as usize, cache)
        .into_iter()
        .map(|key| (key, LargestSpecimen::largest_specimen(estimator, cache)))
        .collect()
}

/// Generates a `BTreeSet` with the size taken from a property.
///
/// Value are generated uniquely using `LargeUniqueSequence`.
pub(crate) fn btree_set_distinct_from_prop<T, E>(
    estimator: &E,
    parameter_name: &'static str,
    cache: &mut Cache,
) -> BTreeSet<T>
where
    T: Ord + LargeUniqueSequence<E> + Sized,
    E: SizeEstimator,
{
    let mut count = estimator.parameter(parameter_name);
    if count < 0 {
        count = 0;
    }

    T::large_unique_sequence(estimator, count as usize, cache)
}

/// Generates a `BTreeSet` with a given amount of items.
///
/// Value are generated uniquely using `LargeUniqueSequence`.
pub(crate) fn btree_set_distinct<T, E>(
    estimator: &E,
    count: usize,
    cache: &mut Cache,
) -> BTreeSet<T>
where
    T: Ord + LargeUniqueSequence<E> + Sized,
    E: SizeEstimator,
{
    T::large_unique_sequence(estimator, count, cache)
}

impl LargestSpecimen for SocketAddr {
    fn largest_specimen<E: SizeEstimator>(estimator: &E, cache: &mut Cache) -> Self {
        SocketAddr::V6(SocketAddrV6::largest_specimen(estimator, cache))
    }
}

impl LargestSpecimen for SocketAddrV6 {
    fn largest_specimen<E: SizeEstimator>(estimator: &E, cache: &mut Cache) -> Self {
        SocketAddrV6::new(
            LargestSpecimen::largest_specimen(estimator, cache),
            LargestSpecimen::largest_specimen(estimator, cache),
            LargestSpecimen::largest_specimen(estimator, cache),
            LargestSpecimen::largest_specimen(estimator, cache),
        )
    }
}

impl LargestSpecimen for Ipv6Addr {
    fn largest_specimen<E: SizeEstimator>(_estimator: &E, _cache: &mut Cache) -> Self {
        // Leading zeros get shorted, ensure there are none in the address.
        Ipv6Addr::new(
            0xffff, 0xffff, 0xffff, 0xffff, 0xffff, 0xffff, 0xffff, 0xffff,
        )
    }
}

impl LargestSpecimen for bool {
    fn largest_specimen<E: SizeEstimator>(_estimator: &E, _cache: &mut Cache) -> Self {
        true
    }
}

impl LargestSpecimen for u8 {
    fn largest_specimen<E: SizeEstimator>(_estimator: &E, _cache: &mut Cache) -> Self {
        u8::MAX
    }
}

impl LargestSpecimen for u16 {
    fn largest_specimen<E: SizeEstimator>(_estimator: &E, _cache: &mut Cache) -> Self {
        u16::MAX
    }
}

impl LargestSpecimen for u32 {
    fn largest_specimen<E: SizeEstimator>(_estimator: &E, _cache: &mut Cache) -> Self {
        u32::MAX
    }
}

impl LargestSpecimen for u64 {
    fn largest_specimen<E: SizeEstimator>(_estimator: &E, _cache: &mut Cache) -> Self {
        u64::MAX
    }
}

impl LargestSpecimen for u128 {
    fn largest_specimen<E: SizeEstimator>(_estimator: &E, _cache: &mut Cache) -> Self {
        u128::MAX
    }
}

impl<T: LargestSpecimen + Copy, const N: usize> LargestSpecimen for [T; N] {
    fn largest_specimen<E: SizeEstimator>(estimator: &E, cache: &mut Cache) -> Self {
        [LargestSpecimen::largest_specimen(estimator, cache); N]
    }
}

impl<T> LargestSpecimen for Option<T>
where
    T: LargestSpecimen,
{
    fn largest_specimen<E: SizeEstimator>(estimator: &E, cache: &mut Cache) -> Self {
        Some(LargestSpecimen::largest_specimen(estimator, cache))
    }
}

impl<T> LargestSpecimen for Box<T>
where
    T: LargestSpecimen,
{
    fn largest_specimen<E: SizeEstimator>(estimator: &E, cache: &mut Cache) -> Self {
        Box::new(LargestSpecimen::largest_specimen(estimator, cache))
    }
}

impl<T> LargestSpecimen for Arc<T>
where
    T: LargestSpecimen,
{
    fn largest_specimen<E: SizeEstimator>(estimator: &E, cache: &mut Cache) -> Self {
        Arc::new(LargestSpecimen::largest_specimen(estimator, cache))
    }
}

impl<T1, T2> LargestSpecimen for (T1, T2)
where
    T1: LargestSpecimen,
    T2: LargestSpecimen,
{
    fn largest_specimen<E: SizeEstimator>(estimator: &E, cache: &mut Cache) -> Self {
        (
            LargestSpecimen::largest_specimen(estimator, cache),
            LargestSpecimen::largest_specimen(estimator, cache),
        )
    }
}

impl<T1, T2, T3> LargestSpecimen for (T1, T2, T3)
where
    T1: LargestSpecimen,
    T2: LargestSpecimen,
    T3: LargestSpecimen,
{
    fn largest_specimen<E: SizeEstimator>(estimator: &E, cache: &mut Cache) -> Self {
        (
            LargestSpecimen::largest_specimen(estimator, cache),
            LargestSpecimen::largest_specimen(estimator, cache),
            LargestSpecimen::largest_specimen(estimator, cache),
        )
    }
}

// Various third party crates.

impl<L, R> LargestSpecimen for Either<L, R>
where
    L: LargestSpecimen + Serialize,
    R: LargestSpecimen + Serialize,
{
    fn largest_specimen<E: SizeEstimator>(estimator: &E, cache: &mut Cache) -> Self {
        let l = L::largest_specimen(estimator, cache);
        let r = R::largest_specimen(estimator, cache);

        if estimator.estimate(&l) >= estimator.estimate(&r) {
            Either::Left(l)
        } else {
            Either::Right(r)
        }
    }
}

// impls for `casper_types`, which is technically a foreign crate -- so we put them here.
impl LargestSpecimen for ProtocolVersion {
    fn largest_specimen<E: SizeEstimator>(estimator: &E, cache: &mut Cache) -> Self {
        ProtocolVersion::new(LargestSpecimen::largest_specimen(estimator, cache))
    }
}

impl LargestSpecimen for URef {
    fn largest_specimen<E: SizeEstimator>(estimator: &E, cache: &mut Cache) -> Self {
        URef::new(
            [LargestSpecimen::largest_specimen(estimator, cache); 32],
            AccessRights::READ_ADD_WRITE,
        )
    }
}

impl LargestSpecimen for AccountHash {
    fn largest_specimen<E: SizeEstimator>(estimator: &E, cache: &mut Cache) -> Self {
        AccountHash::new([LargestSpecimen::largest_specimen(estimator, cache); 32])
    }
}

impl LargestSpecimen for SemVer {
    fn largest_specimen<E: SizeEstimator>(estimator: &E, cache: &mut Cache) -> Self {
        SemVer {
            major: LargestSpecimen::largest_specimen(estimator, cache),
            minor: LargestSpecimen::largest_specimen(estimator, cache),
            patch: LargestSpecimen::largest_specimen(estimator, cache),
        }
    }
}

impl LargestSpecimen for PublicKey {
    fn largest_specimen<E: SizeEstimator>(estimator: &E, cache: &mut Cache) -> Self {
        PublicKey::large_unique_sequence(estimator, 1, cache)
            .into_iter()
            .next()
            .unwrap()
    }
}

// Dummy implementation to replace the buggy real one below:
impl<E> LargeUniqueSequence<E> for PublicKey
where
    E: SizeEstimator,
{
    fn large_unique_sequence(estimator: &E, count: usize, cache: &mut Cache) -> BTreeSet<Self> {
        let data_vec = cache.get_all::<Self>();

        /// Generates a secret key from a fixed, numbered seed.
        fn generate_key<E: SizeEstimator>(estimator: &E, seed: usize) -> PublicKey {
            // Like `Signature`, we do not wish to pollute the types crate here.
            #[derive(Copy, Clone, Debug, EnumIter)]
            enum PublicKeyDiscriminants {
                System,
                Ed25519,
                Secp256k1,
            }
            largest_variant::<PublicKey, PublicKeyDiscriminants, _, _>(estimator, |variant| {
                // We take advantage of two things here:
                //
                // 1. The required seed bytes for Ed25519 and Secp256k1 are both the same length of
                //    32 bytes.
                // 2. While Secp256k1 does not allow the most trivial seed bytes of 0x00..0001, a a
                //    hash function output seems to satisfy it, and our current hashing scheme also
                //    output 32 bytes.
                let seed_bytes = Digest::hash(seed.to_be_bytes()).value();

                match variant {
                    PublicKeyDiscriminants::System => PublicKey::system(),
                    PublicKeyDiscriminants::Ed25519 => {
                        let ed25519_sec = SecretKey::ed25519_from_bytes(seed_bytes)
                            .expect("unable to create ed25519 key from seed bytes");
                        PublicKey::from(&ed25519_sec)
                    }
                    PublicKeyDiscriminants::Secp256k1 => {
                        let secp256k1_sec = SecretKey::secp256k1_from_bytes(seed_bytes)
                            .expect("unable to create secp256k1 key from seed bytes");
                        PublicKey::from(&secp256k1_sec)
                    }
                }
            })
        }

        while data_vec.len() < count {
            let seed = data_vec.len();
            let key = generate_key(estimator, seed);
            data_vec.push(Box::new(key));
        }

        debug_assert!(data_vec.len() >= count);
        let output_set: BTreeSet<Self> = data_vec[..count]
            .iter()
            .map(|item| item.downcast_ref::<Self>().expect("cache corrupted"))
            .cloned()
            .collect();
        debug_assert_eq!(output_set.len(), count);

        output_set
    }
}

impl<E> LargeUniqueSequence<E> for Digest
where
    E: SizeEstimator,
{
    fn large_unique_sequence(_estimator: &E, count: usize, _cache: &mut Cache) -> BTreeSet<Self> {
        (0..count).map(|n| Digest::hash(n.to_ne_bytes())).collect()
    }
}

impl LargestSpecimen for Signature {
    fn largest_specimen<E: SizeEstimator>(estimator: &E, cache: &mut Cache) -> Self {
        if let Some(item) = cache.get::<Self>() {
            return *item;
        }

        // Note: We do not use strum generated discriminator enums for the signature, as we do not
        //       want to make `strum` a direct dependency of `casper-types`, to keep its size down.
        #[derive(Debug, Copy, Clone, EnumIter)]
        enum SignatureDiscriminants {
            System,
            Ed25519,
            Secp256k1,
        }

        *cache.set(largest_variant::<Self, SignatureDiscriminants, _, _>(
            estimator,
            |variant| match variant {
                SignatureDiscriminants::System => Signature::system(),
                SignatureDiscriminants::Ed25519 => {
                    let ed25519_sec = &SecretKey::generate_ed25519().expect("a correct secret");

                    sign([0_u8], ed25519_sec, &ed25519_sec.into())
                }
                SignatureDiscriminants::Secp256k1 => {
                    let secp256k1_sec = &SecretKey::generate_secp256k1().expect("a correct secret");

                    sign([0_u8], secp256k1_sec, &secp256k1_sec.into())
                }
            },
        ))
    }
}

impl LargestSpecimen for EraId {
    fn largest_specimen<E: SizeEstimator>(estimator: &E, cache: &mut Cache) -> Self {
        EraId::new(LargestSpecimen::largest_specimen(estimator, cache))
    }
}

impl LargestSpecimen for Timestamp {
    fn largest_specimen<E: SizeEstimator>(_estimator: &E, _cache: &mut Cache) -> Self {
        const MAX_TIMESTAMP_HUMAN_READABLE: u64 = 253_402_300_799;
        Timestamp::from(MAX_TIMESTAMP_HUMAN_READABLE)
    }
}

impl LargestSpecimen for TimeDiff {
    fn largest_specimen<E: SizeEstimator>(estimator: &E, cache: &mut Cache) -> Self {
        TimeDiff::from_millis(LargestSpecimen::largest_specimen(estimator, cache))
    }
}

impl LargestSpecimen for BlockHeaderV1 {
    fn largest_specimen<E: SizeEstimator>(estimator: &E, cache: &mut Cache) -> Self {
        BlockHeaderV1::new(
            LargestSpecimen::largest_specimen(estimator, cache),
            LargestSpecimen::largest_specimen(estimator, cache),
            LargestSpecimen::largest_specimen(estimator, cache),
            LargestSpecimen::largest_specimen(estimator, cache),
            LargestSpecimen::largest_specimen(estimator, cache),
            LargestSpecimen::largest_specimen(estimator, cache),
            LargestSpecimen::largest_specimen(estimator, cache),
            LargestSpecimen::largest_specimen(estimator, cache),
            LargestSpecimen::largest_specimen(estimator, cache),
            LargestSpecimen::largest_specimen(estimator, cache),
            OnceCell::with_value(LargestSpecimen::largest_specimen(estimator, cache)),
        )
    }
}

impl LargestSpecimen for BlockHeaderV2 {
    fn largest_specimen<E: SizeEstimator>(estimator: &E, cache: &mut Cache) -> Self {
        BlockHeaderV2::new(
            LargestSpecimen::largest_specimen(estimator, cache),
            LargestSpecimen::largest_specimen(estimator, cache),
            LargestSpecimen::largest_specimen(estimator, cache),
            LargestSpecimen::largest_specimen(estimator, cache),
            LargestSpecimen::largest_specimen(estimator, cache),
            LargestSpecimen::largest_specimen(estimator, cache),
            LargestSpecimen::largest_specimen(estimator, cache),
            LargestSpecimen::largest_specimen(estimator, cache),
            LargestSpecimen::largest_specimen(estimator, cache),
            LargestSpecimen::largest_specimen(estimator, cache),
            LargestSpecimen::largest_specimen(estimator, cache),
            LargestSpecimen::largest_specimen(estimator, cache),
            LargestSpecimen::largest_specimen(estimator, cache),
            OnceCell::with_value(LargestSpecimen::largest_specimen(estimator, cache)),
        )
    }
}

impl LargestSpecimen for BlockHeader {
    fn largest_specimen<E: SizeEstimator>(estimator: &E, cache: &mut Cache) -> Self {
        let v1 = BlockHeaderV1::largest_specimen(estimator, cache);
        let v2 = BlockHeaderV2::largest_specimen(estimator, cache);

        if estimator.estimate(&v1) > estimator.estimate(&v2) {
            BlockHeader::V1(v1)
        } else {
            BlockHeader::V2(v2)
        }
    }
}

/// A wrapper around `BlockHeader` that implements `LargestSpecimen` without including the era
/// end.
pub(crate) struct BlockHeaderWithoutEraEnd(BlockHeaderV2);

impl BlockHeaderWithoutEraEnd {
    pub(crate) fn into_block_header(self) -> BlockHeader {
        BlockHeader::V2(self.0)
    }
}

impl LargestSpecimen for BlockHeaderWithoutEraEnd {
    fn largest_specimen<E: SizeEstimator>(estimator: &E, cache: &mut Cache) -> Self {
        BlockHeaderWithoutEraEnd(BlockHeaderV2::new(
            LargestSpecimen::largest_specimen(estimator, cache),
            LargestSpecimen::largest_specimen(estimator, cache),
            LargestSpecimen::largest_specimen(estimator, cache),
            LargestSpecimen::largest_specimen(estimator, cache),
            LargestSpecimen::largest_specimen(estimator, cache),
            None,
            LargestSpecimen::largest_specimen(estimator, cache),
            LargestSpecimen::largest_specimen(estimator, cache),
            LargestSpecimen::largest_specimen(estimator, cache),
            LargestSpecimen::largest_specimen(estimator, cache),
            LargestSpecimen::largest_specimen(estimator, cache),
            LargestSpecimen::largest_specimen(estimator, cache),
            LargestSpecimen::largest_specimen(estimator, cache),
            OnceCell::with_value(LargestSpecimen::largest_specimen(estimator, cache)),
        ))
    }
}

impl LargestSpecimen for EraEndV1 {
    fn largest_specimen<E: SizeEstimator>(estimator: &E, cache: &mut Cache) -> Self {
        EraEndV1::new(
            LargestSpecimen::largest_specimen(estimator, cache),
            btree_map_distinct_from_prop(estimator, "validator_count", cache),
        )
    }
}

impl LargestSpecimen for EraEndV2 {
    fn largest_specimen<E: SizeEstimator>(estimator: &E, cache: &mut Cache) -> Self {
        let rewards = {
            let count = estimator.parameter("validator_count");

            PublicKey::large_unique_sequence(estimator, count, cache)
                .into_iter()
                // at most two reward amounts per validator
                .map(|key| (key, vec_of_largest_specimen(estimator, 2, cache)))
                .collect()
        };
        EraEndV2::new(
            vec_prop_specimen(estimator, "validator_count", cache),
            vec_prop_specimen(estimator, "validator_count", cache),
            btree_map_distinct_from_prop(estimator, "validator_count", cache),
            rewards,
            1u8,
        )
    }
}

impl LargestSpecimen for InternalEraReport {
    fn largest_specimen<E: SizeEstimator>(estimator: &E, cache: &mut Cache) -> Self {
        InternalEraReport {
            equivocators: vec_prop_specimen(estimator, "validator_count", cache),
            inactive_validators: vec_prop_specimen(estimator, "validator_count", cache),
        }
    }
}

impl LargestSpecimen for SignedBlockHeader {
    fn largest_specimen<E: SizeEstimator>(estimator: &E, cache: &mut Cache) -> Self {
        SignedBlockHeader::new(
            LargestSpecimen::largest_specimen(estimator, cache),
            LargestSpecimen::largest_specimen(estimator, cache),
        )
    }
}

impl LargestSpecimen for BlockSignatures {
    fn largest_specimen<E: SizeEstimator>(estimator: &E, cache: &mut Cache) -> Self {
        let mut block_signatures = BlockSignaturesV2::new(
            LargestSpecimen::largest_specimen(estimator, cache),
            LargestSpecimen::largest_specimen(estimator, cache),
            LargestSpecimen::largest_specimen(estimator, cache),
            LargestSpecimen::largest_specimen(estimator, cache),
        );
        let sigs = btree_map_distinct_from_prop(estimator, "validator_count", cache);
        sigs.into_iter().for_each(|(public_key, sig)| {
            block_signatures.insert_signature(public_key, sig);
        });
        BlockSignatures::V2(block_signatures)
    }
}

impl LargestSpecimen for BlockV2 {
    fn largest_specimen<E: SizeEstimator>(estimator: &E, cache: &mut Cache) -> Self {
        let mint_hashes = vec![
            TransactionHash::largest_specimen(estimator, cache);
            estimator.parameter::<usize>("max_mint_per_block")
        ];
        let auction_hashes = vec![
            TransactionHash::largest_specimen(estimator, cache);
            estimator.parameter::<usize>("max_auctions_per_block")
        ];
        let install_upgrade_hashes =
            vec![
                TransactionHash::largest_specimen(estimator, cache);
                estimator.parameter::<usize>("max_install_upgrade_transactions_per_block")
            ];
        let standard_hashes = vec![
            TransactionHash::largest_specimen(estimator, cache);
            estimator
                .parameter::<usize>("max_standard_transactions_per_block")
        ];

        let transactions = {
            let mut ret = BTreeMap::new();
            ret.insert(MINT_LANE_ID, mint_hashes);
            ret.insert(AUCTION_LANE_ID, auction_hashes);
            ret.insert(INSTALL_UPGRADE_LANE_ID, install_upgrade_hashes);
            ret.insert(3, standard_hashes);
            ret
        };

        BlockV2::new(
            LargestSpecimen::largest_specimen(estimator, cache),
            LargestSpecimen::largest_specimen(estimator, cache),
            LargestSpecimen::largest_specimen(estimator, cache),
            LargestSpecimen::largest_specimen(estimator, cache),
            LargestSpecimen::largest_specimen(estimator, cache),
            LargestSpecimen::largest_specimen(estimator, cache),
            LargestSpecimen::largest_specimen(estimator, cache),
            LargestSpecimen::largest_specimen(estimator, cache),
            LargestSpecimen::largest_specimen(estimator, cache),
            LargestSpecimen::largest_specimen(estimator, cache),
            transactions,
            LargestSpecimen::largest_specimen(estimator, cache),
            LargestSpecimen::largest_specimen(estimator, cache),
            LargestSpecimen::largest_specimen(estimator, cache),
        )
    }
}

impl LargestSpecimen for Block {
    fn largest_specimen<E: SizeEstimator>(estimator: &E, cache: &mut Cache) -> Self {
        Block::V2(LargestSpecimen::largest_specimen(estimator, cache))
    }
}

impl LargestSpecimen for FinalizedBlock {
    fn largest_specimen<E: SizeEstimator>(estimator: &E, cache: &mut Cache) -> Self {
        FinalizedBlock::new(
            LargestSpecimen::largest_specimen(estimator, cache),
            LargestSpecimen::largest_specimen(estimator, cache),
            LargestSpecimen::largest_specimen(estimator, cache),
            LargestSpecimen::largest_specimen(estimator, cache),
            LargestSpecimen::largest_specimen(estimator, cache),
            LargestSpecimen::largest_specimen(estimator, cache),
        )
    }
}

impl LargestSpecimen for FinalitySignature {
    fn largest_specimen<E: SizeEstimator>(estimator: &E, cache: &mut Cache) -> Self {
        FinalitySignature::V2(LargestSpecimen::largest_specimen(estimator, cache))
    }
}

impl LargestSpecimen for FinalitySignatureV2 {
    fn largest_specimen<E: SizeEstimator>(estimator: &E, cache: &mut Cache) -> Self {
        FinalitySignatureV2::new(
            LargestSpecimen::largest_specimen(estimator, cache),
            LargestSpecimen::largest_specimen(estimator, cache),
            LargestSpecimen::largest_specimen(estimator, cache),
            LargestSpecimen::largest_specimen(estimator, cache),
            LargestSpecimen::largest_specimen(estimator, cache),
            LargestSpecimen::largest_specimen(estimator, cache),
        )
    }
}

impl LargestSpecimen for FinalitySignatureId {
    fn largest_specimen<E: SizeEstimator>(estimator: &E, cache: &mut Cache) -> Self {
        FinalitySignatureId::new(
            LargestSpecimen::largest_specimen(estimator, cache),
            LargestSpecimen::largest_specimen(estimator, cache),
            LargestSpecimen::largest_specimen(estimator, cache),
        )
    }
}

impl LargestSpecimen for EraReport<PublicKey> {
    fn largest_specimen<E: SizeEstimator>(estimator: &E, cache: &mut Cache) -> Self {
        EraReport::new(
            vec_prop_specimen(estimator, "validator_count", cache),
            btree_map_distinct_from_prop(estimator, "validator_count", cache),
            vec_prop_specimen(estimator, "validator_count", cache),
        )
    }
}

impl LargestSpecimen for BlockHash {
    fn largest_specimen<E: SizeEstimator>(estimator: &E, cache: &mut Cache) -> Self {
        BlockHash::new(LargestSpecimen::largest_specimen(estimator, cache))
    }
}

impl LargestSpecimen for ChainNameDigest {
    fn largest_specimen<E: SizeEstimator>(_estimator: &E, _cache: &mut Cache) -> Self {
        // ChainNameDigest is fixed size by definition, so any value will do.
        ChainNameDigest::from_chain_name("")
    }
}

// impls for `casper_hashing`, which is technically a foreign crate -- so we put them here.
impl LargestSpecimen for Digest {
    fn largest_specimen<E: SizeEstimator>(_estimator: &E, _cache: &mut Cache) -> Self {
        // Hashes are fixed size by definition, so any value will do.
        Digest::hash("")
    }
}

impl LargestSpecimen for BlockPayload {
    fn largest_specimen<E: SizeEstimator>(estimator: &E, cache: &mut Cache) -> Self {
        // We cannot just use the standard largest specimen for `TransactionHashWithApprovals`, as
        // this would cause a quadratic increase in transactions. Instead, we generate one
        // large transaction that contains the number of approvals if they are spread out
        // across the block.

        let large_txn = match Transaction::largest_specimen(estimator, cache) {
            Transaction::Deploy(deploy) => {
                Transaction::Deploy(deploy.with_approvals(btree_set_distinct_from_prop(
                    estimator,
                    "average_approvals_per_transaction_in_block",
                    cache,
                )))
            }
            Transaction::V1(v1) => {
                Transaction::V1(v1.with_approvals(btree_set_distinct_from_prop(
                    estimator,
                    "average_approvals_per_transaction_in_block",
                    cache,
                )))
            }
        };

        let large_txn_hash_with_approvals = (large_txn.hash(), large_txn.approvals());

        let mut transactions = BTreeMap::new();
        transactions.insert(
            MINT_LANE_ID,
            vec![
                large_txn_hash_with_approvals.clone();
                estimator.parameter::<usize>("max_mint_per_block")
            ],
        );
        transactions.insert(
            AUCTION_LANE_ID,
            vec![
                large_txn_hash_with_approvals.clone();
                estimator.parameter::<usize>("max_auctions_per_block")
            ],
        );
        transactions.insert(
            LARGE_WASM_LANE_ID,
            vec![
                large_txn_hash_with_approvals.clone();
                estimator.parameter::<usize>("max_standard_transactions_per_block")
            ],
        );
        transactions.insert(
            INSTALL_UPGRADE_LANE_ID,
            vec![
                large_txn_hash_with_approvals;
                estimator.parameter::<usize>("max_install_upgrade_transactions_per_block")
            ],
        );

        BlockPayload::new(
            transactions,
            vec_prop_specimen(estimator, "max_accusations_per_block", cache),
            LargestSpecimen::largest_specimen(estimator, cache),
            LargestSpecimen::largest_specimen(estimator, cache),
            LargestSpecimen::largest_specimen(estimator, cache),
        )
    }
}

impl LargestSpecimen for RewardedSignatures {
    fn largest_specimen<E: SizeEstimator>(estimator: &E, cache: &mut Cache) -> Self {
        RewardedSignatures::new(
            std::iter::repeat(LargestSpecimen::largest_specimen(estimator, cache))
                .take(estimator.parameter("signature_rewards_max_delay")),
        )
    }
}

impl LargestSpecimen for SingleBlockRewardedSignatures {
    fn largest_specimen<E: SizeEstimator>(estimator: &E, _cache: &mut Cache) -> Self {
        SingleBlockRewardedSignatures::pack(
            std::iter::repeat(1).take(estimator.parameter("validator_count")),
        )
    }
}

impl LargestSpecimen for DeployHash {
    fn largest_specimen<E: SizeEstimator>(estimator: &E, cache: &mut Cache) -> Self {
        DeployHash::new(LargestSpecimen::largest_specimen(estimator, cache))
    }
}

impl LargestSpecimen for Approval {
    fn largest_specimen<E: SizeEstimator>(estimator: &E, cache: &mut Cache) -> Self {
        Approval::new(
            LargestSpecimen::largest_specimen(estimator, cache),
            LargestSpecimen::largest_specimen(estimator, cache),
        )
    }
}

impl<E> LargeUniqueSequence<E> for Approval
where
    Self: Sized + Ord,
    E: SizeEstimator,
{
    fn large_unique_sequence(estimator: &E, count: usize, cache: &mut Cache) -> BTreeSet<Self> {
        PublicKey::large_unique_sequence(estimator, count, cache)
            .into_iter()
            .map(|public_key| {
                Approval::new(
                    public_key,
                    LargestSpecimen::largest_specimen(estimator, cache),
                )
            })
            .collect()
    }
}

impl LargestSpecimen for (TransactionHash, Option<BTreeSet<Approval>>) {
    fn largest_specimen<E: SizeEstimator>(estimator: &E, cache: &mut Cache) -> Self {
        // Note: This is an upper bound, the actual value is lower. We are keeping the order of
        //       magnitude intact though.
        let max_items = estimator.parameter::<usize>("max_transfers_per_block")
            + estimator.parameter::<usize>("max_standard_per_block");

        let transaction = (
            TransactionHash::largest_specimen(estimator, cache),
            Some(btree_set_distinct(estimator, max_items, cache)),
        );
        let v1 = (
            TransactionHash::largest_specimen(estimator, cache),
            Some(btree_set_distinct(estimator, max_items, cache)),
        );

        if estimator.estimate(&transaction) > estimator.estimate(&v1) {
            transaction
        } else {
            v1
        }
    }
}

impl LargestSpecimen for Deploy {
    fn largest_specimen<E: SizeEstimator>(estimator: &E, cache: &mut Cache) -> Self {
        // Note: Deploys have a maximum size enforced on their serialized representation. A deploy
        //       generated here is guaranteed to exceed this maximum size due to the session code
        //       being this maximum size already (see the [`LargestSpecimen`] implementation of
        //       [`ExecutableDeployItem`]). For this reason, we leave `dependencies` and `payment`
        //       small.
        Deploy::new_signed(
            LargestSpecimen::largest_specimen(estimator, cache),
            LargestSpecimen::largest_specimen(estimator, cache),
            LargestSpecimen::largest_specimen(estimator, cache),
            Default::default(), // See note.
            largest_chain_name(estimator),
            LargestSpecimen::largest_specimen(estimator, cache),
            ExecutableDeployItem::Transfer {
                args: Default::default(), // See note.
            },
            &LargestSpecimen::largest_specimen(estimator, cache),
            LargestSpecimen::largest_specimen(estimator, cache),
        )
    }
}

impl LargestSpecimen for DeployId {
    fn largest_specimen<E: SizeEstimator>(estimator: &E, cache: &mut Cache) -> Self {
        DeployId::new(
            LargestSpecimen::largest_specimen(estimator, cache),
            LargestSpecimen::largest_specimen(estimator, cache),
        )
    }
}

impl LargestSpecimen for ApprovalsHash {
    fn largest_specimen<E: SizeEstimator>(estimator: &E, cache: &mut Cache) -> Self {
        let deploy_ah = ApprovalsHash(LargestSpecimen::largest_specimen(estimator, cache));
        let txn_v1_ah = ApprovalsHash(LargestSpecimen::largest_specimen(estimator, cache));

        if estimator.estimate(&deploy_ah) >= estimator.estimate(&txn_v1_ah) {
            deploy_ah
        } else {
            txn_v1_ah
        }
    }
}

impl LargestSpecimen for TransactionV1Hash {
    fn largest_specimen<E: SizeEstimator>(estimator: &E, cache: &mut Cache) -> Self {
        TransactionV1Hash::new(LargestSpecimen::largest_specimen(estimator, cache))
    }
}

impl LargestSpecimen for TransactionV1 {
    fn largest_specimen<E: SizeEstimator>(estimator: &E, cache: &mut Cache) -> Self {
        // See comment in `impl LargestSpecimen for ExecutableDeployItem` below for rationale here.
        let max_size_with_margin =
            estimator.parameter::<i32>("max_transaction_size").max(0) as usize + 10 * 4;
        TransactionV1Builder::new_session(
            true,
            Bytes::from(vec_of_largest_specimen(
                estimator,
                max_size_with_margin,
                cache,
            )),
            TransactionRuntimeParams::VmCasperV1,
        )
        .with_secret_key(&LargestSpecimen::largest_specimen(estimator, cache))
        .with_timestamp(LargestSpecimen::largest_specimen(estimator, cache))
        .with_ttl(LargestSpecimen::largest_specimen(estimator, cache))
        .with_chain_name(largest_chain_name(estimator))
        .build()
        .unwrap()
    }
}

impl LargestSpecimen for TransactionId {
    fn largest_specimen<E: SizeEstimator>(estimator: &E, cache: &mut Cache) -> Self {
        let deploy_hash =
            TransactionHash::Deploy(LargestSpecimen::largest_specimen(estimator, cache));
        let v1_hash = TransactionHash::V1(LargestSpecimen::largest_specimen(estimator, cache));

        let deploy = TransactionId::new(
            deploy_hash,
            LargestSpecimen::largest_specimen(estimator, cache),
        );
        let v1 = TransactionId::new(v1_hash, LargestSpecimen::largest_specimen(estimator, cache));

        if estimator.estimate(&deploy) >= estimator.estimate(&v1) {
            deploy
        } else {
            v1
        }
    }
}

impl LargestSpecimen for Transaction {
    fn largest_specimen<E: SizeEstimator>(estimator: &E, cache: &mut Cache) -> Self {
        let deploy = Transaction::Deploy(LargestSpecimen::largest_specimen(estimator, cache));
        let v1 = Transaction::V1(LargestSpecimen::largest_specimen(estimator, cache));

        if estimator.estimate(&deploy) >= estimator.estimate(&v1) {
            deploy
        } else {
            v1
        }
    }
}

impl LargestSpecimen for TransactionHash {
    fn largest_specimen<E: SizeEstimator>(estimator: &E, cache: &mut Cache) -> Self {
        let deploy_hash =
            TransactionHash::Deploy(LargestSpecimen::largest_specimen(estimator, cache));
        let v1_hash = TransactionHash::V1(LargestSpecimen::largest_specimen(estimator, cache));

        if estimator.estimate(&deploy_hash) >= estimator.estimate(&v1_hash) {
            deploy_hash
        } else {
            v1_hash
        }
    }
}

// EE impls
impl LargestSpecimen for ExecutableDeployItem {
    fn largest_specimen<E: SizeEstimator>(estimator: &E, cache: &mut Cache) -> Self {
        // `module_bytes` already blows this up to the maximum deploy size, so we use this variant
        // as the largest always and don't need to fill in any args.
        //
        // However, this does not hold true for all encoding schemes: An inefficient encoding can
        // easily, via `RuntimeArgs`, result in a much larger encoded size, e.g. when encoding an
        // array of 1-byte elements in a format that uses string quoting and a delimiter to seperate
        // elements.
        //
        // We compromise by not supporting encodings this inefficient and add 10 * a 32-bit integer
        // as a safety margin for tags and length prefixes.
        let max_size_with_margin =
            estimator.parameter::<i32>("max_transaction_size").max(0) as usize + 10 * 4;

        ExecutableDeployItem::ModuleBytes {
            module_bytes: Bytes::from(vec_of_largest_specimen(
                estimator,
                max_size_with_margin,
                cache,
            )),
            args: RuntimeArgs::new(),
        }
    }
}

impl LargestSpecimen for U512 {
    fn largest_specimen<E: SizeEstimator>(_estimator: &E, _cache: &mut Cache) -> Self {
        U512::max_value()
    }
}

impl LargestSpecimen for PackageHash {
    fn largest_specimen<E: SizeEstimator>(estimator: &E, cache: &mut Cache) -> Self {
        PackageHash::new([LargestSpecimen::largest_specimen(estimator, cache); KEY_HASH_LENGTH])
    }
}

impl LargestSpecimen for ChunkWithProof {
    fn largest_specimen<E: SizeEstimator>(_estimator: &E, _cache: &mut Cache) -> Self {
        ChunkWithProof::new(&[0xFF; Self::CHUNK_SIZE_BYTES], 0)
            .expect("the chunk to be correctly created")
    }
}

impl LargestSpecimen for SecretKey {
    fn largest_specimen<E: SizeEstimator>(_estimator: &E, _cache: &mut Cache) -> Self {
        SecretKey::ed25519_from_bytes([u8::MAX; 32]).expect("valid secret key bytes")
    }
}

impl<T: LargestSpecimen> LargestSpecimen for ValidatorMap<T> {
    fn largest_specimen<E: SizeEstimator>(estimator: &E, cache: &mut Cache) -> Self {
        let max_validators = estimator.parameter("validator_count");

        ValidatorMap::from_iter(
            std::iter::repeat_with(|| LargestSpecimen::largest_specimen(estimator, cache))
                .take(max_validators),
        )
    }
}

/// Returns the largest `Message::GetRequest`.
pub(crate) fn largest_get_request<E: SizeEstimator>(estimator: &E, cache: &mut Cache) -> Message {
    largest_variant::<Message, Tag, _, _>(estimator, |variant| {
        match variant {
            Tag::Transaction => Message::new_get_request::<Transaction>(
                &LargestSpecimen::largest_specimen(estimator, cache),
            ),
            Tag::LegacyDeploy => Message::new_get_request::<LegacyDeploy>(
                &LargestSpecimen::largest_specimen(estimator, cache),
            ),
            Tag::Block => Message::new_get_request::<Block>(&LargestSpecimen::largest_specimen(
                estimator, cache,
            )),
            Tag::BlockHeader => Message::new_get_request::<BlockHeader>(
                &LargestSpecimen::largest_specimen(estimator, cache),
            ),
            Tag::TrieOrChunk => Message::new_get_request::<TrieOrChunk>(
                &LargestSpecimen::largest_specimen(estimator, cache),
            ),
            Tag::FinalitySignature => Message::new_get_request::<FinalitySignature>(
                &LargestSpecimen::largest_specimen(estimator, cache),
            ),
            Tag::SyncLeap => Message::new_get_request::<SyncLeap>(
                &LargestSpecimen::largest_specimen(estimator, cache),
            ),
            Tag::ApprovalsHashes => Message::new_get_request::<ApprovalsHashes>(
                &LargestSpecimen::largest_specimen(estimator, cache),
            ),
            Tag::BlockExecutionResults => Message::new_get_request::<BlockExecutionResultsOrChunk>(
                &LargestSpecimen::largest_specimen(estimator, cache),
            ),
        }
        .expect("did not expect new_get_request from largest deploy to fail")
    })
}

/// Returns the largest `Message::GetResponse`.
pub(crate) fn largest_get_response<E: SizeEstimator>(estimator: &E, cache: &mut Cache) -> Message {
    largest_variant::<Message, Tag, _, _>(estimator, |variant| {
        match variant {
            Tag::Transaction => Message::new_get_response::<Transaction>(
                &LargestSpecimen::largest_specimen(estimator, cache),
            ),
            Tag::LegacyDeploy => Message::new_get_response::<LegacyDeploy>(
                &LargestSpecimen::largest_specimen(estimator, cache),
            ),
            Tag::Block => Message::new_get_response::<Block>(&LargestSpecimen::largest_specimen(
                estimator, cache,
            )),
            Tag::BlockHeader => Message::new_get_response::<BlockHeader>(
                &LargestSpecimen::largest_specimen(estimator, cache),
            ),
            Tag::TrieOrChunk => Message::new_get_response::<TrieOrChunk>(
                &LargestSpecimen::largest_specimen(estimator, cache),
            ),
            Tag::FinalitySignature => Message::new_get_response::<FinalitySignature>(
                &LargestSpecimen::largest_specimen(estimator, cache),
            ),
            Tag::SyncLeap => Message::new_get_response::<SyncLeap>(
                &LargestSpecimen::largest_specimen(estimator, cache),
            ),
            Tag::ApprovalsHashes => Message::new_get_response::<ApprovalsHashes>(
                &LargestSpecimen::largest_specimen(estimator, cache),
            ),
            Tag::BlockExecutionResults => {
                Message::new_get_response::<BlockExecutionResultsOrChunk>(
                    &LargestSpecimen::largest_specimen(estimator, cache),
                )
            }
        }
        .expect("did not expect new_get_response from largest deploy to fail")
    })
}

/// Returns the largest string allowed for a chain name.
fn largest_chain_name<E: SizeEstimator>(estimator: &E) -> String {
    string_max_characters(estimator.parameter("network_name_limit"))
}

/// Returns a string with `len`s characters of the largest possible size.
fn string_max_characters(max_char: usize) -> String {
    std::iter::repeat(HIGHEST_UNICODE_CODEPOINT)
        .take(max_char)
        .collect()
}

/// Returns the max rounds per era with the specimen parameters.
///
/// See the [`max_rounds_per_era`] function.
pub(crate) fn estimator_max_rounds_per_era(estimator: &impl SizeEstimator) -> usize {
    let minimum_era_height = estimator.parameter("minimum_era_height");
    let era_duration_ms = TimeDiff::from_millis(estimator.parameter("era_duration_ms"));
    let minimum_round_length_ms =
        TimeDiff::from_millis(estimator.parameter("minimum_round_length_ms"));

    max_rounds_per_era(minimum_era_height, era_duration_ms, minimum_round_length_ms)
        .try_into()
        .expect("to be a valid `usize`")
}

#[cfg(test)]
mod tests {
    use super::Cache;

    #[test]
    fn memoization_cache_simple() {
        let mut cache = Cache::default();

        assert!(cache.get::<u32>().is_none());
        assert!(cache.get::<String>().is_none());

        cache.set::<u32>(1234);
        assert_eq!(cache.get::<u32>(), Some(&1234));

        cache.set::<String>("a string is not copy".to_owned());
        assert_eq!(
            cache.get::<String>().map(String::as_str),
            Some("a string is not copy")
        );
        assert_eq!(cache.get::<u32>(), Some(&1234));

        cache.set::<String>("this should not overwrite".to_owned());
        assert_eq!(
            cache.get::<String>().map(String::as_str),
            Some("a string is not copy")
        );
    }
}<|MERGE_RESOLUTION|>--- conflicted
+++ resolved
@@ -27,14 +27,8 @@
     ExecutableDeployItem, FinalitySignature, FinalitySignatureId, FinalitySignatureV2, PackageHash,
     ProtocolVersion, RewardedSignatures, RuntimeArgs, SecretKey, SemVer, SignedBlockHeader,
     SingleBlockRewardedSignatures, TimeDiff, Timestamp, Transaction, TransactionHash,
-<<<<<<< HEAD
-    TransactionId, TransactionRuntimeParams, TransactionV1, TransactionV1Builder,
-    TransactionV1Hash, URef, AUCTION_LANE_ID, INSTALL_UPGRADE_LANE_ID, KEY_HASH_LENGTH,
+    TransactionId, TransactionRuntimeParams, TransactionV1, TransactionV1Hash, URef, AUCTION_LANE_ID, INSTALL_UPGRADE_LANE_ID, KEY_HASH_LENGTH,
     LARGE_WASM_LANE_ID, MINT_LANE_ID, U512,
-=======
-    TransactionId, TransactionRuntime, TransactionV1, TransactionV1Hash, URef, AUCTION_LANE_ID,
-    INSTALL_UPGRADE_LANE_ID, KEY_HASH_LENGTH, LARGE_WASM_LANE_ID, MINT_LANE_ID, U512,
->>>>>>> 9ac45103
 };
 
 use crate::{
