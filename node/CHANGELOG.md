# Changelog

All notable changes to this project will be documented in this file.  The format is based on [Keep a Changelog].

[comment]: <> (Added:      new features)
[comment]: <> (Changed:    changes in existing functionality)
[comment]: <> (Deprecated: soon-to-be removed features)
[comment]: <> (Removed:    now removed features)
[comment]: <> (Fixed:      any bug fixes)
[comment]: <> (Security:   in case of vulnerabilities)



## [Unreleased]

### Added
* Add support for providing historical auction information via the addition of an optional block ID in the `state_get_auction_info` JSON-RPC. 
* Exclude inactive validators from proposing blocks.
* Add validation of the `[protocol]` configuration on startup, to ensure the contained values make sense.
* Add optional outgoing bandwidth limiter to the networking component, controllable via new `[network][max_outgoing_byte_rate_non_validators]` config option.
* Add optional incoming message limiter to the networking component, controllable via new `[network][max_incoming_message_rate_non_validators]` config option.
* Add optional in-memory deduplication of deploys, controllable via new `[storage]` config options `[enable_mem_deduplication]` and `[mem_pool_prune_interval]`.
* Add a new event stream to SSE server accessed via `<IP:Port>/events/deploys` which emits deploys in full as they are accepted.

### Changed
* Major rewrite of the network component, covering connection negotiation and management, periodic housekeeping and logging.
* Exchange and authenticate Validator public keys in network handshake between peers.
* Remove needless copying of outgoing network messages.
* Move finality signatures to separate event stream and change stream endpoints to `/events/main` and `/events/sigs`.
* Avoid truncating the state root hash when reporting node's status via JSON-RPC or REST servers.
* The JSON-RPC server waits until an incoming deploy has been sent to storage before responding to the client.
* Persist event stream event index across node restarts.
* Separate transfers from other deploys in the block proposer.
* Enable getting validators for future eras in `EffectBuilder::get_era_validators()`.
* Replace config option `[block_propser][deploy_delay]` (which specified a fixed delay before proposing a deploy) with a gossip-finished announcement.
* Improve logging around stalled consensus detection.
* Skip storage integrity checks if the node didn't previously crash.
* Update pinned version of Rust to `nightly-2021-06-17`
<<<<<<< HEAD
* Changed LMDB flags to reduce flushing and optimize IO performance in the Contract Runtime.
=======
* Don't shut down by default anymore if stalled. To enable set config option `shutdown_on_standstill = true` in `[consensus.highway]`.
>>>>>>> 7055c895

### Removed
* Remove systemd notify support, including removal of `[network][systemd_support]` config option.

### Fixed
* Avoid redundant requests caused by the Highway synchronizer.
* Update "current era" metric also for initial era.
* Keep syncing until the node is in the current era, rather than allowing an acceptable drift.
* Update the list of peers with newly-learned ones in linear chain sync.
* Drain the joiner reactor queue on exit, to eliminate stale connections whose handshake has completed, but which live on the queue.
* Shut down SSE event streams gracefully.
* Limit the maximum number of clients connected to the event stream server via the `[event_stream_server][max_concurrent_subscribers]` config option.
* Avoid emitting duplicate events in the event stream.



## [1.2.0] - 2021-05-27

### Added
* Add configuration options for `[consensus][highway][round_success_meter]`.
* Add `[protocol][last_emergency_restart]` field to the chainspec for use by fast sync.
* Add an endpoint at `/rpc-schema` to the REST server which returns the OpenRPC-compatible schema of the JSON-RPC API.
* Have consensus component shut down the node on an absence of messages for the last era for a given period.
* Add a new `Step` event to the event stream which displays the contract runtime `Step` execution results.
* Add a configurable delay before proposing dependencies, to give deploys time to be gossiped before inclusion in a new block.
* Add instrumentation to the network component.
* Add fetchers for block headers.
* Add joiner test.

### Changed
* Change to Apache 2.0 license.
* Provide an efficient way of finding the block to which a given deploy belongs.
* On hard-reset upgrades, only remove stored blocks with old protocol versions, and remove all data associated with a removed block.
* Restrict expensive startup integrity checks to sessions following unclean shutdowns.
* Improve node joining process.
* Improve linear chain component, including cleanups and optimized handling of finality signatures.
* Make the syncing process, linear chain component and joiner reactor not depend on the Era Supervisor.
* Improve logging of banned peers.
* Change trigger for upgrade checks to timed interval rather than announcement of new block.
* Use the same JSON representation for a block in the event stream as for the JSON-RPC server.
* Avoid creating a new era when shutting down for an upgrade.
* Allow consensus to disconnect from faulty peers.
* Use own most recent round exponent instead of the median when initializing a new era.
* Request protocol state from peers only for the latest era.
* Add an instance ID to consensus pings, so that they are only handled in the era and the network they were meant for.
* Avoid requesting a consensus dependency that is already in the synchronizer queue.
* Change replay detection to not use execution results.
* Initialize consensus round success meter with current timestamp.
* Era Supervisor now accounts for the last emergency restart.
* Upgrade dependencies, in particular tokio.

### Removed
* Remove `impl Sub<Timestamp> for Timestamp` to help avoid panicking in non-obvious edge cases.
* Remove `impl Sub<TimeDiff> for Timestamp` from production code to help avoid panicking in non-obvious edge cases.
* Remove `[event_stream_server][broadcast_channel_size]` from config.toml, and make it a factor of the event stream buffer size.

### Fixed
* Have casper-node process exit with the exit code returned by the validator reactor.
* Restore cached block proposer state correctly.
* Runtime memory estimator now registered in the joiner reactor.
* Avoid potential arithmetic overflow in consensus component.
* Avoid potential index out of bounds error in consensus component.
* Avoid panic on dropping an event responder.
* Validate each block size in the block validator component.
* Prevent deploy replays.
* Ensure finality signatures received after storing a block are gossiped and stored.
* Ensure isolated bootstrap nodes attempt to reconnect properly.
* Ensure the reactor doesn't skip fatal errors before successfully exiting.
* Collect only verified signatures from bonded validators.
* Fix a race condition where new metrics were replaced before the networking component had shut down completely, resulting in a panic.
* Ensure an era is not activated twice.
* Avoid redundant requests caused by the Highway synchronizer.
* Reduce duplication in block validation requests made by the Highway synchronizer.
* Request latest consensus state only if consensus has stalled locally.



## [1.1.1] - 2021-04-19

### Changed
* Ensure consistent validation when adding deploys and transfers while proposing and validating blocks. 



## [1.1.0] - 2021-04-13 [YANKED]

### Changed
* Ensure that global state queries will only be permitted to recurse to a fixed maximum depth.



## [1.0.1] - 2021-04-08

### Added
* Add `[deploys][max_deploy_size]` to chainspec to limit the size of valid deploys.
* Add `[network][maximum_net_message_size]` to chainspec to limit the size of peer-to-peer messages.

### Changed
* Check deploy size does not exceed maximum permitted as part of deploy validation.
* Include protocol version and maximum message size in network handshake of nodes.
* Change accounts.toml to only be included in v1.0.0 configurations.



## [1.0.0] - 2021-03-30

### Added
* Initial release of node for Casper mainnet.



[Keep a Changelog]: https://keepachangelog.com/en/1.0.0
[unreleased]: https://github.com/casper-network/casper-node/compare/v1.2.0...dev
[1.2.0]: https://github.com/casper-network/casper-node/compare/v1.1.1...v1.2.0
[1.1.1]: https://github.com/casper-network/casper-node/compare/v1.0.1...v1.1.1
[1.1.0]: https://github.com/casper-network/casper-node/compare/v1.0.1...v1.1.1
[1.0.1]: https://github.com/casper-network/casper-node/compare/v1.0.0...v1.0.1
[1.0.0]: https://github.com/casper-network/casper-node/releases/tag/v1.0.0<|MERGE_RESOLUTION|>--- conflicted
+++ resolved
@@ -36,11 +36,8 @@
 * Improve logging around stalled consensus detection.
 * Skip storage integrity checks if the node didn't previously crash.
 * Update pinned version of Rust to `nightly-2021-06-17`
-<<<<<<< HEAD
 * Changed LMDB flags to reduce flushing and optimize IO performance in the Contract Runtime.
-=======
 * Don't shut down by default anymore if stalled. To enable set config option `shutdown_on_standstill = true` in `[consensus.highway]`.
->>>>>>> 7055c895
 
 ### Removed
 * Remove systemd notify support, including removal of `[network][systemd_support]` config option.
