--- conflicted
+++ resolved
@@ -26,6 +26,8 @@
 
 ### Changed
 * The `state_identifier` parameter of the `query_global_state` JSON-RPC method is now optional. If no `state_identifier` is specified, the highest complete block known to the node will be used to fulfill the request.
+* The underlying network protocol has been changed, now supports multiplexing for better latency and proper backpressuring across nodes.
+* Any metrics containing queue names "network_low_priority" and "network_incoming" have had said portion renamed to "message_low_priority" and "message_incoming".
 * `state_get_account_info` RPC handler can now handle an `AccountIdentifier` as a parameter.
 * Replace the `sync_to_genesis` node config field with `sync_handling`.
   * The new `sync_handling` field accepts three values:
@@ -38,15 +40,8 @@
 * Remove an error that would unnecessarily be raised when a node includes its highest orphaned block within the current era.
 * Short-circuit initialization of block and deploy metadata DB to resolve delays after an upgrade.
 
-<<<<<<< HEAD
-### Changed
-* The `state_identifier` parameter of the `query_global_state` JSON-RPC method is now optional. If no `state_identifier` is specified, the highest complete block known to the node will be used to fulfill the request.
-* The underlying network protocol has been changed, now supports multiplexing for better latency and proper backpressuring across nodes.
-* Any metrics containing queue names "network_low_priority" and "network_incoming" have had said portion renamed to "message_low_priority" and "message_incoming".
-=======
 ### Security
 * Update `openssl` to version 0.10.55 as mitigation for [RUSTSEC-2023-0044](https://rustsec.org/advisories/RUSTSEC-2023-0044).
->>>>>>> ec27792a
 
 ### Removed
 * There is no more weighted rate limiting on incoming traffic, instead the nodes dynamically adjusts allowed rates from peers based on available resources. This resulted in the removal of the `estimator_weights` configuration option and the `accumulated_incoming_limiter_delay` metric.
