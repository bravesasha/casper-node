--- conflicted
+++ resolved
@@ -57,6 +57,7 @@
     test(attr(forbid(warnings)))
 )]
 #![warn(missing_docs)]
+
 extern crate alloc;
 
 pub mod contract_api;
@@ -65,14 +66,6 @@
 mod no_std_handlers;
 pub mod unwrap_or_revert;
 
-<<<<<<< HEAD
-#[cfg(not(any(feature = "std", feature = "no-std")))]
-compile_error!(
-    "casper-contract requires one of 'no-std' (enabled by default) or 'std' features to be enabled"
-);
-
-=======
->>>>>>> 7d6100b3
 /// An instance of [`WeeAlloc`](https://docs.rs/wee_alloc) which allows contracts built as `no_std`
 /// to avoid having to provide a global allocator themselves.
 #[cfg(all(not(test), feature = "no-std-helpers"))]
