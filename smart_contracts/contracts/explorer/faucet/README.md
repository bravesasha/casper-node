# Faucet Contract

The Faucet is a contract that is designed to allow users to create a new account or to allow existing users to fund their account easily.

## Install Session
The install session is responsible for creating the faucet's stored contract package and setting up a few named keys in the account used to perform the install. The installer performs the following actions.

1. Takes the `id` parameter and uses it to keep track of the faucet being set up. As an example, if the operator installing the faucet passes `1337` as the `id` named argument to the installer session, it will create a named key called `faucet_1337` for the account used to call the install session.
1. Calls the stored faucet's `init` entry point to initialize a new purse that will be used to fund the faucet. This purse is stored under the named keys of the account used to install the faucet. The `init` entrypoint also initializes the faucet's state and writes to its named keys.
1. Funds the faucet's purse with the amount of motes declared in the `amount` runtime argument.


## Set Variables

> NOTE: Before the faucet can be called, the `set_variables` entrypoint must be called.
>
This is a list of the required runtime arguments for calling `set_variables`
* `available_amount: U512` - The total amount available for distribution each interval.
* `distributions_per_interval: u64` - The maximum number of distributions to be made each interval.
* `time_interval: u64` - The amount of time in milliseconds that must pass before the available amount is replenished.


You can adjust the faucet's distribution rate by modifying the variables. If the faucet has distributed a total of `available_amount` in one `time_interval`, then no more token will be available to distribute until `last_distribution_at + time_interval < blocktime`. However, the installer of this contract is not rate limited and may continue to distribute funds from the faucet freely.

## Calling the Faucet

The faucet will calculate a distribution amount as a ratio of the available amount per interval to the max distribution amount per interval. As an example, if the installer sets the available amount per interval to `100_000_000` and the max distributions per interval to `2`. When an existing user calls the faucet, `50_000_000` motes will be distributed to the caller. If a second user calls the faucet, they will also receive `50_000_000` motes. The remaining amount will now be `0` tokens. If a third user calls the faucet then they will not receive any token.
After an interval passes after then last user was funded, the available amount will be replenished.

`distributions_per_interval`, `available_amount`, `time_interval` and `max_distributions_per_interval`
must be set and must be a number greater than `0` for the contract to run properly.
If you try to invoke the contract before these variables are set, then you'll get an error.

### Costs by Entry Point

| feature                  | cost             |
|--------------------------|------------------|
<<<<<<< HEAD
| faucet install           | `86_435_387_520` |
| faucet set variables     | `650_882_080`    |
| faucet call by installer | `3_249_693_500`  |
| faucet call by user      | `3_368_742_560`  |
=======
| faucet install           | `84_007_229_270` |
| faucet set variables     | `648_705_070`    |
| faucet call by installer | `3_245_605_770`  |
| faucet call by user      | `3_364_807_470`  |
>>>>>>> a1cdc101
<|MERGE_RESOLUTION|>--- conflicted
+++ resolved
@@ -35,14 +35,7 @@
 
 | feature                  | cost             |
 |--------------------------|------------------|
-<<<<<<< HEAD
-| faucet install           | `86_435_387_520` |
-| faucet set variables     | `650_882_080`    |
-| faucet call by installer | `3_249_693_500`  |
-| faucet call by user      | `3_368_742_560`  |
-=======
-| faucet install           | `84_007_229_270` |
-| faucet set variables     | `648_705_070`    |
-| faucet call by installer | `3_245_605_770`  |
-| faucet call by user      | `3_364_807_470`  |
->>>>>>> a1cdc101
+| faucet install           | `87_073_018_150` |
+| faucet set variables     | `650_909_620`    |
+| faucet call by installer | `3_250_976_180`  |
+| faucet call by user      | `3_368_796_020`  |