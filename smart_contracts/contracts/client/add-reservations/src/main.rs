#![no_std]
#![no_main]

extern crate alloc;

use alloc::vec::Vec;

<<<<<<< HEAD
use casper_contract::contract_api::{runtime, system};
use casper_types::{runtime_args, system::auction, PublicKey};

fn add_reservations(validator: PublicKey, delegators: Vec<PublicKey>) {
    let contract_hash = system::get_auction();
    let args = runtime_args! {
        auction::ARG_VALIDATOR => validator,
        auction::ARG_DELEGATORS => delegators,
    };
    runtime::call_contract::<()>(contract_hash, auction::METHOD_ADD_RESERVATIONS, args);
=======
use casper_contract::contract_api::runtime;
use casper_types::system::auction::{Reservation, ARG_RESERVATIONS};

fn add_reservations(_reservations: Vec<Reservation>) {
    todo!();
>>>>>>> 3531001f
}

// Add delegators to validator's reserved list.
//
// Accepts reservations.
// Issues an add_reservations request to the auction contract.
#[no_mangle]
pub extern "C" fn call() {
    let reservations: Vec<Reservation> = runtime::get_named_arg(ARG_RESERVATIONS);

<<<<<<< HEAD
    add_reservations(validator, delegators);
=======
    add_reservations(reservations);
>>>>>>> 3531001f
}<|MERGE_RESOLUTION|>--- conflicted
+++ resolved
@@ -5,24 +5,15 @@
 
 use alloc::vec::Vec;
 
-<<<<<<< HEAD
 use casper_contract::contract_api::{runtime, system};
-use casper_types::{runtime_args, system::auction, PublicKey};
+use casper_types::{runtime_args, system::auction::{self, Reservation}};
 
-fn add_reservations(validator: PublicKey, delegators: Vec<PublicKey>) {
+fn add_reservations(reservations: Vec<Reservation>) {
     let contract_hash = system::get_auction();
     let args = runtime_args! {
-        auction::ARG_VALIDATOR => validator,
-        auction::ARG_DELEGATORS => delegators,
+        auction::ARG_RESERVATIONS => reservations,
     };
     runtime::call_contract::<()>(contract_hash, auction::METHOD_ADD_RESERVATIONS, args);
-=======
-use casper_contract::contract_api::runtime;
-use casper_types::system::auction::{Reservation, ARG_RESERVATIONS};
-
-fn add_reservations(_reservations: Vec<Reservation>) {
-    todo!();
->>>>>>> 3531001f
 }
 
 // Add delegators to validator's reserved list.
@@ -31,11 +22,7 @@
 // Issues an add_reservations request to the auction contract.
 #[no_mangle]
 pub extern "C" fn call() {
-    let reservations: Vec<Reservation> = runtime::get_named_arg(ARG_RESERVATIONS);
+    let reservations: Vec<Reservation> = runtime::get_named_arg(auction::ARG_RESERVATIONS);
 
-<<<<<<< HEAD
-    add_reservations(validator, delegators);
-=======
     add_reservations(reservations);
->>>>>>> 3531001f
 }