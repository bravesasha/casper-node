--- conflicted
+++ resolved
@@ -10,17 +10,9 @@
     unwrap_or_revert::UnwrapOrRevert,
 };
 use casper_types::{
-<<<<<<< HEAD
-    contracts::{
-        EntryPoint, EntryPointAccess, EntryPointType, EntryPoints, CONTRACT_INITIAL_VERSION,
-    },
-    runtime_args, CLType, ContractHash, ContractPackageHash, ContractVersion, Key, NamedKeys,
-    RuntimeArgs,
-=======
     addressable_entity::{EntryPoint, EntryPointAccess, EntryPointType, EntryPoints, NamedKeys},
     package::CONTRACT_INITIAL_VERSION,
     runtime_args, CLType, ContractHash, ContractPackageHash, ContractVersion, Key, RuntimeArgs,
->>>>>>> a0147930
 };
 
 const PACKAGE_HASH_KEY: &str = "package_hash_key";
