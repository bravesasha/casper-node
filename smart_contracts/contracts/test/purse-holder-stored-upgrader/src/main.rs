--- conflicted
+++ resolved
@@ -11,13 +11,8 @@
     unwrap_or_revert::UnwrapOrRevert,
 };
 use casper_types::{
-<<<<<<< HEAD
-    CLType, CLValue, ContractPackageHash, EntryPoint, EntryPointAccess, EntryPointType,
-    EntryPoints, NamedKeys, Parameter, URef,
-=======
     addressable_entity::NamedKeys, CLType, CLValue, ContractPackageHash, EntryPoint,
     EntryPointAccess, EntryPointType, EntryPoints, Parameter, URef,
->>>>>>> a0147930
 };
 
 pub const METHOD_ADD: &str = "add";
