#![no_std]
#![no_main]

extern crate alloc;

use alloc::string::ToString;

use casper_contract::{
    self,
    contract_api::{runtime, storage},
    unwrap_or_revert::UnwrapOrRevert,
};
use casper_types::{
<<<<<<< HEAD
    contracts::Parameters, ApiError, CLType, ContractPackageHash, EntryPoint, EntryPointAccess,
    EntryPointType, EntryPoints, Key, NamedKeys, RuntimeArgs,
=======
    addressable_entity::{NamedKeys, Parameters},
    ApiError, CLType, ContractPackageHash, EntryPoint, EntryPointAccess, EntryPointType,
    EntryPoints, Key, RuntimeArgs,
>>>>>>> a0147930
};

const ENTRY_POINT_CONTRACT: &str = "named_keys_contract";
const ENTRY_POINT_CONTRACT_TO_CONTRACT: &str = "named_keys_contract_to_contract";
const ENTRY_POINT_SESSION_TO_SESSION: &str = "named_keys_session_to_session";
const ENTRY_POINT_SESSION: &str = "named_keys_session";
const CONTRACT_PACKAGE_HASH_NAME: &str = "contract_package_stored";
const CONTRACT_HASH_NAME: &str = "contract_stored";
const CONTRACT_VERSION: &str = "contract_version";

#[repr(u16)]
enum Error {
    HasWrongNamedKeys,
    FoundNamedKey1,
    FoundNamedKey2,
    FoundNamedKey3,
    FoundNamedKey4,
    UnexpectedContractValidURef,
    UnexpectedAccountValidURef,
}

impl From<Error> for ApiError {
    fn from(error: Error) -> Self {
        ApiError::User(error as u16)
    }
}

#[no_mangle]
pub extern "C" fn named_keys_contract() {
    if runtime::get_key("account_named_key_1").is_some()
        || runtime::get_key("account_named_key_2").is_some()
        || runtime::get_key("account_named_key_3").is_some()
        || runtime::get_key("account_named_key_4").is_some()
    {
        runtime::revert(Error::HasWrongNamedKeys);
    }

    if runtime::get_key("named_key_1").is_none() {
        runtime::revert(Error::FoundNamedKey1);
    }
    if runtime::get_key("named_key_2").is_none() {
        runtime::revert(Error::FoundNamedKey2);
    }
    if runtime::get_key("named_key_3").is_none() {
        runtime::revert(Error::FoundNamedKey3);
    }
    let uref_key = runtime::get_key("named_key_4").unwrap_or_revert_with(Error::FoundNamedKey4);
    let uref = uref_key.into_uref().unwrap();
    if !runtime::is_valid_uref(uref) {
        runtime::revert(Error::UnexpectedContractValidURef);
    }
}

#[no_mangle]
pub extern "C" fn named_keys_session() {
    if runtime::get_key("named_key_1").is_some()
        || runtime::get_key("named_key_2").is_some()
        || runtime::get_key("named_key_3").is_some()
        || runtime::get_key("named_key_4").is_some()
    {
        runtime::revert(Error::HasWrongNamedKeys);
    }

    if runtime::get_key("account_named_key_1").is_none() {
        runtime::revert(Error::FoundNamedKey1);
    }
    if runtime::get_key("account_named_key_2").is_none() {
        runtime::revert(Error::FoundNamedKey2);
    }
    if runtime::get_key("account_named_key_3").is_none() {
        runtime::revert(Error::FoundNamedKey3);
    }
    if runtime::get_key("account_named_key_4").is_none() {
        runtime::revert(Error::FoundNamedKey4);
    }
    let uref_key = runtime::get_key("account_named_key_4")
        .unwrap_or_revert_with(Error::UnexpectedContractValidURef);
    let uref = uref_key.into_uref().unwrap();
    if !runtime::is_valid_uref(uref) {
        runtime::revert(Error::UnexpectedAccountValidURef);
    }
}

#[no_mangle]
pub extern "C" fn named_keys_contract_to_contract() {
    let contract_hash = runtime::get_key(CONTRACT_PACKAGE_HASH_NAME)
        .and_then(Key::into_hash)
        .map(ContractPackageHash::new)
        .unwrap_or_revert();

    runtime::call_versioned_contract::<()>(
        contract_hash,
        None,
        ENTRY_POINT_CONTRACT,
        RuntimeArgs::default(),
    );
}

#[no_mangle]
pub extern "C" fn named_keys_session_to_session() {
    let contract_hash = runtime::get_key(CONTRACT_PACKAGE_HASH_NAME)
        .and_then(Key::into_hash)
        .map(ContractPackageHash::new)
        .unwrap_or_revert();

    runtime::call_versioned_contract::<()>(
        contract_hash,
        None,
        ENTRY_POINT_SESSION,
        RuntimeArgs::default(),
    );
}

#[no_mangle]
pub extern "C" fn call() {
    runtime::put_key("account_named_key_1", Key::Hash([10; 32]));
    runtime::put_key("account_named_key_2", Key::Hash([11; 32]));
    runtime::put_key("account_named_key_3", Key::Hash([12; 32]));
    let uref = storage::new_uref(());
    runtime::put_key("account_named_key_4", Key::from(uref));

    let entry_points = {
        let mut entry_points = EntryPoints::new();
        let contract_entrypoint = EntryPoint::new(
            ENTRY_POINT_CONTRACT.to_string(),
            Parameters::new(),
            CLType::Unit,
            EntryPointAccess::Public,
            EntryPointType::Contract,
        );
        entry_points.add_entry_point(contract_entrypoint);
        let session_entrypoint = EntryPoint::new(
            ENTRY_POINT_SESSION.to_string(),
            Parameters::new(),
            CLType::Unit,
            EntryPointAccess::Public,
            EntryPointType::Session,
        );
        entry_points.add_entry_point(session_entrypoint);
        let contract_to_contract_entrypoint = EntryPoint::new(
            ENTRY_POINT_CONTRACT_TO_CONTRACT.to_string(),
            Parameters::new(),
            CLType::Unit,
            EntryPointAccess::Public,
            EntryPointType::Contract,
        );
        entry_points.add_entry_point(contract_to_contract_entrypoint);
        let contract_to_contract_entrypoint = EntryPoint::new(
            ENTRY_POINT_SESSION_TO_SESSION.to_string(),
            Parameters::new(),
            CLType::Unit,
            EntryPointAccess::Public,
            EntryPointType::Session,
        );
        entry_points.add_entry_point(contract_to_contract_entrypoint);
        entry_points
    };

    let (contract_package_hash, _access) = storage::create_contract_package_at_hash();

    let named_keys = {
        let mut named_keys = NamedKeys::new();
        named_keys.insert("named_key_1".to_string(), Key::Hash([1; 32]));
        named_keys.insert("named_key_2".to_string(), Key::Hash([2; 32]));
        named_keys.insert("named_key_3".to_string(), Key::Hash([3; 32]));
        let uref = storage::new_uref(());
        named_keys.insert("named_key_4".to_string(), Key::from(uref));
        named_keys.insert(
            CONTRACT_PACKAGE_HASH_NAME.to_string(),
            Key::from(contract_package_hash),
        );
        named_keys
    };

    let (contract_hash, contract_version) =
        storage::add_contract_version(contract_package_hash, entry_points, named_keys);

    runtime::put_key(CONTRACT_VERSION, storage::new_uref(contract_version).into());
    runtime::put_key(CONTRACT_PACKAGE_HASH_NAME, contract_package_hash.into());
    runtime::put_key(CONTRACT_HASH_NAME, contract_hash.into());
}<|MERGE_RESOLUTION|>--- conflicted
+++ resolved
@@ -11,14 +11,9 @@
     unwrap_or_revert::UnwrapOrRevert,
 };
 use casper_types::{
-<<<<<<< HEAD
-    contracts::Parameters, ApiError, CLType, ContractPackageHash, EntryPoint, EntryPointAccess,
-    EntryPointType, EntryPoints, Key, NamedKeys, RuntimeArgs,
-=======
     addressable_entity::{NamedKeys, Parameters},
     ApiError, CLType, ContractPackageHash, EntryPoint, EntryPointAccess, EntryPointType,
     EntryPoints, Key, RuntimeArgs,
->>>>>>> a0147930
 };
 
 const ENTRY_POINT_CONTRACT: &str = "named_keys_contract";
