//! Support for applying upgrades on the execution engine.
use num_rational::Ratio;
use std::{cell::RefCell, collections::BTreeSet, rc::Rc};

use thiserror::Error;
<<<<<<< HEAD
use tracing::{debug, error};
=======
use tracing::{debug, error, info, warn};
>>>>>>> 10feaad6

use casper_types::{
    addressable_entity::{
        ActionThresholds, AssociatedKeys, EntityKind, NamedKeyAddr, NamedKeyValue, Weight,
    },
    bytesrepr::{self, ToBytes},
    contracts::{ContractHash, NamedKeys},
    system::{
        auction::{
            BidAddr, BidKind, DelegatorBid, DelegatorKind, SeigniorageRecipientsSnapshotV1,
            SeigniorageRecipientsSnapshotV2, SeigniorageRecipientsV2, Unbond, ValidatorBid,
            AUCTION_DELAY_KEY, DEFAULT_SEIGNIORAGE_RECIPIENTS_SNAPSHOT_VERSION,
            LOCKED_FUNDS_PERIOD_KEY, SEIGNIORAGE_RECIPIENTS_SNAPSHOT_KEY,
            SEIGNIORAGE_RECIPIENTS_SNAPSHOT_VERSION_KEY, UNBONDING_DELAY_KEY, VALIDATOR_SLOTS_KEY,
        },
        handle_payment::{ACCUMULATION_PURSE_KEY, PAYMENT_PURSE_KEY},
        mint::{
            MINT_GAS_HOLD_HANDLING_KEY, MINT_GAS_HOLD_INTERVAL_KEY, ROUND_SEIGNIORAGE_RATE_KEY,
            TOTAL_SUPPLY_KEY,
        },
        SystemEntityType, AUCTION, HANDLE_PAYMENT, MINT,
    },
    AccessRights, AddressableEntity, AddressableEntityHash, ByteCode, ByteCodeAddr, ByteCodeHash,
    ByteCodeKind, CLValue, CLValueError, Contract, Digest, EntityAddr, EntityVersions,
    EntryPointAddr, EntryPointValue, EntryPoints, FeeHandling, Groups, HashAddr, Key, KeyTag,
    Motes, Package, PackageHash, PackageStatus, Phase, ProtocolUpgradeConfig, ProtocolVersion,
    PublicKey, StoredValue, SystemHashRegistry, URef, U512,
};

use crate::{
    global_state::state::StateProvider,
    tracking_copy::{TrackingCopy, TrackingCopyEntityExt, TrackingCopyExt},
    AddressGenerator,
};

const NO_CARRY_FORWARD: bool = false;
const CARRY_FORWARD: bool = true;

/// Represents outcomes of a failed protocol upgrade.
#[derive(Clone, Error, Debug)]
pub enum ProtocolUpgradeError {
    /// Protocol version used in the deploy is invalid.
    #[error("Invalid protocol version: {0}")]
    InvalidProtocolVersion(ProtocolVersion),
    /// Error validating a protocol upgrade config.
    #[error("Invalid upgrade config")]
    InvalidUpgradeConfig,
    /// Unable to retrieve a system contract.
    #[error("Unable to retrieve system contract: {0}")]
    UnableToRetrieveSystemContract(String),
    /// Unable to retrieve a system contract package.
    #[error("Unable to retrieve system contract package: {0}")]
    UnableToRetrieveSystemContractPackage(String),
    /// Unable to disable previous version of a system contract.
    #[error("Failed to disable previous version of system contract: {0}")]
    FailedToDisablePreviousVersion(String),
    /// (De)serialization error.
    #[error("Bytesrepr error: {0}")]
    Bytesrepr(String),
    /// Failed to create system entity registry.
    #[error("Failed to insert system entity registry")]
    FailedToCreateSystemRegistry,
    /// Found unexpected variant of a key.
    #[error("Unexpected key variant")]
    UnexpectedKeyVariant,
    /// Found unexpected variant of a stored value.
    #[error("Unexpected stored value variant")]
    UnexpectedStoredValueVariant,
    /// Failed to convert into a CLValue.
    #[error("{0}")]
    CLValue(String),
    /// Missing system contract hash.
    #[error("Missing system contract hash: {0}")]
    MissingSystemEntityHash(String),
    /// Tracking copy error.
    #[error("{0}")]
    TrackingCopy(crate::tracking_copy::TrackingCopyError),
}

impl From<CLValueError> for ProtocolUpgradeError {
    fn from(v: CLValueError) -> Self {
        Self::CLValue(v.to_string())
    }
}

impl From<crate::tracking_copy::TrackingCopyError> for ProtocolUpgradeError {
    fn from(err: crate::tracking_copy::TrackingCopyError) -> Self {
        ProtocolUpgradeError::TrackingCopy(err)
    }
}

impl From<bytesrepr::Error> for ProtocolUpgradeError {
    fn from(error: bytesrepr::Error) -> Self {
        ProtocolUpgradeError::Bytesrepr(error.to_string())
    }
}

/// Addresses for system entities.
pub struct SystemHashAddresses {
    mint: HashAddr,
    auction: HashAddr,
    handle_payment: HashAddr,
}

impl SystemHashAddresses {
    /// Creates a new instance of system entity addresses.
    pub fn new(mint: HashAddr, auction: HashAddr, handle_payment: HashAddr) -> Self {
        SystemHashAddresses {
            mint,
            auction,
            handle_payment,
        }
    }

    /// Mint address.
    pub fn mint(&self) -> HashAddr {
        self.mint
    }

    /// Auction address.
    pub fn auction(&self) -> HashAddr {
        self.auction
    }

    /// Handle payment address.
    pub fn handle_payment(&self) -> HashAddr {
        self.handle_payment
    }
}

/// The system upgrader deals with conducting an actual protocol upgrade.
pub struct ProtocolUpgrader<S>
where
    S: StateProvider + ?Sized,
{
    config: ProtocolUpgradeConfig,
    address_generator: Rc<RefCell<AddressGenerator>>,
    tracking_copy: TrackingCopy<<S as StateProvider>::Reader>,
}

impl<S> ProtocolUpgrader<S>
where
    S: StateProvider + ?Sized,
{
    /// Creates new system upgrader instance.
    pub fn new(
        config: ProtocolUpgradeConfig,
        protocol_upgrade_config_hash: Digest,
        tracking_copy: TrackingCopy<<S as StateProvider>::Reader>,
    ) -> Self {
        let phase = Phase::System;
        let protocol_upgrade_config_hash_bytes = protocol_upgrade_config_hash.as_ref();

        let address_generator = {
            let generator = AddressGenerator::new(protocol_upgrade_config_hash_bytes, phase);
            Rc::new(RefCell::new(generator))
        };
        ProtocolUpgrader {
            config,
            address_generator,
            tracking_copy,
        }
    }

    /// Apply a protocol upgrade.
    pub fn upgrade(
        mut self,
        pre_state_hash: Digest,
    ) -> Result<TrackingCopy<<S as StateProvider>::Reader>, ProtocolUpgradeError> {
        self.check_next_protocol_version_validity()?;
        self.handle_global_state_updates();
        let system_entity_addresses = self.handle_system_hashes()?;

        if self.config.enable_addressable_entity() {
            self.migrate_system_account(pre_state_hash)?;
            self.create_accumulation_purse_if_required(
                &system_entity_addresses.handle_payment(),
                self.config.fee_handling(),
            )?;
            self.migrate_or_refresh_system_entities(&system_entity_addresses)?;
        } else {
            self.create_accumulation_purse_if_required_by_contract(
                &system_entity_addresses.handle_payment(),
                self.config.fee_handling(),
            )?;
            self.refresh_system_contracts(&system_entity_addresses)?;
        }

        self.handle_payment_purse_check(
            system_entity_addresses.handle_payment(),
            system_entity_addresses.mint(),
        )?;
        self.handle_new_gas_hold_config(system_entity_addresses.mint())?;
        self.handle_new_validator_slots(system_entity_addresses.auction())?;
        self.handle_new_auction_delay(system_entity_addresses.auction())?;
        self.handle_new_locked_funds_period_millis(system_entity_addresses.auction())?;
        self.handle_new_unbonding_delay(system_entity_addresses.auction())?;
        self.handle_new_round_seigniorage_rate(system_entity_addresses.mint())?;
        self.handle_unbonds_migration()?;
        self.handle_bids_migration(
            self.config.minimum_delegation_amount(),
            self.config.maximum_delegation_amount(),
        )?;
        self.handle_era_info_migration()?;
        self.handle_seignorage_snapshot_migration(system_entity_addresses.auction())?;

        Ok(self.tracking_copy)
    }

    /// Determine if the next protocol version is a legitimate semver progression.
    pub fn check_next_protocol_version_validity(&self) -> Result<(), ProtocolUpgradeError> {
        debug!("check next protocol version validity");
        let current_protocol_version = self.config.current_protocol_version();
        let new_protocol_version = self.config.new_protocol_version();

        let upgrade_check_result =
            current_protocol_version.check_next_version(&new_protocol_version);

        if upgrade_check_result.is_invalid() {
            Err(ProtocolUpgradeError::InvalidProtocolVersion(
                new_protocol_version,
            ))
        } else {
            Ok(())
        }
    }

    fn system_hash_registry(&self) -> Result<SystemHashRegistry, ProtocolUpgradeError> {
        debug!("system entity registry");
        let registry = if let Ok(registry) = self.tracking_copy.get_system_entity_registry() {
            registry
        } else {
            // Check the upgrade config for the registry
            let upgrade_registry = self
                .config
                .global_state_update()
                .get(&Key::SystemEntityRegistry)
                .ok_or_else(|| {
                    error!("Registry is absent in upgrade config");
                    ProtocolUpgradeError::FailedToCreateSystemRegistry
                })?
                .to_owned();
            if let StoredValue::CLValue(cl_registry) = upgrade_registry {
                CLValue::into_t::<SystemHashRegistry>(cl_registry).map_err(|error| {
                    let error_msg = format!("Conversion to system registry failed: {:?}", error);
                    error!("{}", error_msg);
                    ProtocolUpgradeError::Bytesrepr(error_msg)
                })?
            } else {
                error!("Failed to create registry as StoreValue in upgrade config is not CLValue");
                return Err(ProtocolUpgradeError::FailedToCreateSystemRegistry);
            }
        };
        Ok(registry)
    }

    /// Handle system entities.
    pub fn handle_system_hashes(&mut self) -> Result<SystemHashAddresses, ProtocolUpgradeError> {
        debug!("handle system entities");
        let mut registry = self.system_hash_registry()?;

        let mint = *registry.get(MINT).ok_or_else(|| {
            error!("Missing system mint entity hash");
            ProtocolUpgradeError::MissingSystemEntityHash(MINT.to_string())
        })?;
        let auction = *registry.get(AUCTION).ok_or_else(|| {
            error!("Missing system auction entity hash");
            ProtocolUpgradeError::MissingSystemEntityHash(AUCTION.to_string())
        })?;
        let handle_payment = *registry.get(HANDLE_PAYMENT).ok_or_else(|| {
            error!("Missing system handle payment entity hash");
            ProtocolUpgradeError::MissingSystemEntityHash(HANDLE_PAYMENT.to_string())
        })?;
        if let Some(standard_payment_hash) = registry.remove_standard_payment() {
            // Write the chainspec registry to global state
            let cl_value_chainspec_registry = CLValue::from_t(registry)
                .map_err(|error| ProtocolUpgradeError::Bytesrepr(error.to_string()))?;

            self.tracking_copy.write(
                Key::SystemEntityRegistry,
                StoredValue::CLValue(cl_value_chainspec_registry),
            );

            // Prune away standard payment from global state.
            self.tracking_copy.prune(Key::Hash(standard_payment_hash));
        };

        // Write the chainspec registry to global state
        let cl_value_chainspec_registry = CLValue::from_t(self.config.chainspec_registry().clone())
            .map_err(|error| ProtocolUpgradeError::Bytesrepr(error.to_string()))?;

        self.tracking_copy.write(
            Key::ChainspecRegistry,
            StoredValue::CLValue(cl_value_chainspec_registry),
        );

        let system_hash_addresses = SystemHashAddresses::new(mint, auction, handle_payment);

        Ok(system_hash_addresses)
    }

    /// Bump major version and/or update the entry points for system contracts.
    pub fn migrate_or_refresh_system_entities(
        &mut self,
        system_entity_addresses: &SystemHashAddresses,
    ) -> Result<(), ProtocolUpgradeError> {
        debug!("refresh system contracts");
        self.migrate_or_refresh_system_entity_entry_points(
            system_entity_addresses.mint(),
            SystemEntityType::Mint,
        )?;
        self.migrate_or_refresh_system_entity_entry_points(
            system_entity_addresses.auction(),
            SystemEntityType::Auction,
        )?;
        self.migrate_or_refresh_system_entity_entry_points(
            system_entity_addresses.handle_payment(),
            SystemEntityType::HandlePayment,
        )?;

        Ok(())
    }

    /// Bump major version and/or update the entry points for system contracts.
    pub fn refresh_system_contracts(
        &mut self,
        system_entity_addresses: &SystemHashAddresses,
    ) -> Result<(), ProtocolUpgradeError> {
        self.refresh_system_contract_entry_points(
            system_entity_addresses.mint(),
            SystemEntityType::Mint,
        )?;
        self.refresh_system_contract_entry_points(
            system_entity_addresses.auction(),
            SystemEntityType::Auction,
        )?;
        self.refresh_system_contract_entry_points(
            system_entity_addresses.handle_payment(),
            SystemEntityType::HandlePayment,
        )?;

        Ok(())
    }

    /// Refresh the system contracts with an updated set of entry points,
    /// and bump the contract version at a major version upgrade.
    fn migrate_or_refresh_system_entity_entry_points(
        &mut self,
        hash_addr: HashAddr,
        system_entity_type: SystemEntityType,
    ) -> Result<(), ProtocolUpgradeError> {
        debug!(%system_entity_type, "refresh system contract entry points");
        let entity_name = system_entity_type.entity_name();

        let (mut entity, maybe_named_keys, must_carry_forward) =
            match self.retrieve_system_entity(hash_addr, system_entity_type) {
                Ok(ret) => ret,
                Err(err) => {
                    error!("{:?}", err);
                    return Err(err);
                }
            };

        let mut package =
            self.retrieve_system_package(entity.package_hash(), system_entity_type)?;

        let entity_hash = AddressableEntityHash::new(hash_addr);
        package.disable_entity_version(entity_hash).map_err(|_| {
            ProtocolUpgradeError::FailedToDisablePreviousVersion(entity_name.to_string())
        })?;

        entity.set_protocol_version(self.config.new_protocol_version());

        let new_entity = AddressableEntity::new(
            entity.package_hash(),
            ByteCodeHash::default(),
            self.config.new_protocol_version(),
            URef::default(),
            AssociatedKeys::default(),
            ActionThresholds::default(),
            EntityKind::System(system_entity_type),
        );

        let byte_code_key = Key::byte_code_key(ByteCodeAddr::Empty);
        let byte_code = ByteCode::new(ByteCodeKind::Empty, vec![]);

        self.tracking_copy
            .write(byte_code_key, StoredValue::ByteCode(byte_code));

        let entity_key = new_entity.entity_key(entity_hash);

        self.tracking_copy
            .write(entity_key, StoredValue::AddressableEntity(new_entity));

        let entity_addr = EntityAddr::new_system(entity_hash.value());

        if let Some(named_keys) = maybe_named_keys {
            for (string, key) in named_keys.into_inner().into_iter() {
                let entry_addr = NamedKeyAddr::new_from_string(entity_addr, string.clone())
                    .map_err(|err| ProtocolUpgradeError::Bytesrepr(err.to_string()))?;

                let entry_key = Key::NamedKey(entry_addr);

                let named_key_value = NamedKeyValue::from_concrete_values(key, string)
                    .map_err(|error| ProtocolUpgradeError::CLValue(error.to_string()))?;

                self.tracking_copy
                    .write(entry_key, StoredValue::NamedKey(named_key_value));
            }
        }

        let entry_points = system_entity_type.entry_points();

        for entry_point in entry_points.take_entry_points() {
            let entry_point_addr =
                EntryPointAddr::new_v1_entry_point_addr(entity_addr, entry_point.name())
                    .map_err(|error| ProtocolUpgradeError::Bytesrepr(error.to_string()))?;
            self.tracking_copy.write(
                Key::EntryPoint(entry_point_addr),
                StoredValue::EntryPoint(EntryPointValue::V1CasperVm(entry_point)),
            );
        }

        package.insert_entity_version(
            self.config.new_protocol_version().value().major,
            entity_hash,
        );

        self.tracking_copy.write(
            Key::SmartContract(entity.package_hash().value()),
            StoredValue::SmartContract(package),
        );

        if must_carry_forward {
            // carry forward
            let package_key = Key::SmartContract(entity.package_hash().value());
            let uref = URef::default();
            let indirection = CLValue::from_t((package_key, uref))
                .map_err(|cl_error| ProtocolUpgradeError::CLValue(cl_error.to_string()))?;

            self.tracking_copy.write(
                Key::Hash(entity.package_hash().value()),
                StoredValue::CLValue(indirection),
            );

            let contract_wasm_key = Key::Hash(entity.byte_code_hash().value());
            let contract_wasm_indirection = CLValue::from_t(Key::ByteCode(ByteCodeAddr::Empty))
                .map_err(|cl_error| ProtocolUpgradeError::CLValue(cl_error.to_string()))?;
            self.tracking_copy.write(
                contract_wasm_key,
                StoredValue::CLValue(contract_wasm_indirection),
            );

            let contract_indirection = CLValue::from_t(Key::AddressableEntity(entity_addr))
                .map_err(|cl_error| ProtocolUpgradeError::CLValue(cl_error.to_string()))?;

            self.tracking_copy.write(
                Key::Hash(entity_addr.value()),
                StoredValue::CLValue(contract_indirection),
            )
        }

        Ok(())
    }

    fn retrieve_system_package(
        &mut self,
        package_hash: PackageHash,
        system_contract_type: SystemEntityType,
    ) -> Result<Package, ProtocolUpgradeError> {
        debug!(%system_contract_type, "retrieve system package");
        if let Some(StoredValue::SmartContract(system_entity)) = self
            .tracking_copy
            .read(&Key::SmartContract(package_hash.value()))
            .map_err(|_| {
                ProtocolUpgradeError::UnableToRetrieveSystemContractPackage(
                    system_contract_type.to_string(),
                )
            })?
        {
            return Ok(system_entity);
        }

        if let Some(StoredValue::ContractPackage(contract_package)) = self
            .tracking_copy
            .read(&Key::Hash(package_hash.value()))
            .map_err(|_| {
                ProtocolUpgradeError::UnableToRetrieveSystemContractPackage(
                    system_contract_type.to_string(),
                )
            })?
        {
            let package: Package = contract_package.into();

            return Ok(package);
        }

        Err(ProtocolUpgradeError::UnableToRetrieveSystemContractPackage(
            system_contract_type.to_string(),
        ))
    }

    fn retrieve_system_entity(
        &mut self,
        hash_addr: HashAddr,
        system_contract_type: SystemEntityType,
    ) -> Result<(AddressableEntity, Option<NamedKeys>, bool), ProtocolUpgradeError> {
        debug!(%system_contract_type, "retrieve system entity");
        if let Some(StoredValue::Contract(system_contract)) = self
            .tracking_copy
            .read(&Key::Hash(hash_addr))
            .map_err(|_| {
                ProtocolUpgradeError::UnableToRetrieveSystemContract(
                    system_contract_type.to_string(),
                )
            })?
        {
            let named_keys = system_contract.named_keys().clone();
            return Ok((system_contract.into(), Some(named_keys), CARRY_FORWARD));
        }

        if let Some(StoredValue::AddressableEntity(system_entity)) = self
            .tracking_copy
            .read(&Key::AddressableEntity(EntityAddr::new_system(hash_addr)))
            .map_err(|_| {
                ProtocolUpgradeError::UnableToRetrieveSystemContract(
                    system_contract_type.to_string(),
                )
            })?
        {
            return Ok((system_entity, None, NO_CARRY_FORWARD));
        }

        Err(ProtocolUpgradeError::UnableToRetrieveSystemContract(
            system_contract_type.to_string(),
        ))
    }

    /// Refresh the system contracts with an updated set of entry points,
    /// and bump the contract version at a major version upgrade.
    fn refresh_system_contract_entry_points(
        &mut self,
        contract_hash: HashAddr,
        system_entity_type: SystemEntityType,
    ) -> Result<(), ProtocolUpgradeError> {
        let contract_name = system_entity_type.entity_name();
        let entry_points = system_entity_type.entry_points();

        let mut contract = if let StoredValue::Contract(contract) = self
            .tracking_copy
            .read(&Key::Hash(contract_hash))
            .map_err(|_| {
                ProtocolUpgradeError::UnableToRetrieveSystemContract(contract_name.to_string())
            })?
            .ok_or_else(|| {
                ProtocolUpgradeError::UnableToRetrieveSystemContract(contract_name.to_string())
            })? {
            contract
        } else {
            return Err(ProtocolUpgradeError::UnableToRetrieveSystemContract(
                contract_name,
            ));
        };

        let is_major_bump = self
            .config
            .current_protocol_version()
            .check_next_version(&self.config.new_protocol_version())
            .is_major_version();

        let contract_entry_points: EntryPoints = contract.entry_points().clone().into();
        let entry_points_unchanged = contract_entry_points == entry_points;
        if entry_points_unchanged && !is_major_bump {
            // We don't need to do anything if entry points are unchanged, or there's no major
            // version bump.
            return Ok(());
        }

        let contract_package_key = Key::Hash(contract.contract_package_hash().value());

        let mut contract_package = if let StoredValue::ContractPackage(contract_package) = self
            .tracking_copy
            .read(&contract_package_key)
            .map_err(|_| {
                ProtocolUpgradeError::UnableToRetrieveSystemContractPackage(
                    contract_name.to_string(),
                )
            })?
            .ok_or_else(|| {
                ProtocolUpgradeError::UnableToRetrieveSystemContractPackage(
                    contract_name.to_string(),
                )
            })? {
            contract_package
        } else {
            return Err(ProtocolUpgradeError::UnableToRetrieveSystemContractPackage(
                contract_name,
            ));
        };

        contract.set_protocol_version(self.config.new_protocol_version());

        let new_contract = Contract::new(
            contract.contract_package_hash(),
            contract.contract_wasm_hash(),
            contract.named_keys().clone(),
            entry_points.into(),
            self.config.new_protocol_version(),
        );
        self.tracking_copy.write(
            Key::Hash(contract_hash),
            StoredValue::Contract(new_contract),
        );

        contract_package.insert_contract_version(
            self.config.new_protocol_version().value().major,
            ContractHash::new(contract_hash),
        );

        self.tracking_copy.write(
            contract_package_key,
            StoredValue::ContractPackage(contract_package),
        );

        Ok(())
    }

    /// Migrate the system account to addressable entity if necessary.
    pub fn migrate_system_account(
        &mut self,
        pre_state_hash: Digest,
    ) -> Result<(), ProtocolUpgradeError> {
        debug!("migrate system account");
        let mut address_generator = AddressGenerator::new(pre_state_hash.as_ref(), Phase::System);

        let account_hash = PublicKey::System.to_account_hash();

        let main_purse = {
            let purse_addr = address_generator.new_hash_address();
            let balance_cl_value = CLValue::from_t(U512::zero())
                .map_err(|error| ProtocolUpgradeError::CLValue(error.to_string()))?;

            self.tracking_copy.write(
                Key::Balance(purse_addr),
                StoredValue::CLValue(balance_cl_value),
            );

            let purse_cl_value = CLValue::unit();
            let purse_uref = URef::new(purse_addr, AccessRights::READ_ADD_WRITE);

            self.tracking_copy
                .write(Key::URef(purse_uref), StoredValue::CLValue(purse_cl_value));
            purse_uref
        };

        let associated_keys = AssociatedKeys::new(account_hash, Weight::new(1));
        let byte_code_hash = ByteCodeHash::default();
        let entity_hash = AddressableEntityHash::new(PublicKey::System.to_account_hash().value());
        let package_hash = PackageHash::new(address_generator.new_hash_address());

        let byte_code = ByteCode::new(ByteCodeKind::Empty, vec![]);

        let system_account_entity = AddressableEntity::new(
            package_hash,
            byte_code_hash,
            self.config.new_protocol_version(),
            main_purse,
            associated_keys,
            ActionThresholds::default(),
            EntityKind::Account(account_hash),
        );

        let package = {
            let mut package = Package::new(
                EntityVersions::default(),
                BTreeSet::default(),
                Groups::default(),
                PackageStatus::default(),
            );
            package.insert_entity_version(
                self.config.new_protocol_version().value().major,
                entity_hash,
            );
            package
        };

        let byte_code_key = Key::ByteCode(ByteCodeAddr::Empty);
        self.tracking_copy
            .write(byte_code_key, StoredValue::ByteCode(byte_code));

        let entity_key = system_account_entity.entity_key(entity_hash);

        self.tracking_copy.write(
            entity_key,
            StoredValue::AddressableEntity(system_account_entity),
        );

        self.tracking_copy
            .write(package_hash.into(), StoredValue::SmartContract(package));

        let contract_by_account = CLValue::from_t(entity_key)
            .map_err(|error| ProtocolUpgradeError::CLValue(error.to_string()))?;

        self.tracking_copy.write(
            Key::Account(account_hash),
            StoredValue::CLValue(contract_by_account),
        );

        Ok(())
    }

    /// Creates an accumulation purse in the handle payment system contract if its not present.
    ///
    /// This can happen on older networks that did not have support for [`FeeHandling::Accumulate`]
    /// at the genesis. In such cases we have to check the state of handle payment contract and
    /// create an accumulation purse.
    pub fn create_accumulation_purse_if_required(
        &mut self,
        handle_payment_hash: &HashAddr,
        fee_handling: FeeHandling,
    ) -> Result<(), ProtocolUpgradeError> {
        debug!(?fee_handling, "create accumulation purse if required");
        match fee_handling {
            FeeHandling::PayToProposer | FeeHandling::Burn => return Ok(()),
            FeeHandling::Accumulate | FeeHandling::NoFee => {}
        }
        let mut address_generator = {
            let seed_bytes = (
                self.config.current_protocol_version(),
                self.config.new_protocol_version(),
            )
                .to_bytes()?;
            let phase = Phase::System;
            AddressGenerator::new(&seed_bytes, phase)
        };
        let system_contract = SystemEntityType::HandlePayment;

        let (addressable_entity, maybe_named_keys, _) =
            self.retrieve_system_entity(*handle_payment_hash, system_contract)?;

        let entity_addr = EntityAddr::new_system(*handle_payment_hash);

        if let Some(named_keys) = maybe_named_keys {
            for (string, key) in named_keys.into_inner().into_iter() {
                let entry_addr = NamedKeyAddr::new_from_string(entity_addr, string.clone())
                    .map_err(|err| ProtocolUpgradeError::Bytesrepr(err.to_string()))?;

                let named_key_value = NamedKeyValue::from_concrete_values(key, string)
                    .map_err(|error| ProtocolUpgradeError::CLValue(error.to_string()))?;

                let entry_key = Key::NamedKey(entry_addr);

                self.tracking_copy
                    .write(entry_key, StoredValue::NamedKey(named_key_value));
            }
        }

        let named_key_addr =
            NamedKeyAddr::new_from_string(entity_addr, ACCUMULATION_PURSE_KEY.to_string())
                .map_err(|err| ProtocolUpgradeError::Bytesrepr(err.to_string()))?;

        let requries_accumulation_purse = self
            .tracking_copy
            .read(&Key::NamedKey(named_key_addr))
            .map_err(|_| ProtocolUpgradeError::UnexpectedStoredValueVariant)?
            .is_none();

        if requries_accumulation_purse {
            let purse_uref = address_generator.new_uref(AccessRights::READ_ADD_WRITE);
            let balance_clvalue = CLValue::from_t(U512::zero())?;
            self.tracking_copy.write(
                Key::Balance(purse_uref.addr()),
                StoredValue::CLValue(balance_clvalue),
            );

            let purse_key = Key::URef(purse_uref);

            self.tracking_copy
                .write(purse_key, StoredValue::CLValue(CLValue::unit()));

            let purse =
                NamedKeyValue::from_concrete_values(purse_key, ACCUMULATION_PURSE_KEY.to_string())
                    .map_err(|cl_error| ProtocolUpgradeError::CLValue(cl_error.to_string()))?;

            self.tracking_copy
                .write(Key::NamedKey(named_key_addr), StoredValue::NamedKey(purse));

            let entity_key = Key::AddressableEntity(EntityAddr::System(*handle_payment_hash));

            self.tracking_copy.write(
                entity_key,
                StoredValue::AddressableEntity(addressable_entity),
            );
        }

        Ok(())
    }

    /// Creates an accumulation purse in the handle payment system contract if its not present.
    ///
    /// This can happen on older networks that did not have support for [`FeeHandling::Accumulate`]
    /// at the genesis. In such cases we have to check the state of handle payment contract and
    /// create an accumulation purse.
    pub fn create_accumulation_purse_if_required_by_contract(
        &mut self,
        handle_payment_hash: &HashAddr,
        fee_handling: FeeHandling,
    ) -> Result<(), ProtocolUpgradeError> {
        match fee_handling {
            FeeHandling::PayToProposer | FeeHandling::Burn => return Ok(()),
            FeeHandling::Accumulate | FeeHandling::NoFee => {}
        }

        let mut address_generator = {
            let seed_bytes = (
                self.config.current_protocol_version(),
                self.config.new_protocol_version(),
            )
                .to_bytes()?;

            let phase = Phase::System;

            AddressGenerator::new(&seed_bytes, phase)
        };

        let system_contract = SystemEntityType::HandlePayment;
        let contract_name = system_contract.entity_name();
        let mut contract = if let StoredValue::Contract(contract) = self
            .tracking_copy
            .read(&Key::Hash(*handle_payment_hash))
            .map_err(|_| {
                ProtocolUpgradeError::UnableToRetrieveSystemContract(contract_name.to_string())
            })?
            .ok_or_else(|| {
                ProtocolUpgradeError::UnableToRetrieveSystemContract(contract_name.to_string())
            })? {
            contract
        } else {
            return Err(ProtocolUpgradeError::UnableToRetrieveSystemContract(
                contract_name,
            ));
        };

        if !contract.named_keys().contains(ACCUMULATION_PURSE_KEY) {
            let purse_uref = address_generator.new_uref(AccessRights::READ_ADD_WRITE);
            let balance_clvalue = CLValue::from_t(U512::zero())?;
            self.tracking_copy.write(
                Key::Balance(purse_uref.addr()),
                StoredValue::CLValue(balance_clvalue),
            );
            self.tracking_copy
                .write(Key::URef(purse_uref), StoredValue::CLValue(CLValue::unit()));

            let mut new_named_keys = NamedKeys::new();
            new_named_keys.insert(ACCUMULATION_PURSE_KEY.into(), Key::from(purse_uref));
            contract.named_keys_append(new_named_keys);

            self.tracking_copy.write(
                Key::Hash(*handle_payment_hash),
                StoredValue::Contract(contract),
            );
        }

        Ok(())
    }

    fn get_named_keys(
        &mut self,
        contract_hash: HashAddr,
    ) -> Result<NamedKeys, ProtocolUpgradeError> {
        if self.config.enable_addressable_entity() {
            let named_keys = self
                .tracking_copy
                .get_named_keys(EntityAddr::System(contract_hash))?;
            Ok(named_keys)
        } else {
            let named_keys = self
                .tracking_copy
                .read(&Key::Hash(contract_hash))?
                .ok_or_else(|| {
                    ProtocolUpgradeError::UnableToRetrieveSystemContract(format!(
                        "{:?}",
                        contract_hash
                    ))
                })?
                .as_contract()
                .map(|contract| contract.named_keys().clone())
                .ok_or_else(|| ProtocolUpgradeError::UnexpectedStoredValueVariant)?;

            Ok(named_keys)
        }
    }

    /// Check payment purse balance.
    pub fn handle_payment_purse_check(
        &mut self,
        handle_payment: HashAddr,
        mint: HashAddr,
    ) -> Result<(), ProtocolUpgradeError> {
        let payment_named_keys = self.get_named_keys(handle_payment)?;
        let payment_purse_key = payment_named_keys
            .get(PAYMENT_PURSE_KEY)
            .expect("payment purse key must exist in handle payment contract's named keys");
        let balance = self
            .tracking_copy
            .get_total_balance(*payment_purse_key)
            .expect("must be able to get payment purse balance");
        if balance <= Motes::zero() {
            return Ok(());
        }
        warn!("payment purse had remaining balance at upgrade {}", balance);
        let balance_key = {
            let uref_addr = payment_purse_key
                .as_uref()
                .expect("payment purse key must be uref.")
                .addr();
            Key::Balance(uref_addr)
        };

        let mint_named_keys = self.get_named_keys(mint)?;
        let total_supply_key = mint_named_keys
            .get(TOTAL_SUPPLY_KEY)
            .expect("total supply key must exist in mint contract's named keys");

        let stored_value = self
            .tracking_copy
            .read(total_supply_key)
            .expect("must be able to read total supply")
            .expect("total supply must have a value");

        // by convention, we only store CLValues under Key::URef
        if let StoredValue::CLValue(value) = stored_value {
            // Only CLTyped instances should be stored as a CLValue.
            let total_supply: U512 =
                CLValue::into_t(value).expect("total supply must have expected type.");

            let new_total_supply = total_supply.saturating_sub(balance.value());
            info!(
                "adjusting total supply from {} to {}",
                total_supply, new_total_supply
            );
            let cl_value = CLValue::from_t(new_total_supply)
                .expect("new total supply must convert to CLValue.");
            self.tracking_copy
                .write(*total_supply_key, StoredValue::CLValue(cl_value));
            info!(
                "adjusting payment purse balance from {} to {}",
                balance.value(),
                U512::zero()
            );
            let cl_value = CLValue::from_t(U512::zero()).expect("zero must convert to CLValue.");
            self.tracking_copy
                .write(balance_key, StoredValue::CLValue(cl_value));
            Ok(())
        } else {
            Err(ProtocolUpgradeError::CLValue(
                "failure to retrieve total supply".to_string(),
            ))
        }
    }

    /// Upsert gas hold interval to mint named keys.
    pub fn handle_new_gas_hold_config(
        &mut self,
        mint: HashAddr,
    ) -> Result<(), ProtocolUpgradeError> {
        if self.config.new_gas_hold_handling().is_none()
            && self.config.new_gas_hold_interval().is_none()
        {
            return Ok(());
        }

        let mint_addr = EntityAddr::System(mint);
        let named_keys = self.get_named_keys(mint)?;

        if let Some(new_gas_hold_handling) = self.config.new_gas_hold_handling() {
            debug!(%new_gas_hold_handling, "handle new gas hold handling");
            let stored_value =
                StoredValue::CLValue(CLValue::from_t(new_gas_hold_handling.tag()).map_err(
                    |_| ProtocolUpgradeError::Bytesrepr("new_gas_hold_handling".to_string()),
                )?);

            self.system_uref(
                mint_addr,
                MINT_GAS_HOLD_HANDLING_KEY,
                &named_keys,
                stored_value,
            )?;
        }

        if let Some(new_gas_hold_interval) = self.config.new_gas_hold_interval() {
            debug!(%new_gas_hold_interval, "handle new gas hold interval");
            let stored_value =
                StoredValue::CLValue(CLValue::from_t(new_gas_hold_interval).map_err(|_| {
                    ProtocolUpgradeError::Bytesrepr("new_gas_hold_interval".to_string())
                })?);

            self.system_uref(
                mint_addr,
                MINT_GAS_HOLD_INTERVAL_KEY,
                &named_keys,
                stored_value,
            )?;
        }
        Ok(())
    }

    fn system_uref(
        &mut self,
        entity_addr: EntityAddr,
        name: &str,
        named_keys: &NamedKeys,
        stored_value: StoredValue,
    ) -> Result<(), ProtocolUpgradeError> {
        let uref = {
            match named_keys.get(name) {
                Some(key) => match key.as_uref() {
                    Some(uref) => *uref,
                    None => {
                        return Err(ProtocolUpgradeError::UnexpectedKeyVariant);
                    }
                },
                None => self
                    .address_generator
                    .borrow_mut()
                    .new_uref(AccessRights::READ_ADD_WRITE),
            }
        };
        self.tracking_copy
            .upsert_uref_to_named_keys(entity_addr, name, named_keys, uref, stored_value)
            .map_err(ProtocolUpgradeError::TrackingCopy)
    }

    /// Handle new validator slots.
    pub fn handle_new_validator_slots(
        &mut self,
        auction: HashAddr,
    ) -> Result<(), ProtocolUpgradeError> {
        if let Some(new_validator_slots) = self.config.new_validator_slots() {
            debug!(%new_validator_slots, "handle new validator slots");
            // if new total validator slots is provided, update auction contract state
            let auction_named_keys = self.get_named_keys(auction)?;

            let validator_slots_key = auction_named_keys
                .get(VALIDATOR_SLOTS_KEY)
                .expect("validator_slots key must exist in auction contract's named keys");
            let value =
                StoredValue::CLValue(CLValue::from_t(new_validator_slots).map_err(|_| {
                    ProtocolUpgradeError::Bytesrepr("new_validator_slots".to_string())
                })?);
            self.tracking_copy.write(*validator_slots_key, value);
        }
        Ok(())
    }

    /// Applies the necessary changes if a new auction delay is part of the upgrade.
    pub fn handle_new_auction_delay(
        &mut self,
        auction: HashAddr,
    ) -> Result<(), ProtocolUpgradeError> {
        if let Some(new_auction_delay) = self.config.new_auction_delay() {
            debug!(%new_auction_delay, "handle new auction delay");
            let auction_named_keys = self.get_named_keys(auction)?;

            let auction_delay_key = auction_named_keys
                .get(AUCTION_DELAY_KEY)
                .expect("auction_delay key must exist in auction contract's named keys");
            let value =
                StoredValue::CLValue(CLValue::from_t(new_auction_delay).map_err(|_| {
                    ProtocolUpgradeError::Bytesrepr("new_auction_delay".to_string())
                })?);
            self.tracking_copy.write(*auction_delay_key, value);
        }
        Ok(())
    }

    /// Applies the necessary changes if a new locked funds period is part of the upgrade.
    pub fn handle_new_locked_funds_period_millis(
        &mut self,
        auction: HashAddr,
    ) -> Result<(), ProtocolUpgradeError> {
        if let Some(new_locked_funds_period) = self.config.new_locked_funds_period_millis() {
            debug!(%new_locked_funds_period,"handle new locked funds period millis");

            let auction_named_keys = self.get_named_keys(auction)?;

            let locked_funds_period_key = auction_named_keys
                .get(LOCKED_FUNDS_PERIOD_KEY)
                .expect("locked_funds_period key must exist in auction contract's named keys");
            let value =
                StoredValue::CLValue(CLValue::from_t(new_locked_funds_period).map_err(|_| {
                    ProtocolUpgradeError::Bytesrepr("new_locked_funds_period".to_string())
                })?);
            self.tracking_copy.write(*locked_funds_period_key, value);
        }
        Ok(())
    }

    /// Applies the necessary changes if a new unbonding delay is part of the upgrade.
    pub fn handle_new_unbonding_delay(
        &mut self,
        auction: HashAddr,
    ) -> Result<(), ProtocolUpgradeError> {
        // We insert the new unbonding delay once the purses to be paid out have been transformed
        // based on the previous unbonding delay.
        if let Some(new_unbonding_delay) = self.config.new_unbonding_delay() {
            debug!(%new_unbonding_delay,"handle new unbonding delay");

            let auction_named_keys = self.get_named_keys(auction)?;

            let unbonding_delay_key = auction_named_keys
                .get(UNBONDING_DELAY_KEY)
                .expect("unbonding_delay key must exist in auction contract's named keys");
            let value =
                StoredValue::CLValue(CLValue::from_t(new_unbonding_delay).map_err(|_| {
                    ProtocolUpgradeError::Bytesrepr("new_unbonding_delay".to_string())
                })?);
            self.tracking_copy.write(*unbonding_delay_key, value);
        }
        Ok(())
    }

    /// Applies the necessary changes if a new round seigniorage rate is part of the upgrade.
    pub fn handle_new_round_seigniorage_rate(
        &mut self,
        mint: HashAddr,
    ) -> Result<(), ProtocolUpgradeError> {
        if let Some(new_round_seigniorage_rate) = self.config.new_round_seigniorage_rate() {
            debug!(%new_round_seigniorage_rate,"handle new round seigniorage rate");
            let new_round_seigniorage_rate: Ratio<U512> = {
                let (numer, denom) = new_round_seigniorage_rate.into();
                Ratio::new(numer.into(), denom.into())
            };

            let mint_named_keys = self.get_named_keys(mint)?;

            let locked_funds_period_key = mint_named_keys
                .get(ROUND_SEIGNIORAGE_RATE_KEY)
                .expect("round_seigniorage_rate key must exist in mint contract's named keys");
            let value = StoredValue::CLValue(CLValue::from_t(new_round_seigniorage_rate).map_err(
                |_| ProtocolUpgradeError::Bytesrepr("new_round_seigniorage_rate".to_string()),
            )?);
            self.tracking_copy.write(*locked_funds_period_key, value);
        }
        Ok(())
    }

    /// Handle unbonds migration.
    pub fn handle_unbonds_migration(&mut self) -> Result<(), ProtocolUpgradeError> {
        debug!("handle unbonds migration");
        let tc = &mut self.tracking_copy;
        let existing_keys = match tc.get_keys(&KeyTag::Unbond) {
            Ok(keys) => keys,
            Err(err) => return Err(ProtocolUpgradeError::TrackingCopy(err)),
        };
        for key in existing_keys {
            if let Some(StoredValue::Unbonding(unbonding_purses)) =
                tc.get(&key).map_err(Into::<ProtocolUpgradeError>::into)?
            {
                // prune away the original record, we don't need it anymore
                tc.prune(key);

                // re-write records under Key::BidAddr , StoredValue::BidKind
                for unbonding_purse in unbonding_purses {
                    let validator = unbonding_purse.validator_public_key();
                    let unbonder = unbonding_purse.unbonder_public_key();
                    let new_key = Key::BidAddr(BidAddr::UnbondAccount {
                        validator: validator.to_account_hash(),
                        unbonder: unbonder.to_account_hash(),
                    });
                    let unbond = Box::new(Unbond::from(unbonding_purse));
                    let unbond_bid_kind = BidKind::Unbond(unbond.clone());
                    if !unbond.eras().is_empty() {
                        tc.write(new_key, StoredValue::BidKind(unbond_bid_kind));
                    }
                }
            }
        }

        Ok(())
    }

    /// Handle bids migration.
    pub fn handle_bids_migration(
        &mut self,
        chainspec_minimum: u64,
        chainspec_maximum: u64,
    ) -> Result<(), ProtocolUpgradeError> {
        if chainspec_maximum < chainspec_minimum {
            return Err(ProtocolUpgradeError::InvalidUpgradeConfig);
        }
        debug!("handle bids migration");
        let tc = &mut self.tracking_copy;
        let existing_bid_keys = match tc.get_keys(&KeyTag::Bid) {
            Ok(keys) => keys,
            Err(err) => return Err(ProtocolUpgradeError::TrackingCopy(err)),
        };
        for key in existing_bid_keys {
            if let Some(StoredValue::Bid(existing_bid)) =
                tc.get(&key).map_err(Into::<ProtocolUpgradeError>::into)?
            {
                // prune away the original record, we don't need it anymore
                tc.prune(key);

                if existing_bid.staked_amount().is_zero() {
                    // the previous logic enforces unbonding all delegators of
                    // a validator that reduced their personal stake to 0 (and we have
                    // various existent tests that prove this), thus there is no need
                    // to handle the complicated hypothetical case of one or more
                    // delegator stakes being > 0 if the validator stake is 0.
                    //
                    // tl;dr this is a "zombie" bid and we don't need to continue
                    // carrying it forward at tip.
                    continue;
                }

                let validator_public_key = existing_bid.validator_public_key();
                let validator_bid_addr = BidAddr::from(validator_public_key.clone());
                let validator_bid = {
                    let validator_bid = ValidatorBid::from(*existing_bid.clone());
                    validator_bid
                        .with_min_max_delegation_amount(chainspec_maximum, chainspec_minimum)
                };
                tc.write(
                    validator_bid_addr.into(),
                    StoredValue::BidKind(BidKind::Validator(Box::new(validator_bid))),
                );

                let delegators = existing_bid.delegators().clone();
                for (_, delegator) in delegators {
                    let delegator_bid_addr = BidAddr::new_delegator_kind(
                        validator_public_key,
                        &DelegatorKind::PublicKey(delegator.delegator_public_key().clone()),
                    );
                    // the previous code was removing a delegator bid from the embedded
                    // collection within their validator's bid when the delegator fully
                    // unstaked, so technically we don't need to check for 0 balance here.
                    // However, since it is low effort to check, doing it just to be sure.
                    if !delegator.staked_amount().is_zero() {
                        tc.write(
                            delegator_bid_addr.into(),
                            StoredValue::BidKind(BidKind::Delegator(Box::new(DelegatorBid::from(
                                delegator,
                            )))),
                        );
                    }
                }
            }
        }
        Ok(())
    }

    /// Handle era info migration.
    pub fn handle_era_info_migration(&mut self) -> Result<(), ProtocolUpgradeError> {
        // EraInfo migration
        if let Some(activation_point) = self.config.activation_point() {
            // The highest stored era is the immediate predecessor of the activation point.
            let highest_era_info_id = activation_point.saturating_sub(1);
            let highest_era_info_key = Key::EraInfo(highest_era_info_id);

            let get_result = self
                .tracking_copy
                .get(&highest_era_info_key)
                .map_err(ProtocolUpgradeError::TrackingCopy)?;

            match get_result {
                Some(stored_value @ StoredValue::EraInfo(_)) => {
                    self.tracking_copy.write(Key::EraSummary, stored_value);
                }
                Some(other_stored_value) => {
                    // This should not happen as we only write EraInfo variants.
                    error!(stored_value_type_name=%other_stored_value.type_name(),
                        "EraInfo key contains unexpected StoredValue variant");
                    return Err(ProtocolUpgradeError::UnexpectedStoredValueVariant);
                }
                None => {
                    // Can't find key
                    // Most likely this chain did not yet run an auction, or recently completed a
                    // prune
                }
            };
        }
        Ok(())
    }

    /// Handle seignorage snapshot migration to new version.
    pub fn handle_seignorage_snapshot_migration(
        &mut self,
        auction: HashAddr,
    ) -> Result<(), ProtocolUpgradeError> {
        let auction_named_keys = self.get_named_keys(auction)?;
        let maybe_snapshot_version_key =
            auction_named_keys.get(SEIGNIORAGE_RECIPIENTS_SNAPSHOT_VERSION_KEY);
        let snapshot_key = auction_named_keys
            .get(SEIGNIORAGE_RECIPIENTS_SNAPSHOT_KEY)
            .expect("snapshot key should already exist");

        // if version flag does not exist yet, set it and migrate snapshot
        if maybe_snapshot_version_key.is_none() {
            let auction_addr = EntityAddr::new_system(auction);

            // add new snapshot version named key
            let stored_value = StoredValue::CLValue(CLValue::from_t(
                DEFAULT_SEIGNIORAGE_RECIPIENTS_SNAPSHOT_VERSION,
            )?);
            self.system_uref(
                auction_addr,
                SEIGNIORAGE_RECIPIENTS_SNAPSHOT_VERSION_KEY,
                &auction_named_keys,
                stored_value,
            )?;

            // read legacy snapshot
            if let Some(snapshot_stored_value) = self.tracking_copy.read(snapshot_key)? {
                let snapshot_cl_value = match snapshot_stored_value.into_cl_value() {
                    Some(cl_value) => cl_value,
                    None => {
                        error!("seigniorage recipients snapshot is not a CLValue");
                        return Err(ProtocolUpgradeError::CLValue(
                            "seigniorage recipients snapshot is not a CLValue".to_string(),
                        ));
                    }
                };

                let legacy_snapshot: SeigniorageRecipientsSnapshotV1 =
                    snapshot_cl_value.into_t()?;

                let mut new_snapshot = SeigniorageRecipientsSnapshotV2::default();
                for (era_id, recipients) in legacy_snapshot.into_iter() {
                    let mut new_recipients = SeigniorageRecipientsV2::default();
                    for (pubkey, recipient) in recipients {
                        new_recipients.insert(pubkey, recipient.into());
                    }
                    new_snapshot.insert(era_id, new_recipients);
                }

                // store new snapshot
                self.tracking_copy.write(
                    *snapshot_key,
                    StoredValue::CLValue(CLValue::from_t(new_snapshot)?),
                );
            };
        }

        Ok(())
    }

    /// Handle global state updates.
    pub fn handle_global_state_updates(&mut self) {
        debug!("handle global state updates");
        for (key, value) in self.config.global_state_update() {
            self.tracking_copy.write(*key, value.clone());
        }
    }
}<|MERGE_RESOLUTION|>--- conflicted
+++ resolved
@@ -3,11 +3,7 @@
 use std::{cell::RefCell, collections::BTreeSet, rc::Rc};
 
 use thiserror::Error;
-<<<<<<< HEAD
-use tracing::{debug, error};
-=======
 use tracing::{debug, error, info, warn};
->>>>>>> 10feaad6
 
 use casper_types::{
     addressable_entity::{
