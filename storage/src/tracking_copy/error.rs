--- conflicted
+++ resolved
@@ -3,9 +3,7 @@
 use crate::data_access_layer::balance::BalanceFailure;
 use casper_types::{
     addressable_entity::{AddKeyFailure, RemoveKeyFailure, SetThresholdFailure, UpdateKeyFailure},
-    bytesrepr,
-    execution::TransformError,
-    system, ApiError, CLType, CLValueError, Key, StoredValueTypeMismatch,
+    bytesrepr, system, ApiError, CLType, CLValueError, Key, StoredValueTypeMismatch,
 };
 
 /// Possible tracking copy errors.
@@ -87,15 +85,9 @@
     /// Unable to find a contract.
     #[error("Contract {:?} not found", _0)]
     ContractNotFound(Key),
-<<<<<<< HEAD
-    /// Error executing transform.
-    #[error("Error executing transform: {0}")]
-    TransformError(TransformError),
-=======
     #[error("flag")]
     /// Attempted to fetch an entity or an associated record
     AddressableEntityDisable,
->>>>>>> 25a5c877
 }
 
 impl Error {
