//! Global state.

/// Lmdb implementation of global state.
pub mod lmdb;

/// Lmdb implementation of global state with cache.
pub mod scratch;

use num_rational::Ratio;
use parking_lot::RwLock;
use std::{
    cell::RefCell,
    collections::{BTreeMap, BTreeSet},
    convert::TryFrom,
    rc::Rc,
    sync::Arc,
};

use tracing::{debug, error, info, warn};

use casper_types::{
    account::AccountHash,
    addressable_entity::NamedKeys,
    bytesrepr::{self, ToBytes},
    execution::{Effects, TransformError, TransformInstruction, TransformKindV2, TransformV2},
    global_state::TrieMerkleProof,
    system::{
        self,
        auction::{
            SeigniorageRecipientsSnapshot, ERA_END_TIMESTAMP_MILLIS_KEY, ERA_ID_KEY,
            SEIGNIORAGE_RECIPIENTS_SNAPSHOT_KEY, SEIGNIORAGE_RECIPIENTS_SNAPSHOT_VERSION_KEY,
        },
        mint::{
            BalanceHoldAddr, BalanceHoldAddrTag, ARG_AMOUNT, ROUND_SEIGNIORAGE_RATE_KEY,
            TOTAL_SUPPLY_KEY,
        },
        AUCTION, HANDLE_PAYMENT, MINT,
    },
    Account, AddressableEntity, BlockGlobalAddr, CLValue, Digest, EntityAddr, HoldsEpoch, Key,
    KeyTag, Phase, PublicKey, RuntimeArgs, StoredValue, U512,
};

#[cfg(test)]
pub use self::lmdb::make_temporary_global_state;

use crate::{
    data_access_layer::{
        auction::{AuctionMethodRet, BiddingRequest, BiddingResult},
        balance::BalanceHandling,
        era_validators::EraValidatorsResult,
        forced_undelegate::{
            ForcedUndelegateError, ForcedUndelegateRequest, ForcedUndelegateResult,
        },
        handle_fee::{HandleFeeMode, HandleFeeRequest, HandleFeeResult},
        mint::{TransferRequest, TransferRequestArgs, TransferResult},
        prefixed_values::{PrefixedValuesRequest, PrefixedValuesResult},
        tagged_values::{TaggedValuesRequest, TaggedValuesResult},
        AddressableEntityRequest, AddressableEntityResult, AuctionMethod, BalanceHoldError,
        BalanceHoldKind, BalanceHoldMode, BalanceHoldRequest, BalanceHoldResult, BalanceIdentifier,
        BalanceRequest, BalanceResult, BidsRequest, BidsResult, BlockGlobalKind,
        BlockGlobalRequest, BlockGlobalResult, BlockRewardsError, BlockRewardsRequest,
        BlockRewardsResult, EntryPointsRequest, EntryPointsResult, EraValidatorsRequest,
        ExecutionResultsChecksumRequest, ExecutionResultsChecksumResult, FeeError, FeeRequest,
        FeeResult, FlushRequest, FlushResult, GenesisRequest, GenesisResult, HandleRefundMode,
        HandleRefundRequest, HandleRefundResult, InsufficientBalanceHandling, MessageTopicsRequest,
        MessageTopicsResult, ProofHandling, ProofsResult, ProtocolUpgradeRequest,
        ProtocolUpgradeResult, PruneRequest, PruneResult, PutTrieRequest, PutTrieResult,
        QueryRequest, QueryResult, RoundSeigniorageRateRequest, RoundSeigniorageRateResult,
        SeigniorageRecipientsRequest, SeigniorageRecipientsResult, StepError, StepRequest,
        StepResult, SystemEntityRegistryPayload, SystemEntityRegistryRequest,
        SystemEntityRegistryResult, SystemEntityRegistrySelector, TotalSupplyRequest,
        TotalSupplyResult, TrieRequest, TrieResult, EXECUTION_RESULTS_CHECKSUM_NAME,
    },
    global_state::{
        error::Error as GlobalStateError,
        state::scratch::ScratchGlobalState,
        transaction_source::{Transaction, TransactionSource},
        trie::Trie,
        trie_store::{
            operations::{prune, read, write, ReadResult, TriePruneResult, WriteResult},
            TrieStore,
        },
    },
    system::{
        auction::{self, Auction},
        genesis::{GenesisError, GenesisInstaller},
        handle_payment::HandlePayment,
        mint::Mint,
        protocol_upgrade::{ProtocolUpgradeError, ProtocolUpgrader},
        runtime_native::{Id, RuntimeNative},
        transfer::{TransferArgs, TransferError, TransferRuntimeArgsBuilder, TransferTargetMode},
    },
    tracking_copy::{TrackingCopy, TrackingCopyEntityExt, TrackingCopyError, TrackingCopyExt},
    AddressGenerator,
};

use super::trie_store::{operations::batch_write, TrieStoreCacheError};

/// A trait expressing the reading of state. This trait is used to abstract the underlying store.
pub trait StateReader<K = Key, V = StoredValue>: Sized + Send + Sync {
    /// An error which occurs when reading state
    type Error;

    /// Returns the state value from the corresponding key
    fn read(&self, key: &K) -> Result<Option<V>, Self::Error>;

    /// Returns the merkle proof of the state value from the corresponding key
    fn read_with_proof(&self, key: &K) -> Result<Option<TrieMerkleProof<K, V>>, Self::Error>;

    /// Returns the keys in the trie matching `prefix`.
    fn keys_with_prefix(&self, prefix: &[u8]) -> Result<Vec<K>, Self::Error>;
}

/// An error emitted by the execution engine on commit
#[derive(Clone, Debug, thiserror::Error, Eq, PartialEq)]
pub enum CommitError {
    /// Root not found.
    #[error("Root not found: {0:?}")]
    RootNotFound(Digest),
    /// Root not found while attempting to read.
    #[error("Root not found while attempting to read: {0:?}")]
    ReadRootNotFound(Digest),
    /// Root not found while attempting to write.
    #[error("Root not found while writing: {0:?}")]
    WriteRootNotFound(Digest),
    /// Key not found.
    #[error("Key not found: {0}")]
    KeyNotFound(Key),
    /// Transform error.
    #[error(transparent)]
    TransformError(TransformError),
    /// Trie not found while attempting to validate cache write.
    #[error("Trie not found in cache {0}")]
    TrieNotFoundInCache(Digest),
}

/// Scratch provider.
pub trait ScratchProvider: CommitProvider {
    /// Get scratch state to db.
    fn get_scratch_global_state(&self) -> ScratchGlobalState;
    /// Write scratch state to db.
    fn write_scratch_to_db(
        &self,
        state_root_hash: Digest,
        scratch_global_state: ScratchGlobalState,
    ) -> Result<Digest, GlobalStateError>;
    /// Prune items for imputed keys.
    fn prune_keys(&self, state_root_hash: Digest, keys: &[Key]) -> TriePruneResult;
}

/// Provides `commit` method.
pub trait CommitProvider: StateProvider {
    /// Applies changes and returns a new post state hash.
    /// block_hash is used for computing a deterministic and unique keys.
    fn commit_effects(
        &self,
        state_hash: Digest,
        effects: Effects,
    ) -> Result<Digest, GlobalStateError>;

    /// Commit values to global state.
    fn commit_values(
        &self,
        state_hash: Digest,
        values_to_write: Vec<(Key, StoredValue)>,
        keys_to_prune: BTreeSet<Key>,
    ) -> Result<Digest, GlobalStateError>;

    /// Runs and commits the genesis process, once per network.
    fn genesis(&self, request: GenesisRequest) -> GenesisResult {
        let initial_root = self.empty_root();
        let tc = match self.tracking_copy(initial_root) {
            Ok(Some(tc)) => Rc::new(RefCell::new(tc)),
            Ok(None) => return GenesisResult::Fatal("state uninitialized".to_string()),
            Err(err) => {
                return GenesisResult::Failure(GenesisError::TrackingCopy(
                    TrackingCopyError::Storage(err),
                ));
            }
        };
        let chainspec_hash = request.chainspec_hash();
        let protocol_version = request.protocol_version();
        let config = request.config();

        let mut genesis_installer: GenesisInstaller<Self> =
            GenesisInstaller::new(chainspec_hash, protocol_version, config.clone(), tc);

        let chainspec_registry = request.chainspec_registry();
        if let Err(gen_err) = genesis_installer.install(chainspec_registry.clone()) {
            return GenesisResult::Failure(*gen_err);
        }

        let effects = genesis_installer.finalize();
        match self.commit_effects(initial_root, effects.clone()) {
            Ok(post_state_hash) => GenesisResult::Success {
                post_state_hash,
                effects,
            },
            Err(err) => {
                GenesisResult::Failure(GenesisError::TrackingCopy(TrackingCopyError::Storage(err)))
            }
        }
    }

    /// Runs and commits the protocol upgrade process.
    fn protocol_upgrade(&self, request: ProtocolUpgradeRequest) -> ProtocolUpgradeResult {
        let pre_state_hash = request.pre_state_hash();
        let tc = match self.tracking_copy(pre_state_hash) {
            Ok(Some(tc)) => tc,
            Ok(None) => return ProtocolUpgradeResult::RootNotFound,
            Err(err) => {
                return ProtocolUpgradeResult::Failure(ProtocolUpgradeError::TrackingCopy(
                    TrackingCopyError::Storage(err),
                ));
            }
        };

        let protocol_upgrader: ProtocolUpgrader<Self> =
            ProtocolUpgrader::new(request.config().clone(), pre_state_hash, tc);

        let post_upgrade_tc = match protocol_upgrader.upgrade(pre_state_hash) {
            Err(e) => return e.into(),
            Ok(tc) => tc,
        };

        let (writes, prunes, effects) = post_upgrade_tc.destructure();

        // commit
        match self.commit_values(pre_state_hash, writes, prunes) {
            Ok(post_state_hash) => ProtocolUpgradeResult::Success {
                post_state_hash,
                effects,
            },
            Err(err) => ProtocolUpgradeResult::Failure(ProtocolUpgradeError::TrackingCopy(
                TrackingCopyError::Storage(err),
            )),
        }
    }

    /// Safely prune specified keys from global state, using a tracking copy.
    fn prune(&self, request: PruneRequest) -> PruneResult {
        let pre_state_hash = request.state_hash();
        let tc = match self.tracking_copy(pre_state_hash) {
            Ok(Some(tc)) => Rc::new(RefCell::new(tc)),
            Ok(None) => return PruneResult::RootNotFound,
            Err(err) => return PruneResult::Failure(TrackingCopyError::Storage(err)),
        };

        let keys_to_delete = request.keys_to_prune();
        if keys_to_delete.is_empty() {
            // effectively a noop
            return PruneResult::Success {
                post_state_hash: pre_state_hash,
                effects: Effects::default(),
            };
        }

        for key in keys_to_delete {
            tc.borrow_mut().prune(*key)
        }

        let effects = tc.borrow().effects();

        match self.commit_effects(pre_state_hash, effects.clone()) {
            Ok(post_state_hash) => PruneResult::Success {
                post_state_hash,
                effects,
            },
            Err(tce) => PruneResult::Failure(tce.into()),
        }
    }

    /// Step auction state at era end.
    fn step(&self, request: StepRequest) -> StepResult {
        let state_hash = request.state_hash();
        let tc = match self.tracking_copy(state_hash) {
            Ok(Some(tc)) => Rc::new(RefCell::new(tc)),
            Ok(None) => return StepResult::RootNotFound,
            Err(err) => {
                return StepResult::Failure(StepError::TrackingCopy(TrackingCopyError::Storage(
                    err,
                )));
            }
        };
        let protocol_version = request.protocol_version();

        let seed = {
            // seeds address generator w/ era_end_timestamp_millis
            let mut bytes = match request.era_end_timestamp_millis().into_bytes() {
                Ok(bytes) => bytes,
                Err(bre) => {
                    return StepResult::Failure(StepError::TrackingCopy(
                        TrackingCopyError::BytesRepr(bre),
                    ));
                }
            };
            match &mut protocol_version.into_bytes() {
                Ok(next) => bytes.append(next),
                Err(bre) => {
                    return StepResult::Failure(StepError::TrackingCopy(
                        TrackingCopyError::BytesRepr(*bre),
                    ));
                }
            };
            match &mut request.next_era_id().into_bytes() {
                Ok(next) => bytes.append(next),
                Err(bre) => {
                    return StepResult::Failure(StepError::TrackingCopy(
                        TrackingCopyError::BytesRepr(*bre),
                    ));
                }
            };

            Id::Seed(bytes)
        };

        let config = request.config();
        // this runtime uses the system's context
        let phase = Phase::Session;
        let address_generator = AddressGenerator::new(&seed.seed(), phase);
        let mut runtime = match RuntimeNative::new_system_runtime(
            config.clone(),
            protocol_version,
            seed,
            Arc::new(RwLock::new(address_generator)),
            Rc::clone(&tc),
            phase,
        ) {
            Ok(rt) => rt,
            Err(tce) => return StepResult::Failure(StepError::TrackingCopy(tce)),
        };

        let slashed_validators: Vec<PublicKey> = request.slashed_validators();
        if !slashed_validators.is_empty() {
            if let Err(err) = runtime.slash(slashed_validators) {
                error!("{}", err);
                return StepResult::Failure(StepError::SlashingError);
            }
        }

        let era_end_timestamp_millis = request.era_end_timestamp_millis();
        let evicted_validators = request
            .evict_items()
            .iter()
            .map(|item| item.validator_id.clone())
            .collect::<Vec<PublicKey>>();
        let max_delegators_per_validator = config.max_delegators_per_validator();
        let include_credits = config.include_credits();
        let credit_cap = config.credit_cap();

        if let Err(err) = runtime.run_auction(
            era_end_timestamp_millis,
            evicted_validators,
            max_delegators_per_validator,
            include_credits,
            credit_cap,
        ) {
            error!("{}", err);
            return StepResult::Failure(StepError::Auction);
        }

        let effects = tc.borrow().effects();

        match self.commit_effects(state_hash, effects.clone()) {
            Ok(post_state_hash) => StepResult::Success {
                post_state_hash,
                effects,
            },
            Err(gse) => StepResult::Failure(gse.into()),
        }
    }

    /// Distribute block rewards.
    fn distribute_block_rewards(&self, request: BlockRewardsRequest) -> BlockRewardsResult {
        let state_hash = request.state_hash();
        let rewards = request.rewards();
        if rewards.is_empty() {
            info!("rewards are empty");
            // if there are no rewards to distribute, this is effectively a noop
            return BlockRewardsResult::Success {
                post_state_hash: state_hash,
                effects: Effects::new(),
            };
        }

        let tc = match self.tracking_copy(state_hash) {
            Ok(Some(tc)) => Rc::new(RefCell::new(tc)),
            Ok(None) => return BlockRewardsResult::RootNotFound,
            Err(err) => {
                return BlockRewardsResult::Failure(BlockRewardsError::TrackingCopy(
                    TrackingCopyError::Storage(err),
                ));
            }
        };

        let config = request.config();
        let protocol_version = request.protocol_version();
        let seed = {
            let mut bytes = match request.block_time().into_bytes() {
                Ok(bytes) => bytes,
                Err(bre) => {
                    return BlockRewardsResult::Failure(BlockRewardsError::TrackingCopy(
                        TrackingCopyError::BytesRepr(bre),
                    ));
                }
            };
            match &mut protocol_version.into_bytes() {
                Ok(next) => bytes.append(next),
                Err(bre) => {
                    return BlockRewardsResult::Failure(BlockRewardsError::TrackingCopy(
                        TrackingCopyError::BytesRepr(*bre),
                    ));
                }
            };

            Id::Seed(bytes)
        };

        // this runtime uses the system's context
        let phase = Phase::Session;
        let address_generator = AddressGenerator::new(&seed.seed(), phase);

        let mut runtime = match RuntimeNative::new_system_runtime(
            config.clone(),
            protocol_version,
            seed,
            Arc::new(RwLock::new(address_generator)),
            Rc::clone(&tc),
            phase,
        ) {
            Ok(rt) => rt,
            Err(tce) => {
                return BlockRewardsResult::Failure(BlockRewardsError::TrackingCopy(tce));
            }
        };

        if let Err(auction_error) = runtime.distribute(rewards.clone()) {
            error!(
                "distribute block rewards failed due to auction error {:?}",
                auction_error
            );
            return BlockRewardsResult::Failure(BlockRewardsError::Auction(auction_error));
        } else {
            debug!("rewards distribution complete");
        }

        let effects = tc.borrow().effects();

        match self.commit_effects(state_hash, effects.clone()) {
            Ok(post_state_hash) => {
                debug!("reward distribution committed");
                BlockRewardsResult::Success {
                    post_state_hash,
                    effects,
                }
            }
            Err(gse) => BlockRewardsResult::Failure(BlockRewardsError::TrackingCopy(
                TrackingCopyError::Storage(gse),
            )),
        }
    }

    /// Distribute fees, if relevant to the chainspec configured behavior.
    fn distribute_fees(&self, request: FeeRequest) -> FeeResult {
        let state_hash = request.state_hash();
        if !request.should_distribute_fees() {
            // effectively noop
            return FeeResult::Success {
                post_state_hash: state_hash,
                effects: Effects::new(),
                transfers: vec![],
            };
        }

        let tc = match self.tracking_copy(state_hash) {
            Ok(Some(tracking_copy)) => Rc::new(RefCell::new(tracking_copy)),
            Ok(None) => return FeeResult::RootNotFound,
            Err(gse) => {
                return FeeResult::Failure(FeeError::TrackingCopy(TrackingCopyError::Storage(gse)));
            }
        };

        let config = request.config();
        let protocol_version = request.protocol_version();
        let seed = {
            let mut bytes = match request.block_time().into_bytes() {
                Ok(bytes) => bytes,
                Err(bre) => {
                    return FeeResult::Failure(FeeError::TrackingCopy(
                        TrackingCopyError::BytesRepr(bre),
                    ));
                }
            };
            match &mut protocol_version.into_bytes() {
                Ok(next) => bytes.append(next),
                Err(bre) => {
                    return FeeResult::Failure(FeeError::TrackingCopy(
                        TrackingCopyError::BytesRepr(*bre),
                    ));
                }
            };

            Id::Seed(bytes)
        };

        // this runtime uses the system's context
        let phase = Phase::System;
        let address_generator = AddressGenerator::new(&seed.seed(), phase);
        let mut runtime = match RuntimeNative::new_system_runtime(
            config.clone(),
            protocol_version,
            seed,
            Arc::new(RwLock::new(address_generator)),
            Rc::clone(&tc),
            phase,
        ) {
            Ok(rt) => rt,
            Err(tce) => {
                return FeeResult::Failure(FeeError::TrackingCopy(tce));
            }
        };

        let source = BalanceIdentifier::Accumulate;
        let source_purse = match source.purse_uref(&mut tc.borrow_mut(), protocol_version) {
            Ok(value) => value,
            Err(tce) => return FeeResult::Failure(FeeError::TrackingCopy(tce)),
        };
        // amount = None will distribute the full current balance of the accumulation purse
        let result = runtime.distribute_accumulated_fees(source_purse, None);

        match result {
            Ok(_) => {
                let effects = tc.borrow_mut().effects();
                let transfers = runtime.into_transfers();
                let post_state_hash = match self.commit_effects(state_hash, effects.clone()) {
                    Ok(post_state_hash) => post_state_hash,
                    Err(gse) => {
                        return FeeResult::Failure(FeeError::TrackingCopy(
                            TrackingCopyError::Storage(gse),
                        ));
                    }
                };
                FeeResult::Success {
                    effects,
                    transfers,
                    post_state_hash,
                }
            }
            Err(hpe) => FeeResult::Failure(FeeError::TrackingCopy(
                TrackingCopyError::SystemContract(system::Error::HandlePayment(hpe)),
            )),
        }
    }

    /// Forcibly unbonds delegator bids which fall outside configured delegation limits.
    fn forced_undelegate(&self, request: ForcedUndelegateRequest) -> ForcedUndelegateResult {
        let state_hash = request.state_hash();

        let tc = match self.tracking_copy(state_hash) {
            Ok(Some(tc)) => Rc::new(RefCell::new(tc)),
            Ok(None) => return ForcedUndelegateResult::RootNotFound,
            Err(err) => {
                return ForcedUndelegateResult::Failure(ForcedUndelegateError::TrackingCopy(
                    TrackingCopyError::Storage(err),
                ))
            }
        };

        let config = request.config();
        let protocol_version = request.protocol_version();
        let seed = {
            let mut bytes = match request.block_time().into_bytes() {
                Ok(bytes) => bytes,
                Err(bre) => {
                    return ForcedUndelegateResult::Failure(ForcedUndelegateError::TrackingCopy(
                        TrackingCopyError::BytesRepr(bre),
                    ))
                }
            };
            match &mut protocol_version.into_bytes() {
                Ok(next) => bytes.append(next),
                Err(bre) => {
                    return ForcedUndelegateResult::Failure(ForcedUndelegateError::TrackingCopy(
                        TrackingCopyError::BytesRepr(*bre),
                    ))
                }
            };

            crate::system::runtime_native::Id::Seed(bytes)
        };

        // this runtime uses the system's context
        let phase = Phase::Session;
        let address_generator = Arc::new(RwLock::new(AddressGenerator::new(&seed.seed(), phase)));
        let mut runtime = match RuntimeNative::new_system_runtime(
            config.clone(),
            protocol_version,
            seed,
            address_generator,
            Rc::clone(&tc),
            phase,
        ) {
            Ok(rt) => rt,
            Err(tce) => {
                return ForcedUndelegateResult::Failure(ForcedUndelegateError::TrackingCopy(tce));
            }
        };

        if let Err(auction_error) = runtime.forced_undelegate() {
            error!(
                "forced undelegation failed due to auction error {:?}",
                auction_error
            );
            return ForcedUndelegateResult::Failure(ForcedUndelegateError::Auction(auction_error));
        }

        let effects = tc.borrow().effects();

        match self.commit_effects(state_hash, effects.clone()) {
            Ok(post_state_hash) => ForcedUndelegateResult::Success {
                post_state_hash,
                effects,
            },
            Err(gse) => ForcedUndelegateResult::Failure(ForcedUndelegateError::TrackingCopy(
                TrackingCopyError::Storage(gse),
            )),
        }
    }

    /// Gets block global data.
    fn block_global(&self, request: BlockGlobalRequest) -> BlockGlobalResult {
        let state_hash = request.state_hash();
        let tc = match self.tracking_copy(state_hash) {
            Ok(Some(tracking_copy)) => Rc::new(RefCell::new(tracking_copy)),
            Ok(None) => return BlockGlobalResult::RootNotFound,
            Err(gse) => return BlockGlobalResult::Failure(TrackingCopyError::Storage(gse)),
        };

        // match request
        match request.block_global_kind() {
            BlockGlobalKind::BlockTime(block_time) => {
                let cl_value =
                    match CLValue::from_t(block_time.value()).map_err(TrackingCopyError::CLValue) {
                        Ok(cl_value) => cl_value,
                        Err(tce) => {
                            return BlockGlobalResult::Failure(tce);
                        }
                    };
                tc.borrow_mut().write(
                    Key::BlockGlobal(BlockGlobalAddr::BlockTime),
                    StoredValue::CLValue(cl_value),
                );
            }
            BlockGlobalKind::MessageCount(count) => {
                let cl_value = match CLValue::from_t(count).map_err(TrackingCopyError::CLValue) {
                    Ok(cl_value) => cl_value,
                    Err(tce) => {
                        return BlockGlobalResult::Failure(tce);
                    }
                };
                tc.borrow_mut().write(
                    Key::BlockGlobal(BlockGlobalAddr::MessageCount),
                    StoredValue::CLValue(cl_value),
                );
            }
        }

        let effects = tc.borrow_mut().effects();

        let post_state_hash = match self.commit_effects(state_hash, effects.clone()) {
            Ok(post_state_hash) => post_state_hash,
            Err(gse) => return BlockGlobalResult::Failure(TrackingCopyError::Storage(gse)),
        };

        BlockGlobalResult::Success {
            post_state_hash,
            effects: Box::new(effects),
        }
    }
}

/// A trait expressing operations over the trie.
pub trait StateProvider: Send + Sync {
    /// Associated reader type for `StateProvider`.
    type Reader: StateReader<Key, StoredValue, Error = GlobalStateError>;

    /// Flush the state provider.
    fn flush(&self, request: FlushRequest) -> FlushResult;

    /// Returns an empty root hash.
    fn empty_root(&self) -> Digest;

    /// Get a tracking copy.
    fn tracking_copy(
        &self,
        state_hash: Digest,
    ) -> Result<Option<TrackingCopy<Self::Reader>>, GlobalStateError>;

    /// Checkouts a slice of initial state using root state hash.
    fn checkout(&self, state_hash: Digest) -> Result<Option<Self::Reader>, GlobalStateError>;

    /// Query state.
    fn query(&self, request: QueryRequest) -> QueryResult {
        match self.tracking_copy(request.state_hash()) {
            Ok(Some(tc)) => match tc.query(request.key(), request.path()) {
                Ok(ret) => ret.into(),
                Err(err) => QueryResult::Failure(err),
            },
            Ok(None) => QueryResult::RootNotFound,
            Err(err) => QueryResult::Failure(TrackingCopyError::Storage(err)),
        }
    }

    /// Message topics request.
    fn message_topics(&self, message_topics_request: MessageTopicsRequest) -> MessageTopicsResult {
        let tc = match self.tracking_copy(message_topics_request.state_hash()) {
            Ok(Some(tracking_copy)) => tracking_copy,
            Ok(None) => return MessageTopicsResult::RootNotFound,
            Err(err) => return MessageTopicsResult::Failure(err.into()),
        };

        match tc.get_message_topics(message_topics_request.hash_addr()) {
            Ok(message_topics) => MessageTopicsResult::Success { message_topics },
            Err(tce) => MessageTopicsResult::Failure(tce),
        }
    }

    /// Balance inquiry.
    fn balance(&self, request: BalanceRequest) -> BalanceResult {
        let mut tc = match self.tracking_copy(request.state_hash()) {
            Ok(Some(tracking_copy)) => tracking_copy,
            Ok(None) => return BalanceResult::RootNotFound,
            Err(err) => return TrackingCopyError::Storage(err).into(),
        };
        let protocol_version = request.protocol_version();
        let balance_identifier = request.identifier();
        let purse_key = match balance_identifier.purse_uref(&mut tc, protocol_version) {
            Ok(value) => value.into(),
            Err(tce) => return tce.into(),
        };
        let (purse_balance_key, purse_addr) = match tc.get_purse_balance_key(purse_key) {
            Ok(key @ Key::Balance(addr)) => (key, addr),
            Ok(key) => return TrackingCopyError::UnexpectedKeyVariant(key).into(),
            Err(tce) => return tce.into(),
        };

        let (total_balance, proofs_result) = match request.proof_handling() {
            ProofHandling::NoProofs => {
                let total_balance = match tc.read(&purse_balance_key) {
                    Ok(Some(StoredValue::CLValue(cl_value))) => match cl_value.into_t::<U512>() {
                        Ok(val) => val,
                        Err(cve) => return TrackingCopyError::CLValue(cve).into(),
                    },
                    Ok(Some(_)) => return TrackingCopyError::UnexpectedStoredValueVariant.into(),
                    Ok(None) => return TrackingCopyError::KeyNotFound(purse_balance_key).into(),
                    Err(tce) => return tce.into(),
                };
                let balance_holds = match request.balance_handling() {
                    BalanceHandling::Total => BTreeMap::new(),
                    BalanceHandling::Available => {
                        match tc.get_balance_hold_config(BalanceHoldAddrTag::Gas) {
                            Ok(Some((block_time, _, interval))) => {
                                match tc.get_balance_holds(purse_addr, block_time, interval) {
                                    Ok(holds) => holds,
                                    Err(tce) => return tce.into(),
                                }
                            }
                            Ok(None) => BTreeMap::new(),
                            Err(tce) => return tce.into(),
                        }
                    }
                };
                (total_balance, ProofsResult::NotRequested { balance_holds })
            }
            ProofHandling::Proofs => {
                let (total_balance, total_balance_proof) =
                    match tc.get_total_balance_with_proof(purse_balance_key) {
                        Ok((balance, proof)) => (balance, Box::new(proof)),
                        Err(tce) => return tce.into(),
                    };

                let balance_holds = match request.balance_handling() {
                    BalanceHandling::Total => BTreeMap::new(),
                    BalanceHandling::Available => {
                        match tc.get_balance_holds_with_proof(purse_addr) {
                            Ok(holds) => holds,
                            Err(tce) => return tce.into(),
                        }
                    }
                };

                (
                    total_balance,
                    ProofsResult::Proofs {
                        total_balance_proof,
                        balance_holds,
                    },
                )
            }
        };

        let (block_time, gas_hold_handling) = match tc
            .get_balance_hold_config(BalanceHoldAddrTag::Gas)
        {
            Ok(Some((block_time, handling, interval))) => (block_time, (handling, interval).into()),
            Ok(None) => {
                return BalanceResult::Success {
                    purse_addr,
                    total_balance,
                    available_balance: total_balance,
                    proofs_result,
                };
            }
            Err(tce) => return tce.into(),
        };

        let processing_hold_handling =
            match tc.get_balance_hold_config(BalanceHoldAddrTag::Processing) {
                Ok(Some((_, handling, interval))) => (handling, interval).into(),
                Ok(None) => {
                    return BalanceResult::Success {
                        purse_addr,
                        total_balance,
                        available_balance: total_balance,
                        proofs_result,
                    };
                }
                Err(tce) => return tce.into(),
            };

        let available_balance = match &proofs_result.available_balance(
            block_time,
            total_balance,
            gas_hold_handling,
            processing_hold_handling,
        ) {
            Ok(available_balance) => *available_balance,
            Err(be) => return BalanceResult::Failure(TrackingCopyError::Balance(be.clone())),
        };

        BalanceResult::Success {
            purse_addr,
            total_balance,
            available_balance,
            proofs_result,
        }
    }

    /// Balance hold.
    fn balance_hold(&self, request: BalanceHoldRequest) -> BalanceHoldResult {
        let mut tc = match self.tracking_copy(request.state_hash()) {
            Ok(Some(tracking_copy)) => tracking_copy,
            Ok(None) => return BalanceHoldResult::RootNotFound,
            Err(err) => {
                return BalanceHoldResult::Failure(BalanceHoldError::TrackingCopy(
                    TrackingCopyError::Storage(err),
                ));
            }
        };
        let hold_mode = request.balance_hold_mode();
        match hold_mode {
            BalanceHoldMode::Hold {
                identifier,
                hold_amount,
                insufficient_handling,
            } => {
                let block_time = match tc.get_block_time() {
                    Ok(Some(block_time)) => block_time,
                    Ok(None) => return BalanceHoldResult::BlockTimeNotFound,
                    Err(tce) => return tce.into(),
                };
                let tag = match request.balance_hold_kind() {
                    BalanceHoldKind::All => {
                        return BalanceHoldResult::Failure(
                            BalanceHoldError::UnexpectedWildcardVariant,
                        );
                    }
                    BalanceHoldKind::Tag(tag) => tag,
                };
                let balance_request = BalanceRequest::new(
                    request.state_hash(),
                    request.protocol_version(),
                    identifier,
                    BalanceHandling::Available,
                    ProofHandling::NoProofs,
                );
                let balance_result = self.balance(balance_request);
                let (total_balance, remaining_balance, purse_addr) = match balance_result {
                    BalanceResult::RootNotFound => return BalanceHoldResult::RootNotFound,
                    BalanceResult::Failure(be) => return be.into(),
                    BalanceResult::Success {
                        total_balance,
                        available_balance,
                        purse_addr,
                        ..
                    } => (total_balance, available_balance, purse_addr),
                };

                let held_amount = {
                    if remaining_balance >= hold_amount {
                        // the purse has sufficient balance to fully cover the hold
                        hold_amount
                    } else if insufficient_handling == InsufficientBalanceHandling::Noop {
                        // the purse has insufficient balance and the insufficient
                        // balance handling mode is noop, so get out
                        return BalanceHoldResult::Failure(BalanceHoldError::InsufficientBalance {
                            remaining_balance,
                        });
                    } else {
                        // currently this is always the default HoldRemaining variant.
                        // the purse holder has insufficient balance to cover the hold,
                        // but the system will put a hold on whatever balance remains.
                        // this is basically punitive to block an edge case resource consumption
                        // attack whereby a malicious purse holder drains a balance to not-zero
                        // but not-enough-to-cover-holds and then spams a bunch of transactions
                        // knowing that they will fail due to insufficient funds, but only
                        // after making the system do the work of processing the balance
                        // check without penalty to themselves.
                        remaining_balance
                    }
                };

                let balance_hold_addr = match tag {
                    BalanceHoldAddrTag::Gas => BalanceHoldAddr::Gas {
                        purse_addr,
                        block_time,
                    },
                    BalanceHoldAddrTag::Processing => BalanceHoldAddr::Processing {
                        purse_addr,
                        block_time,
                    },
                };

                let hold_key = Key::BalanceHold(balance_hold_addr);
                let hold_value = match tc.get(&hold_key) {
                    Ok(Some(StoredValue::CLValue(cl_value))) => {
                        // There was a previous hold on this balance. We need to add the new hold to
                        // the old one.
                        match cl_value.clone().into_t::<U512>() {
                            Ok(prev_hold) => prev_hold.saturating_add(held_amount),
                            Err(cve) => {
                                return BalanceHoldResult::Failure(BalanceHoldError::TrackingCopy(
                                    TrackingCopyError::CLValue(cve),
                                ));
                            }
                        }
                    }
                    Ok(Some(other_value_variant)) => {
                        return BalanceHoldResult::Failure(BalanceHoldError::UnexpectedHoldValue(
                            other_value_variant,
                        ))
                    }
                    Ok(None) => held_amount, // There was no previous hold.
                    Err(tce) => {
                        return BalanceHoldResult::Failure(BalanceHoldError::TrackingCopy(tce));
                    }
                };

                let hold_cl_value = match CLValue::from_t(hold_value) {
                    Ok(cl_value) => cl_value,
                    Err(cve) => {
                        return BalanceHoldResult::Failure(BalanceHoldError::TrackingCopy(
                            TrackingCopyError::CLValue(cve),
                        ));
                    }
                };
                tc.write(hold_key, StoredValue::CLValue(hold_cl_value));
                let holds = vec![balance_hold_addr];

                let available_balance = remaining_balance.saturating_sub(held_amount);
                let effects = tc.effects();
                BalanceHoldResult::success(
                    Some(holds),
                    total_balance,
                    available_balance,
                    hold_amount,
                    held_amount,
                    effects,
                )
            }
            BalanceHoldMode::Clear { identifier } => {
                let purse_addr = match identifier.purse_uref(&mut tc, request.protocol_version()) {
                    Ok(source_purse) => source_purse.addr(),
                    Err(tce) => {
                        return BalanceHoldResult::Failure(BalanceHoldError::TrackingCopy(tce));
                    }
                };

                {
                    // clear holds
                    let hold_kind = request.balance_hold_kind();
                    let mut filter = vec![];
                    let tag = BalanceHoldAddrTag::Processing;
                    if hold_kind.matches(tag) {
                        let (block_time, interval) = match tc.get_balance_hold_config(tag) {
                            Ok(Some((block_time, _, interval))) => (block_time, interval),
                            Ok(None) => {
                                return BalanceHoldResult::BlockTimeNotFound;
                            }
                            Err(tce) => {
                                return BalanceHoldResult::Failure(BalanceHoldError::TrackingCopy(
                                    tce,
                                ));
                            }
                        };
                        filter.push((tag, HoldsEpoch::from_millis(block_time.value(), interval)));
                    }
                    let tag = BalanceHoldAddrTag::Gas;
                    if hold_kind.matches(tag) {
                        let (block_time, interval) = match tc.get_balance_hold_config(tag) {
                            Ok(Some((block_time, _, interval))) => (block_time, interval),
                            Ok(None) => {
                                return BalanceHoldResult::BlockTimeNotFound;
                            }
                            Err(tce) => {
                                return BalanceHoldResult::Failure(BalanceHoldError::TrackingCopy(
                                    tce,
                                ));
                            }
                        };
                        filter.push((tag, HoldsEpoch::from_millis(block_time.value(), interval)));
                    }
                    if let Err(tce) = tc.clear_expired_balance_holds(purse_addr, filter) {
                        return BalanceHoldResult::Failure(BalanceHoldError::TrackingCopy(tce));
                    }
                }

                // get updated balance
                let balance_result = self.balance(BalanceRequest::new(
                    request.state_hash(),
                    request.protocol_version(),
                    identifier,
                    BalanceHandling::Available,
                    ProofHandling::NoProofs,
                ));
                let (total_balance, available_balance) = match balance_result {
                    BalanceResult::RootNotFound => return BalanceHoldResult::RootNotFound,
                    BalanceResult::Failure(be) => return be.into(),
                    BalanceResult::Success {
                        total_balance,
                        available_balance,
                        ..
                    } => (total_balance, available_balance),
                };
                // note that hold & held in this context does not refer to remaining holds,
                // but rather to the requested hold amount and the resulting held amount for
                // this execution. as calls to this variant clears holds and does not create
                // new holds, hold & held are zero and no new hold address exists.
                let new_hold_addr = None;
                let hold = U512::zero();
                let held = U512::zero();
                let effects = tc.effects();
                BalanceHoldResult::success(
                    new_hold_addr,
                    total_balance,
                    available_balance,
                    hold,
                    held,
                    effects,
                )
            }
        }
    }

    /// Get the requested era validators.
    fn era_validators(&self, request: EraValidatorsRequest) -> EraValidatorsResult {
        match self.seigniorage_recipients(SeigniorageRecipientsRequest::new(
            request.state_hash(),
            request.protocol_version(),
        )) {
            SeigniorageRecipientsResult::RootNotFound => EraValidatorsResult::RootNotFound,
            SeigniorageRecipientsResult::Failure(err) => EraValidatorsResult::Failure(err),
            SeigniorageRecipientsResult::ValueNotFound(msg) => {
                EraValidatorsResult::ValueNotFound(msg)
            }
            SeigniorageRecipientsResult::AuctionNotFound => EraValidatorsResult::AuctionNotFound,
            SeigniorageRecipientsResult::Success {
                seigniorage_recipients,
            } => {
                let era_validators = match seigniorage_recipients {
                    SeigniorageRecipientsSnapshot::V1(snapshot) => {
                        auction::detail::era_validators_from_legacy_snapshot(snapshot)
                    }
                    SeigniorageRecipientsSnapshot::V2(snapshot) => {
                        auction::detail::era_validators_from_snapshot(snapshot)
                    }
                };
                EraValidatorsResult::Success { era_validators }
            }
        }
    }

    /// Get the requested seigniorage recipients.
    fn seigniorage_recipients(
        &self,
        request: SeigniorageRecipientsRequest,
    ) -> SeigniorageRecipientsResult {
        let state_hash = request.state_hash();
        let tc = match self.tracking_copy(state_hash) {
            Ok(Some(tc)) => tc,
            Ok(None) => return SeigniorageRecipientsResult::RootNotFound,
            Err(err) => {
                return SeigniorageRecipientsResult::Failure(TrackingCopyError::Storage(err))
            }
        };

        let (snapshot_query_request, snapshot_version_query_request) =
            match tc.get_system_entity_registry() {
                Ok(scr) => match scr.get(AUCTION).copied() {
                    Some(auction_hash) => {
                        let key = if !request.enable_addressable_entity() {
                            Key::Hash(auction_hash)
                        } else {
                            Key::AddressableEntity(EntityAddr::System(auction_hash))
                        };
                        (
                            QueryRequest::new(
                                state_hash,
                                key,
                                vec![SEIGNIORAGE_RECIPIENTS_SNAPSHOT_KEY.to_string()],
                            ),
                            QueryRequest::new(
                                state_hash,
                                key,
                                vec![SEIGNIORAGE_RECIPIENTS_SNAPSHOT_VERSION_KEY.to_string()],
                            ),
                        )
                    }
                    None => return SeigniorageRecipientsResult::AuctionNotFound,
                },
                Err(err) => return SeigniorageRecipientsResult::Failure(err),
            };

        // check if snapshot version flag is present
        let snapshot_version: Option<u8> = match self.query(snapshot_version_query_request) {
            QueryResult::RootNotFound => return SeigniorageRecipientsResult::RootNotFound,
            QueryResult::Failure(error) => {
                error!(?error, "unexpected tracking copy error");
                return SeigniorageRecipientsResult::Failure(error);
            }
            QueryResult::ValueNotFound(_msg) => None,
            QueryResult::Success { value, proofs: _ } => {
                let cl_value = match value.into_cl_value() {
                    Some(snapshot_version_cl_value) => snapshot_version_cl_value,
                    None => {
                        error!("unexpected query failure; seigniorage recipients snapshot version is not a CLValue");
                        return SeigniorageRecipientsResult::Failure(
                            TrackingCopyError::UnexpectedStoredValueVariant,
                        );
                    }
                };

                match cl_value.into_t() {
                    Ok(snapshot_version) => Some(snapshot_version),
                    Err(cve) => {
                        return SeigniorageRecipientsResult::Failure(TrackingCopyError::CLValue(
                            cve,
                        ));
                    }
                }
            }
        };

        let snapshot = match self.query(snapshot_query_request) {
            QueryResult::RootNotFound => return SeigniorageRecipientsResult::RootNotFound,
            QueryResult::Failure(error) => {
                error!(?error, "unexpected tracking copy error");
                return SeigniorageRecipientsResult::Failure(error);
            }
            QueryResult::ValueNotFound(msg) => {
                error!(%msg, "value not found");
                return SeigniorageRecipientsResult::ValueNotFound(msg);
            }
            QueryResult::Success { value, proofs: _ } => {
                let cl_value = match value.into_cl_value() {
                    Some(snapshot_cl_value) => snapshot_cl_value,
                    None => {
                        error!("unexpected query failure; seigniorage recipients snapshot is not a CLValue");
                        return SeigniorageRecipientsResult::Failure(
                            TrackingCopyError::UnexpectedStoredValueVariant,
                        );
                    }
                };

                match snapshot_version {
                    Some(_) => {
                        let snapshot = match cl_value.into_t() {
                            Ok(snapshot) => snapshot,
                            Err(cve) => {
                                error!("Failed to convert snapshot from CLValue");
                                return SeigniorageRecipientsResult::Failure(
                                    TrackingCopyError::CLValue(cve),
                                );
                            }
                        };
                        SeigniorageRecipientsSnapshot::V2(snapshot)
                    }
                    None => {
                        let snapshot = match cl_value.into_t() {
                            Ok(snapshot) => snapshot,
                            Err(cve) => {
                                error!("Failed to convert snapshot from CLValue");
                                return SeigniorageRecipientsResult::Failure(
                                    TrackingCopyError::CLValue(cve),
                                );
                            }
                        };
                        SeigniorageRecipientsSnapshot::V1(snapshot)
                    }
                }
            }
        };

        SeigniorageRecipientsResult::Success {
            seigniorage_recipients: snapshot,
        }
    }

    /// Gets the bids.
    fn bids(&self, request: BidsRequest) -> BidsResult {
        let state_hash = request.state_hash();
        let mut tc = match self.tracking_copy(state_hash) {
            Ok(Some(tc)) => tc,
            Ok(None) => return BidsResult::RootNotFound,
            Err(err) => return BidsResult::Failure(TrackingCopyError::Storage(err)),
        };

        let bid_keys = match tc.get_keys(&KeyTag::BidAddr) {
            Ok(ret) => ret,
            Err(err) => return BidsResult::Failure(err),
        };

        let mut bids = vec![];
        for key in bid_keys.iter() {
            match tc.get(key) {
                Ok(ret) => match ret {
                    Some(StoredValue::BidKind(bid_kind)) => {
                        bids.push(bid_kind);
                    }
                    Some(_) => {
                        return BidsResult::Failure(
                            TrackingCopyError::UnexpectedStoredValueVariant,
                        );
                    }
                    None => return BidsResult::Failure(TrackingCopyError::MissingBid(*key)),
                },
                Err(error) => return BidsResult::Failure(error),
            }
        }
        BidsResult::Success { bids }
    }

    /// Direct auction interaction for all variations of bid management.
    fn bidding(
        &self,
        BiddingRequest {
            config,
            state_hash,
            protocol_version,
            auction_method,
            transaction_hash,
            initiator,
            authorization_keys,
        }: BiddingRequest,
    ) -> BiddingResult {
        let tc = match self.tracking_copy(state_hash) {
            Ok(Some(tc)) => Rc::new(RefCell::new(tc)),
            Ok(None) => return BiddingResult::RootNotFound,
            Err(err) => return BiddingResult::Failure(TrackingCopyError::Storage(err)),
        };

        let source_account_hash = initiator.account_hash();
        let (entity_addr, mut footprint, mut entity_access_rights) = match tc
            .borrow_mut()
            .authorized_runtime_footprint_with_access_rights(
                protocol_version,
                source_account_hash,
                &authorization_keys,
                &BTreeSet::default(),
            ) {
            Ok(ret) => ret,
            Err(tce) => {
                return BiddingResult::Failure(tce);
            }
        };
        let entity_key = Key::AddressableEntity(entity_addr);

        // extend named keys with era end timestamp
        match tc
            .borrow_mut()
            .system_contract_named_key(AUCTION, ERA_END_TIMESTAMP_MILLIS_KEY)
        {
            Ok(Some(k)) => {
                match k.as_uref() {
                    Some(uref) => entity_access_rights.extend(&[*uref]),
                    None => {
                        return BiddingResult::Failure(TrackingCopyError::UnexpectedKeyVariant(k));
                    }
                }
                footprint.insert_into_named_keys(ERA_END_TIMESTAMP_MILLIS_KEY.into(), k);
            }
            Ok(None) => {
                return BiddingResult::Failure(TrackingCopyError::NamedKeyNotFound(
                    ERA_END_TIMESTAMP_MILLIS_KEY.into(),
                ));
            }
            Err(tce) => {
                return BiddingResult::Failure(tce);
            }
        };
        // extend named keys with era id
        match tc
            .borrow_mut()
            .system_contract_named_key(AUCTION, ERA_ID_KEY)
        {
            Ok(Some(k)) => {
                match k.as_uref() {
                    Some(uref) => entity_access_rights.extend(&[*uref]),
                    None => {
                        return BiddingResult::Failure(TrackingCopyError::UnexpectedKeyVariant(k));
                    }
                }
                footprint.insert_into_named_keys(ERA_ID_KEY.into(), k);
            }
            Ok(None) => {
                return BiddingResult::Failure(TrackingCopyError::NamedKeyNotFound(
                    ERA_ID_KEY.into(),
                ));
            }
            Err(tce) => {
                return BiddingResult::Failure(tce);
            }
        };

<<<<<<< HEAD
        let phase = Phase::Session;
        let id = Id::Transaction(transaction_hash);
        let address_generator = AddressGenerator::new(&id.seed(), phase);
=======
        let max_delegators_per_validator = config.max_delegators_per_validator();

>>>>>>> 25a5c877
        let mut runtime = RuntimeNative::new(
            config,
            protocol_version,
            id,
            Arc::new(RwLock::new(address_generator)),
            Rc::clone(&tc),
            source_account_hash,
            entity_key,
            footprint,
            entity_access_rights,
            U512::MAX,
            phase,
        );

        let result = match auction_method {
            AuctionMethod::ActivateBid { validator } => runtime
                .activate_bid(validator)
                .map(|_| AuctionMethodRet::Unit)
                .map_err(|auc_err| {
                    TrackingCopyError::SystemContract(system::Error::Auction(auc_err))
                }),
            AuctionMethod::AddBid {
                public_key,
                delegation_rate,
                amount,
                minimum_delegation_amount,
                maximum_delegation_amount,
                minimum_bid_amount,
            } => runtime
                .add_bid(
                    public_key,
                    delegation_rate,
                    amount,
                    minimum_delegation_amount,
                    maximum_delegation_amount,
                    minimum_bid_amount,
                    max_delegators_per_validator,
                    0,
                )
                .map(AuctionMethodRet::UpdatedAmount)
                .map_err(TrackingCopyError::Api),
            AuctionMethod::WithdrawBid {
                public_key,
                amount,
                minimum_bid_amount,
            } => runtime
                .withdraw_bid(public_key, amount, minimum_bid_amount)
                .map(AuctionMethodRet::UpdatedAmount)
                .map_err(|auc_err| {
                    TrackingCopyError::SystemContract(system::Error::Auction(auc_err))
                }),
            AuctionMethod::Delegate {
                delegator,
                validator,
                amount,
                max_delegators_per_validator,
            } => runtime
                .delegate(delegator, validator, amount, max_delegators_per_validator)
                .map(AuctionMethodRet::UpdatedAmount)
                .map_err(TrackingCopyError::Api),
            AuctionMethod::Undelegate {
                delegator,
                validator,
                amount,
            } => runtime
                .undelegate(delegator, validator, amount)
                .map(AuctionMethodRet::UpdatedAmount)
                .map_err(|auc_err| {
                    TrackingCopyError::SystemContract(system::Error::Auction(auc_err))
                }),
            AuctionMethod::Redelegate {
                delegator,
                validator,
                amount,
                new_validator,
            } => runtime
                .redelegate(delegator, validator, amount, new_validator)
                .map(AuctionMethodRet::UpdatedAmount)
                .map_err(|auc_err| {
                    TrackingCopyError::SystemContract(system::Error::Auction(auc_err))
                }),
            AuctionMethod::ChangeBidPublicKey {
                public_key,
                new_public_key,
            } => runtime
                .change_bid_public_key(public_key, new_public_key)
                .map(|_| AuctionMethodRet::Unit)
                .map_err(|auc_err| {
                    TrackingCopyError::SystemContract(system::Error::Auction(auc_err))
                }),
            AuctionMethod::AddReservations { reservations } => runtime
                .add_reservations(reservations)
                .map(|_| AuctionMethodRet::Unit)
                .map_err(|auc_err| {
                    TrackingCopyError::SystemContract(system::Error::Auction(auc_err))
                }),
            AuctionMethod::CancelReservations {
                validator,
                delegators,
                max_delegators_per_validator,
            } => runtime
                .cancel_reservations(validator, delegators, max_delegators_per_validator)
                .map(|_| AuctionMethodRet::Unit)
                .map_err(|auc_err| {
                    TrackingCopyError::SystemContract(system::Error::Auction(auc_err))
                }),
        };

        let effects = tc.borrow_mut().effects();

        match result {
            Ok(ret) => BiddingResult::Success { ret, effects },
            Err(tce) => BiddingResult::Failure(tce),
        }
    }

    /// Handle refund.
    fn handle_refund(
        &self,
        HandleRefundRequest {
            config,
            state_hash,
            protocol_version,
            transaction_hash,
            refund_mode,
        }: HandleRefundRequest,
    ) -> HandleRefundResult {
        let tc = match self.tracking_copy(state_hash) {
            Ok(Some(tc)) => Rc::new(RefCell::new(tc)),
            Ok(None) => return HandleRefundResult::RootNotFound,
            Err(err) => return HandleRefundResult::Failure(TrackingCopyError::Storage(err)),
        };

        let id = Id::Transaction(transaction_hash);
        let phase = refund_mode.phase();
        let address_generator = Arc::new(RwLock::new(AddressGenerator::new(&id.seed(), phase)));
        let mut runtime = match phase {
            Phase::FinalizePayment => {
                // this runtime uses the system's context
                match RuntimeNative::new_system_runtime(
                    config,
                    protocol_version,
                    id,
                    address_generator,
                    Rc::clone(&tc),
                    phase,
                ) {
                    Ok(rt) => rt,
                    Err(tce) => {
                        return HandleRefundResult::Failure(tce);
                    }
                }
            }
            Phase::Payment => {
                // this runtime uses the handle payment contract's context
                match RuntimeNative::new_system_contract_runtime(
                    config,
                    protocol_version,
                    id,
                    address_generator,
                    Rc::clone(&tc),
                    phase,
                    HANDLE_PAYMENT,
                ) {
                    Ok(rt) => rt,
                    Err(tce) => {
                        return HandleRefundResult::Failure(tce);
                    }
                }
            }
            Phase::System | Phase::Session => return HandleRefundResult::InvalidPhase,
        };

        let result = match refund_mode {
            HandleRefundMode::RefundAmount {
                limit,
                cost,
                gas_price,
                consumed,
                ratio,
                source,
            } => {
                let source_purse = match source.purse_uref(&mut tc.borrow_mut(), protocol_version) {
                    Ok(value) => value,
                    Err(tce) => return HandleRefundResult::Failure(tce),
                };
                let (numer, denom) = ratio.into();
                let ratio = Ratio::new_raw(U512::from(numer), U512::from(denom));
                let refund_amount = match runtime.calculate_overpayment_and_fee(
                    limit,
                    gas_price,
                    cost,
                    consumed,
                    source_purse,
                    ratio,
                ) {
                    Ok((refund, _)) => Some(refund),
                    Err(hpe) => {
                        return HandleRefundResult::Failure(TrackingCopyError::SystemContract(
                            system::Error::HandlePayment(hpe),
                        ));
                    }
                };
                Ok(refund_amount)
            }
            HandleRefundMode::Refund {
                initiator_addr,
                limit,
                cost,
                gas_price,
                consumed,
                ratio,
                source,
                target,
            } => {
                let source_purse = match source.purse_uref(&mut tc.borrow_mut(), protocol_version) {
                    Ok(value) => value,
                    Err(tce) => return HandleRefundResult::Failure(tce),
                };
                let (numer, denom) = ratio.into();
                let ratio = Ratio::new_raw(U512::from(numer), U512::from(denom));
                let refund_amount = match runtime.calculate_overpayment_and_fee(
                    limit,
                    gas_price,
                    cost,
                    consumed,
                    source_purse,
                    ratio,
                ) {
                    Ok((refund, _)) => refund,
                    Err(hpe) => {
                        return HandleRefundResult::Failure(TrackingCopyError::SystemContract(
                            system::Error::HandlePayment(hpe),
                        ));
                    }
                };
                let target_purse = match target.purse_uref(&mut tc.borrow_mut(), protocol_version) {
                    Ok(value) => value,
                    Err(tce) => return HandleRefundResult::Failure(tce),
                };
                // pay amount from source to target
                match runtime
                    .transfer(
                        Some(initiator_addr.account_hash()),
                        source_purse,
                        target_purse,
                        refund_amount,
                        None,
                    )
                    .map_err(|mint_err| {
                        TrackingCopyError::SystemContract(system::Error::Mint(mint_err))
                    }) {
                    Ok(_) => Ok(Some(refund_amount)),
                    Err(err) => Err(err),
                }
            }
            HandleRefundMode::CustomHold {
                initiator_addr,
                limit,
                cost,
                gas_price,
            } => {
                let source = BalanceIdentifier::Payment;
                let source_purse = match source.purse_uref(&mut tc.borrow_mut(), protocol_version) {
                    Ok(value) => value,
                    Err(tce) => return HandleRefundResult::Failure(tce),
                };
                let consumed = U512::zero();
                let ratio = Ratio::new_raw(U512::one(), U512::one());
                let refund_amount = match runtime.calculate_overpayment_and_fee(
                    limit,
                    gas_price,
                    cost,
                    consumed,
                    source_purse,
                    ratio,
                ) {
                    Ok((refund, _)) => refund,
                    Err(hpe) => {
                        return HandleRefundResult::Failure(TrackingCopyError::SystemContract(
                            system::Error::HandlePayment(hpe),
                        ));
                    }
                };
                let target = BalanceIdentifier::Refund;
                let target_purse = match target.purse_uref(&mut tc.borrow_mut(), protocol_version) {
                    Ok(value) => value,
                    Err(tce) => return HandleRefundResult::Failure(tce),
                };
                match runtime
                    .transfer(
                        Some(initiator_addr.account_hash()),
                        source_purse,
                        target_purse,
                        refund_amount,
                        None,
                    )
                    .map_err(|mint_err| {
                        TrackingCopyError::SystemContract(system::Error::Mint(mint_err))
                    }) {
                    Ok(_) => Ok(Some(U512::zero())), // return 0 in this mode
                    Err(err) => Err(err),
                }
            }
            HandleRefundMode::Burn {
                limit,
                gas_price,
                cost,
                consumed,
                source,
                ratio,
            } => {
                let source_purse = match source.purse_uref(&mut tc.borrow_mut(), protocol_version) {
                    Ok(value) => value,
                    Err(tce) => return HandleRefundResult::Failure(tce),
                };
                let (numer, denom) = ratio.into();
                let ratio = Ratio::new_raw(U512::from(numer), U512::from(denom));
                let burn_amount = match runtime.calculate_overpayment_and_fee(
                    limit,
                    gas_price,
                    cost,
                    consumed,
                    source_purse,
                    ratio,
                ) {
                    Ok((amount, _)) => Some(amount),
                    Err(hpe) => {
                        return HandleRefundResult::Failure(TrackingCopyError::SystemContract(
                            system::Error::HandlePayment(hpe),
                        ));
                    }
                };
                match runtime.payment_burn(source_purse, burn_amount) {
                    Ok(_) => Ok(burn_amount),
                    Err(hpe) => Err(TrackingCopyError::SystemContract(
                        system::Error::HandlePayment(hpe),
                    )),
                }
            }
            HandleRefundMode::SetRefundPurse { target } => {
                let target_purse = match target.purse_uref(&mut tc.borrow_mut(), protocol_version) {
                    Ok(value) => value,
                    Err(tce) => return HandleRefundResult::Failure(tce),
                };
                match runtime.set_refund_purse(target_purse) {
                    Ok(_) => Ok(None),
                    Err(hpe) => Err(TrackingCopyError::SystemContract(
                        system::Error::HandlePayment(hpe),
                    )),
                }
            }
            HandleRefundMode::ClearRefundPurse => match runtime.clear_refund_purse() {
                Ok(_) => Ok(None),
                Err(hpe) => Err(TrackingCopyError::SystemContract(
                    system::Error::HandlePayment(hpe),
                )),
            },
        };

        let effects = tc.borrow_mut().effects();

        match result {
            Ok(amount) => HandleRefundResult::Success { effects, amount },
            Err(tce) => HandleRefundResult::Failure(tce),
        }
    }

    /// Handle payment.
    fn handle_fee(
        &self,
        HandleFeeRequest {
            config,
            state_hash,
            protocol_version,
            transaction_hash,
            handle_fee_mode,
        }: HandleFeeRequest,
    ) -> HandleFeeResult {
        let tc = match self.tracking_copy(state_hash) {
            Ok(Some(tc)) => Rc::new(RefCell::new(tc)),
            Ok(None) => return HandleFeeResult::RootNotFound,
            Err(err) => return HandleFeeResult::Failure(TrackingCopyError::Storage(err)),
        };

        // this runtime uses the system's context

        let id = Id::Transaction(transaction_hash);
        let phase = Phase::FinalizePayment;
        let address_generator = AddressGenerator::new(&id.seed(), phase);

        let mut runtime = match RuntimeNative::new_system_runtime(
            config,
            protocol_version,
            id,
            Arc::new(RwLock::new(address_generator)),
            Rc::clone(&tc),
            phase,
        ) {
            Ok(rt) => rt,
            Err(tce) => {
                return HandleFeeResult::Failure(tce);
            }
        };

        let result = match handle_fee_mode {
            HandleFeeMode::Credit {
                validator,
                amount,
                era_id,
            } => runtime
                .write_validator_credit(*validator, era_id, amount)
                .map(|_| ())
                .map_err(|auction_error| {
                    TrackingCopyError::SystemContract(system::Error::Auction(auction_error))
                }),
            HandleFeeMode::Pay {
                initiator_addr,
                amount,
                source,
                target,
            } => {
                let source_purse = match source.purse_uref(&mut tc.borrow_mut(), protocol_version) {
                    Ok(value) => value,
                    Err(tce) => return HandleFeeResult::Failure(tce),
                };
                println!("source: {source_purse}");
                let target_purse = match target.purse_uref(&mut tc.borrow_mut(), protocol_version) {
                    Ok(value) => value,
                    Err(tce) => return HandleFeeResult::Failure(tce),
                };
                runtime
                    .transfer(
                        Some(initiator_addr.account_hash()),
                        source_purse,
                        target_purse,
                        amount,
                        None,
                    )
                    .map_err(|mint_err| {
                        TrackingCopyError::SystemContract(system::Error::Mint(mint_err))
                    })
            }
            HandleFeeMode::Burn { source, amount } => {
                let source_purse = match source.purse_uref(&mut tc.borrow_mut(), protocol_version) {
                    Ok(value) => value,
                    Err(tce) => return HandleFeeResult::Failure(tce),
                };
                runtime
                    .payment_burn(source_purse, amount)
                    .map_err(|handle_payment_error| {
                        TrackingCopyError::SystemContract(system::Error::HandlePayment(
                            handle_payment_error,
                        ))
                    })
            }
        };

        let effects = tc.borrow_mut().effects();

        match result {
            Ok(_) => HandleFeeResult::Success { effects },
            Err(tce) => HandleFeeResult::Failure(tce),
        }
    }

    /// Gets the execution result checksum.
    fn execution_result_checksum(
        &self,
        request: ExecutionResultsChecksumRequest,
    ) -> ExecutionResultsChecksumResult {
        let state_hash = request.state_hash();
        let mut tc = match self.tracking_copy(state_hash) {
            Ok(Some(tc)) => tc,
            Ok(None) => return ExecutionResultsChecksumResult::RootNotFound,
            Err(err) => {
                return ExecutionResultsChecksumResult::Failure(TrackingCopyError::Storage(err));
            }
        };
        match tc.get_checksum_registry() {
            Ok(Some(registry)) => match registry.get(EXECUTION_RESULTS_CHECKSUM_NAME) {
                Some(checksum) => ExecutionResultsChecksumResult::Success {
                    checksum: *checksum,
                },
                None => ExecutionResultsChecksumResult::ChecksumNotFound,
            },
            Ok(None) => ExecutionResultsChecksumResult::RegistryNotFound,
            Err(err) => ExecutionResultsChecksumResult::Failure(err),
        }
    }

    /// Gets an addressable entity.
    fn addressable_entity(&self, request: AddressableEntityRequest) -> AddressableEntityResult {
        let key = request.key();
        let query_key = match key {
            Key::Account(_) => {
                let query_request = QueryRequest::new(request.state_hash(), key, vec![]);
                match self.query(query_request) {
                    QueryResult::RootNotFound => return AddressableEntityResult::RootNotFound,
                    QueryResult::ValueNotFound(msg) => {
                        return AddressableEntityResult::ValueNotFound(msg);
                    }
                    QueryResult::Failure(err) => return AddressableEntityResult::Failure(err),
                    QueryResult::Success { value, .. } => {
                        if let StoredValue::Account(account) = *value {
                            // legacy account that has not been migrated
                            let entity = AddressableEntity::from(account);
                            return AddressableEntityResult::Success { entity };
                        }
                        if let StoredValue::CLValue(cl_value) = &*value {
                            // the corresponding entity key should be under the account's key
                            match cl_value.clone().into_t::<Key>() {
                                Ok(entity_key @ Key::AddressableEntity(_)) => entity_key,
                                Ok(invalid_key) => {
                                    warn!(
                                        %key,
                                        %invalid_key,
                                        type_name = %value.type_name(),
                                        "expected a Key::AddressableEntity to be stored under account hash"
                                    );
                                    return AddressableEntityResult::Failure(
                                        TrackingCopyError::UnexpectedStoredValueVariant,
                                    );
                                }
                                Err(error) => {
                                    error!(%key, %error, "expected a CLValue::Key to be stored under account hash");
                                    return AddressableEntityResult::Failure(
                                        TrackingCopyError::CLValue(error),
                                    );
                                }
                            }
                        } else {
                            warn!(
                                %key,
                                type_name = %value.type_name(),
                                "expected a CLValue::Key or Account to be stored under account hash"
                            );
                            return AddressableEntityResult::Failure(
                                TrackingCopyError::UnexpectedStoredValueVariant,
                            );
                        }
                    }
                }
            }
            Key::Hash(contract_hash) => {
                let query_request = QueryRequest::new(request.state_hash(), key, vec![]);
                match self.query(query_request) {
                    QueryResult::RootNotFound => return AddressableEntityResult::RootNotFound,
                    QueryResult::ValueNotFound(msg) => {
                        return AddressableEntityResult::ValueNotFound(msg);
                    }
                    QueryResult::Failure(err) => return AddressableEntityResult::Failure(err),
                    QueryResult::Success { value, .. } => {
                        if let StoredValue::Contract(contract) = *value {
                            // legacy contract that has not been migrated
                            let entity = AddressableEntity::from(contract);
                            return AddressableEntityResult::Success { entity };
                        }
                        Key::AddressableEntity(EntityAddr::SmartContract(contract_hash))
                    }
                }
            }
            Key::AddressableEntity(_) => key,
            _ => {
                return AddressableEntityResult::Failure(TrackingCopyError::UnexpectedKeyVariant(
                    key,
                ));
            }
        };

        let query_request = QueryRequest::new(request.state_hash(), query_key, vec![]);
        match self.query(query_request) {
            QueryResult::RootNotFound => AddressableEntityResult::RootNotFound,
            QueryResult::ValueNotFound(msg) => AddressableEntityResult::ValueNotFound(msg),
            QueryResult::Success { value, .. } => {
                let entity = match value.as_addressable_entity() {
                    Some(entity) => entity.clone(),
                    None => {
                        return AddressableEntityResult::Failure(
                            TrackingCopyError::UnexpectedStoredValueVariant,
                        );
                    }
                };
                AddressableEntityResult::Success { entity }
            }
            QueryResult::Failure(err) => AddressableEntityResult::Failure(err),
        }
    }

    /// Returns the system entity registry or the key for a system entity registered within it.
    fn system_entity_registry(
        &self,
        request: SystemEntityRegistryRequest,
    ) -> SystemEntityRegistryResult {
        let state_hash = request.state_hash();
        let tc = match self.tracking_copy(state_hash) {
            Ok(Some(tc)) => tc,
            Ok(None) => return SystemEntityRegistryResult::RootNotFound,
            Err(err) => {
                return SystemEntityRegistryResult::Failure(TrackingCopyError::Storage(err));
            }
        };

        let reg = match tc.get_system_entity_registry() {
            Ok(reg) => reg,
            Err(tce) => {
                return SystemEntityRegistryResult::Failure(tce);
            }
        };

        let selector = request.selector();
        match selector {
            SystemEntityRegistrySelector::All => SystemEntityRegistryResult::Success {
                selected: selector.clone(),
                payload: SystemEntityRegistryPayload::All(reg),
            },
            SystemEntityRegistrySelector::ByName(name) => match reg.get(name).copied() {
                Some(entity_hash) => {
                    let key = if !request.enable_addressable_entity() {
                        Key::Hash(entity_hash)
                    } else {
                        Key::AddressableEntity(EntityAddr::System(entity_hash))
                    };
                    SystemEntityRegistryResult::Success {
                        selected: selector.clone(),
                        payload: SystemEntityRegistryPayload::EntityKey(key),
                    }
                }
                None => {
                    error!("unexpected query failure; mint not found");
                    SystemEntityRegistryResult::NamedEntityNotFound(name.clone())
                }
            },
        }
    }

    /// Gets an entry point value.
    fn entry_point(&self, request: EntryPointsRequest) -> EntryPointsResult {
        let state_hash = request.state_hash();
        let query_request = QueryRequest::new(state_hash, request.key(), vec![]);

        match self.query(query_request) {
            QueryResult::RootNotFound => EntryPointsResult::RootNotFound,
            QueryResult::ValueNotFound(msg) => EntryPointsResult::ValueNotFound(msg),
            QueryResult::Failure(tce) => EntryPointsResult::Failure(tce),
            QueryResult::Success { value, .. } => {
                if let StoredValue::EntryPoint(entry_point_value) = *value {
                    EntryPointsResult::Success {
                        entry_point: entry_point_value,
                    }
                } else {
                    error!("Expected to get entry point value received other variant");
                    EntryPointsResult::Failure(TrackingCopyError::UnexpectedStoredValueVariant)
                }
            }
        }
    }

    /// Gets total supply.
    fn total_supply(&self, request: TotalSupplyRequest) -> TotalSupplyResult {
        let state_hash = request.state_hash();
        let tc = match self.tracking_copy(state_hash) {
            Ok(Some(tc)) => tc,
            Ok(None) => return TotalSupplyResult::RootNotFound,
            Err(err) => return TotalSupplyResult::Failure(TrackingCopyError::Storage(err)),
        };

        let query_request = match tc.get_system_entity_registry() {
            Ok(scr) => match scr.get(MINT).copied() {
                Some(mint_hash) => {
                    let key = if !request.enable_addressable_entity() {
                        Key::Hash(mint_hash)
                    } else {
                        Key::AddressableEntity(EntityAddr::System(mint_hash))
                    };
                    QueryRequest::new(state_hash, key, vec![TOTAL_SUPPLY_KEY.to_string()])
                }
                None => {
                    error!("unexpected query failure; mint not found");
                    return TotalSupplyResult::MintNotFound;
                }
            },
            Err(err) => return TotalSupplyResult::Failure(err),
        };

        match self.query(query_request) {
            QueryResult::RootNotFound => TotalSupplyResult::RootNotFound,
            QueryResult::ValueNotFound(msg) => TotalSupplyResult::ValueNotFound(msg),
            QueryResult::Failure(tce) => TotalSupplyResult::Failure(tce),
            QueryResult::Success { value, proofs: _ } => {
                let cl_value = match value.into_cl_value() {
                    Some(cl_value) => cl_value,
                    None => {
                        error!("unexpected query failure; total supply is not a CLValue");
                        return TotalSupplyResult::Failure(
                            TrackingCopyError::UnexpectedStoredValueVariant,
                        );
                    }
                };

                match cl_value.into_t() {
                    Ok(total_supply) => TotalSupplyResult::Success { total_supply },
                    Err(cve) => TotalSupplyResult::Failure(TrackingCopyError::CLValue(cve)),
                }
            }
        }
    }

    /// Gets the current round seigniorage rate.
    fn round_seigniorage_rate(
        &self,
        request: RoundSeigniorageRateRequest,
    ) -> RoundSeigniorageRateResult {
        let state_hash = request.state_hash();
        let tc = match self.tracking_copy(state_hash) {
            Ok(Some(tc)) => tc,
            Ok(None) => return RoundSeigniorageRateResult::RootNotFound,
            Err(err) => {
                return RoundSeigniorageRateResult::Failure(TrackingCopyError::Storage(err));
            }
        };

        let query_request = match tc.get_system_entity_registry() {
            Ok(scr) => match scr.get(MINT).copied() {
                Some(mint_hash) => {
                    let key = if !request.enable_addressable_entity() {
                        Key::Hash(mint_hash)
                    } else {
                        Key::AddressableEntity(EntityAddr::System(mint_hash))
                    };
                    QueryRequest::new(
                        state_hash,
                        key,
                        vec![ROUND_SEIGNIORAGE_RATE_KEY.to_string()],
                    )
                }
                None => {
                    error!("unexpected query failure; mint not found");
                    return RoundSeigniorageRateResult::MintNotFound;
                }
            },
            Err(err) => return RoundSeigniorageRateResult::Failure(err),
        };

        match self.query(query_request) {
            QueryResult::RootNotFound => RoundSeigniorageRateResult::RootNotFound,
            QueryResult::ValueNotFound(msg) => RoundSeigniorageRateResult::ValueNotFound(msg),
            QueryResult::Failure(tce) => RoundSeigniorageRateResult::Failure(tce),
            QueryResult::Success { value, proofs: _ } => {
                let cl_value = match value.into_cl_value() {
                    Some(cl_value) => cl_value,
                    None => {
                        error!("unexpected query failure; total supply is not a CLValue");
                        return RoundSeigniorageRateResult::Failure(
                            TrackingCopyError::UnexpectedStoredValueVariant,
                        );
                    }
                };

                match cl_value.into_t() {
                    Ok(rate) => RoundSeigniorageRateResult::Success { rate },
                    Err(cve) => {
                        RoundSeigniorageRateResult::Failure(TrackingCopyError::CLValue(cve))
                    }
                }
            }
        }
    }

    /// Direct transfer.
    fn transfer(&self, request: TransferRequest) -> TransferResult {
        let state_hash = request.state_hash();
        let tc = match self.tracking_copy(state_hash) {
            Ok(Some(tc)) => Rc::new(RefCell::new(tc)),
            Ok(None) => return TransferResult::RootNotFound,
            Err(err) => {
                return TransferResult::Failure(TransferError::TrackingCopy(
                    TrackingCopyError::Storage(err),
                ));
            }
        };

        let source_account_hash = request.initiator().account_hash();
        let protocol_version = request.protocol_version();
        if let Err(tce) = tc
            .borrow_mut()
            .migrate_account(source_account_hash, protocol_version)
        {
            return TransferResult::Failure(tce.into());
        }

        let authorization_keys = request.authorization_keys();

        let config = request.config();
        let transfer_config = config.transfer_config();
        let administrative_accounts = transfer_config.administrative_accounts();

        let runtime_args = match request.args() {
            TransferRequestArgs::Raw(runtime_args) => runtime_args.clone(),
            TransferRequestArgs::Explicit(transfer_args) => {
                match RuntimeArgs::try_from(*transfer_args) {
                    Ok(runtime_args) => runtime_args,
                    Err(cve) => return TransferResult::Failure(TransferError::CLValue(cve)),
                }
            }
            TransferRequestArgs::Indirect(bita) => {
                let source_uref = match bita
                    .source()
                    .purse_uref(&mut tc.borrow_mut(), protocol_version)
                {
                    Ok(source_uref) => source_uref,
                    Err(tce) => return TransferResult::Failure(TransferError::TrackingCopy(tce)),
                };
                let target_uref = match bita
                    .target()
                    .purse_uref(&mut tc.borrow_mut(), protocol_version)
                {
                    Ok(target_uref) => target_uref,
                    Err(tce) => return TransferResult::Failure(TransferError::TrackingCopy(tce)),
                };
                let transfer_args = TransferArgs::new(
                    bita.to(),
                    source_uref,
                    target_uref,
                    bita.amount(),
                    bita.arg_id(),
                );
                match RuntimeArgs::try_from(transfer_args) {
                    Ok(runtime_args) => runtime_args,
                    Err(cve) => return TransferResult::Failure(TransferError::CLValue(cve)),
                }
            }
        };

        let remaining_spending_limit = match runtime_args.try_get_number(ARG_AMOUNT) {
            Ok(amount) => amount,
            Err(cve) => {
                debug!("failed to derive remaining_spending_limit");
                return TransferResult::Failure(TransferError::CLValue(cve));
            }
        };

        let mut runtime_args_builder = TransferRuntimeArgsBuilder::new(runtime_args);

        let transfer_target_mode = match runtime_args_builder
            .resolve_transfer_target_mode(protocol_version, Rc::clone(&tc))
        {
            Ok(transfer_target_mode) => transfer_target_mode,
            Err(error) => return TransferResult::Failure(error),
        };

        // On some private networks, transfers are restricted.
        // This means that they must either the source or target are an admin account.
        // This behavior is not used on public networks.
        if transfer_config.enforce_transfer_restrictions(&source_account_hash) {
            // if the source is an admin, enforce_transfer_restrictions == false
            // if the source is not an admin, enforce_transfer_restrictions == true
            // and we must check to see if the target is an admin.
            // if the target is also not an admin, this transfer is not permitted.
            match transfer_target_mode.target_account_hash() {
                Some(target_account_hash) => {
                    let is_target_system_account =
                        target_account_hash == PublicKey::System.to_account_hash();
                    let is_target_administrator =
                        transfer_config.is_administrator(&target_account_hash);
                    if !(is_target_system_account || is_target_administrator) {
                        // Transferring from normal account to a purse doesn't work.
                        return TransferResult::Failure(TransferError::RestrictedTransferAttempted);
                    }
                }
                None => {
                    // can't allow this transfer because we are not sure if the target is an admin.
                    return TransferResult::Failure(TransferError::UnableToVerifyTargetIsAdmin);
                }
            }
        }

        let (entity_addr, runtime_footprint, entity_access_rights) = match tc
            .borrow_mut()
            .authorized_runtime_footprint_with_access_rights(
                protocol_version,
                source_account_hash,
                authorization_keys,
                &administrative_accounts,
            ) {
            Ok(ret) => ret,
            Err(tce) => {
                return TransferResult::Failure(TransferError::TrackingCopy(tce));
            }
        };
        let entity_key = if config.enable_addressable_entity() {
            Key::AddressableEntity(entity_addr)
        } else {
            match entity_addr {
                EntityAddr::System(hash) | EntityAddr::SmartContract(hash) => Key::Hash(hash),
                EntityAddr::Account(hash) => Key::Account(AccountHash::new(hash)),
            }
        };
        let id = Id::Transaction(request.transaction_hash());
        let phase = Phase::Session;
        let address_generator = AddressGenerator::new(&id.seed(), phase);
        // IMPORTANT: this runtime _must_ use the payer's context.
        let mut runtime = RuntimeNative::new(
            config.clone(),
            protocol_version,
            id,
            Arc::new(RwLock::new(address_generator)),
            Rc::clone(&tc),
            source_account_hash,
            entity_key,
            runtime_footprint.clone(),
            entity_access_rights,
            remaining_spending_limit,
            phase,
        );

        match transfer_target_mode {
            TransferTargetMode::ExistingAccount { .. } | TransferTargetMode::PurseExists { .. } => {
                // Noop
            }
            TransferTargetMode::CreateAccount(account_hash) => {
                let main_purse = match runtime.mint(U512::zero()) {
                    Ok(uref) => uref,
                    Err(mint_error) => {
                        return TransferResult::Failure(TransferError::Mint(mint_error));
                    }
                };
                // TODO: KARAN TO FIX: this should create a shiny new addressable entity instance,
                // not create a legacy account and then uplift it.
                let account = Account::create(account_hash, NamedKeys::new(), main_purse);
                if let Err(tce) = tc
                    .borrow_mut()
                    .create_addressable_entity_from_account(account, protocol_version)
                {
                    return TransferResult::Failure(tce.into());
                }
            }
        }
        let transfer_args = match runtime_args_builder.build(
            &runtime_footprint,
            protocol_version,
            Rc::clone(&tc),
        ) {
            Ok(transfer_args) => transfer_args,
            Err(error) => return TransferResult::Failure(error),
        };
        if let Err(mint_error) = runtime.transfer(
            transfer_args.to(),
            transfer_args.source(),
            transfer_args.target(),
            transfer_args.amount(),
            transfer_args.arg_id(),
        ) {
            return TransferResult::Failure(TransferError::Mint(mint_error));
        }

        let transfers = runtime.into_transfers();

        let effects = tc.borrow_mut().effects();
        let cache = tc.borrow_mut().cache();

        TransferResult::Success {
            transfers,
            effects,
            cache,
        }
    }

    /// Gets all values under a given key tag.
    fn tagged_values(&self, request: TaggedValuesRequest) -> TaggedValuesResult {
        let state_hash = request.state_hash();
        let mut tc = match self.tracking_copy(state_hash) {
            Ok(Some(tc)) => tc,
            Ok(None) => return TaggedValuesResult::RootNotFound,
            Err(gse) => return TaggedValuesResult::Failure(TrackingCopyError::Storage(gse)),
        };

        let key_tag = request.key_tag();
        let keys = match tc.get_keys(&key_tag) {
            Ok(keys) => keys,
            Err(tce) => return TaggedValuesResult::Failure(tce),
        };

        let mut values = vec![];
        for key in keys {
            match tc.get(&key) {
                Ok(Some(value)) => {
                    values.push(value);
                }
                Ok(None) => {}
                Err(error) => return TaggedValuesResult::Failure(error),
            }
        }

        TaggedValuesResult::Success {
            values,
            selection: request.selection(),
        }
    }

    /// Gets all values under a given key prefix.
    /// Currently, this ignores the cache and only provides values from the trie.
    fn prefixed_values(&self, request: PrefixedValuesRequest) -> PrefixedValuesResult {
        let mut tc = match self.tracking_copy(request.state_hash()) {
            Ok(Some(tc)) => tc,
            Ok(None) => return PrefixedValuesResult::RootNotFound,
            Err(err) => return PrefixedValuesResult::Failure(TrackingCopyError::Storage(err)),
        };
        match tc.get_keys_by_prefix(request.key_prefix()) {
            Ok(keys) => {
                let mut values = Vec::with_capacity(keys.len());
                for key in keys {
                    match tc.get(&key) {
                        Ok(Some(value)) => values.push(value),
                        Ok(None) => {}
                        Err(error) => return PrefixedValuesResult::Failure(error),
                    }
                }
                PrefixedValuesResult::Success {
                    values,
                    key_prefix: request.key_prefix().clone(),
                }
            }
            Err(error) => PrefixedValuesResult::Failure(error),
        }
    }

    /// Reads a `Trie` from the state if it is present
    fn trie(&self, request: TrieRequest) -> TrieResult;

    /// Persists a trie element.
    fn put_trie(&self, request: PutTrieRequest) -> PutTrieResult;

    /// Finds all the children of `trie_raw` which aren't present in the state.
    fn missing_children(&self, trie_raw: &[u8]) -> Result<Vec<Digest>, GlobalStateError>;
}

/// Write multiple key/stored value pairs to the store in a single rw transaction.
pub fn put_stored_values<'a, R, S, E>(
    environment: &'a R,
    store: &S,
    prestate_hash: Digest,
    stored_values: Vec<(Key, StoredValue)>,
) -> Result<Digest, E>
where
    R: TransactionSource<'a, Handle = S::Handle>,
    S: TrieStore<Key, StoredValue>,
    S::Error: From<R::Error>,
    E: From<R::Error>
        + From<S::Error>
        + From<bytesrepr::Error>
        + From<CommitError>
        + From<TrieStoreCacheError>,
{
    let mut txn = environment.create_read_write_txn()?;
    let state_root = prestate_hash;
    let maybe_root: Option<Trie<Key, StoredValue>> = store.get(&txn, &state_root)?;
    if maybe_root.is_none() {
        return Err(CommitError::RootNotFound(prestate_hash).into());
    };

    let state_root =
        batch_write::<_, _, _, _, _, E>(&mut txn, store, &state_root, stored_values.into_iter())?;
    txn.commit()?;
    Ok(state_root)
}

/// Commit `effects` to the store.
pub fn commit<'a, R, S, E>(
    environment: &'a R,
    store: &S,
    prestate_hash: Digest,
    effects: Effects,
) -> Result<Digest, E>
where
    R: TransactionSource<'a, Handle = S::Handle>,
    S: TrieStore<Key, StoredValue>,
    S::Error: From<R::Error>,
    E: From<R::Error>
        + From<S::Error>
        + From<bytesrepr::Error>
        + From<CommitError>
        + From<GlobalStateError>, /* even tho E is currently always GSE, this is required to
                                   * satisfy the compiler */
{
    let mut txn = environment.create_read_write_txn()?;
    let mut state_root = prestate_hash;

    let maybe_root: Option<Trie<Key, StoredValue>> = store.get(&txn, &state_root)?;

    if maybe_root.is_none() {
        return Err(CommitError::RootNotFound(prestate_hash).into());
    };

    for (key, kind) in effects.value().into_iter().map(TransformV2::destructure) {
        let read_result = read::<_, _, _, _, E>(&txn, store, &state_root, &key)?;

        let instruction = match (read_result, kind) {
            (_, TransformKindV2::Identity) => {
                // effectively a noop.
                continue;
            }
            (ReadResult::NotFound, TransformKindV2::Write(new_value)) => {
                TransformInstruction::store(new_value)
            }
            (ReadResult::NotFound, TransformKindV2::Prune(key)) => {
                // effectively a noop.
                debug!(
                    ?state_root,
                    ?key,
                    "commit: attempt to prune nonexistent record; this may happen if a key is both added and pruned in the same commit."
                );
                continue;
            }
            (ReadResult::NotFound, transform_kind) => {
                error!(
                    ?state_root,
                    ?key,
                    ?transform_kind,
                    "commit: key not found while attempting to apply transform"
                );
                return Err(CommitError::KeyNotFound(key).into());
            }
            (ReadResult::Found(current_value), transform_kind) => {
                match transform_kind.apply(current_value) {
                    Ok(instruction) => instruction,
                    Err(err) => {
                        error!(
                            ?state_root,
                            ?key,
                            ?err,
                            "commit: key found, but could not apply transform"
                        );
                        return Err(CommitError::TransformError(err).into());
                    }
                }
            }
            (ReadResult::RootNotFound, transform_kind) => {
                error!(
                    ?state_root,
                    ?key,
                    ?transform_kind,
                    "commit: failed to read state root while processing transform"
                );
                return Err(CommitError::ReadRootNotFound(state_root).into());
            }
        };

        match instruction {
            TransformInstruction::Store(value) => {
                let write_result =
                    write::<_, _, _, _, E>(&mut txn, store, &state_root, &key, &value)?;

                match write_result {
                    WriteResult::Written(root_hash) => {
                        state_root = root_hash;
                    }
                    WriteResult::AlreadyExists => (),
                    WriteResult::RootNotFound => {
                        error!(?state_root, ?key, ?value, "commit: root not found");
                        return Err(CommitError::WriteRootNotFound(state_root).into());
                    }
                }
            }
            TransformInstruction::Prune(key) => {
                let prune_result = prune::<_, _, _, _, E>(&mut txn, store, &state_root, &key)?;

                match prune_result {
                    TriePruneResult::Pruned(root_hash) => {
                        state_root = root_hash;
                    }
                    TriePruneResult::MissingKey => {
                        warn!("commit: pruning attempt failed for {}", key);
                    }
                    TriePruneResult::RootNotFound => {
                        error!(?state_root, ?key, "commit: root not found");
                        return Err(CommitError::WriteRootNotFound(state_root).into());
                    }
                    TriePruneResult::Failure(gse) => {
                        return Err(gse.into()); // currently this is always reflexive
                    }
                }
            }
        }
    }

    txn.commit()?;

    Ok(state_root)
}<|MERGE_RESOLUTION|>--- conflicted
+++ resolved
@@ -1332,14 +1332,11 @@
             }
         };
 
-<<<<<<< HEAD
         let phase = Phase::Session;
         let id = Id::Transaction(transaction_hash);
         let address_generator = AddressGenerator::new(&id.seed(), phase);
-=======
         let max_delegators_per_validator = config.max_delegators_per_validator();
 
->>>>>>> 25a5c877
         let mut runtime = RuntimeNative::new(
             config,
             protocol_version,
@@ -2375,6 +2372,8 @@
 
     /// Finds all the children of `trie_raw` which aren't present in the state.
     fn missing_children(&self, trie_raw: &[u8]) -> Result<Vec<Digest>, GlobalStateError>;
+
+    fn enable_entity(&self) -> bool;
 }
 
 /// Write multiple key/stored value pairs to the store in a single rw transaction.
