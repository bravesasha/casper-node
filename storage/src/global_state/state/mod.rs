--- conflicted
+++ resolved
@@ -82,13 +82,7 @@
         mint::Mint,
         protocol_upgrade::{ProtocolUpgradeError, ProtocolUpgrader},
         runtime_native::{Id, RuntimeNative},
-<<<<<<< HEAD
-        transfer::{
-            NewTransferTargetMode, TransferArgs, TransferError, TransferRuntimeArgsBuilder,
-        },
-=======
-        transfer::{TransferError, TransferRuntimeArgsBuilder, TransferTargetMode},
->>>>>>> 6e8cbe0f
+        transfer::{TransferArgs, TransferError, TransferRuntimeArgsBuilder, TransferTargetMode},
     },
     tracking_copy::{TrackingCopy, TrackingCopyEntityExt, TrackingCopyError, TrackingCopyExt},
 };
