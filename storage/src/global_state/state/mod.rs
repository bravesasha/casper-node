--- conflicted
+++ resolved
@@ -19,15 +19,9 @@
 
 use casper_types::{
     addressable_entity::{EntityKindTag, NamedKeys},
-<<<<<<< HEAD
-    bytesrepr::{self, FromBytes, ToBytes},
-    execution::{Effects, Transform, TransformError, TransformInstruction, TransformKind},
-    global_state::{self, TrieMerkleProof},
-=======
     bytesrepr::{self, ToBytes},
     execution::{Effects, TransformError, TransformInstruction, TransformKindV2, TransformV2},
     global_state::TrieMerkleProof,
->>>>>>> 9fce9642
     system::{
         self,
         auction::SEIGNIORAGE_RECIPIENTS_SNAPSHOT_KEY,
