--- conflicted
+++ resolved
@@ -1,10 +1,6 @@
 [protocol]
 # Protocol version.
-<<<<<<< HEAD
-version = '1.4.8'
-=======
 version = '1.4.13'
->>>>>>> 33d46a3c
 # Whether we need to clear latest blocks back to the switch block just before the activation point or not.
 hard_reset = true
 # This protocol version becomes active at this point.
@@ -15,13 +11,7 @@
 # in contract-runtime for computing genesis post-state hash.
 #
 # If it is an integer, it represents an era ID, meaning the protocol version becomes active at the start of this era.
-<<<<<<< HEAD
-activation_point = 3000
-=======
 activation_point = 5900
-# Optional era ID in which the last emergency restart happened.
-#last_emergency_restart = 0
->>>>>>> 33d46a3c
 
 [network]
 # Human readable name for convenience; the genesis_hash is the true identifier.  The name influences the genesis hash by
@@ -142,11 +132,6 @@
 local = 390
 # Global operations multiplier.
 global = 390
-<<<<<<< HEAD
-# Control flow operations multiplier.
-control_flow = 440000
-=======
->>>>>>> 33d46a3c
 # Integer operations multiplier.
 integer_comparison = 250
 # Conversion operations multiplier.
