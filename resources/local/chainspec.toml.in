--- conflicted
+++ resolved
@@ -71,17 +71,14 @@
 simultaneous_peer_requests = 5
 # The consensus protocol to use. Options are "Zug" and "Highway".
 consensus_protocol = 'Highway'
-<<<<<<< HEAD
 # The maximum amount of delegators per validator. if the value is 0, there is no maximum capacity.
 max_delegators_per_validator = 0
-=======
 # The split in finality signature rewards between block producer and participating signers.
 finders_fee = [1, 5]
 # The proportion of baseline rewards going to reward finality signatures specifically.
 finality_signature_proportion = [1, 2]
 # Lookback interval indicating which past block we are looking at to reward.
 rewards_lag = 3
->>>>>>> cda34146
 
 [highway]
 # Highway dynamically chooses its round length, between minimum_block_time and maximum_round_length.
