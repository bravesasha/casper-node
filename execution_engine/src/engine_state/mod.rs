--- conflicted
+++ resolved
@@ -2120,7 +2120,6 @@
         Ok(ret)
     }
 
-<<<<<<< HEAD
     fn get_rewards_purse(
         &self,
         protocol_version: ProtocolVersion,
@@ -2175,10 +2174,7 @@
         }
     }
 
-    /// Apply effects of the execution.
-=======
     /// Commit effects of the execution.
->>>>>>> 461e7409
     ///
     /// This method has to be run after an execution has been made to persists the effects of it.
     ///
@@ -2849,11 +2845,8 @@
             | Error::FailedToRetrieveUnbondingDelay
             | Error::FailedToRetrieveEraId
             | Error::MissingTrieNodeChildren(_)
-<<<<<<< HEAD
             | Error::FailedToRetrieveAccumulationPurse => false,
-=======
-            | Error::FailedToPrune(_) => false,
->>>>>>> 461e7409
+            Error::FailedToPrune(_) => false,
         },
         ExecutionResult::Success { .. } => false,
     }
