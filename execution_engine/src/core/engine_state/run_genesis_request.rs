//! Support for legacy `RunGenesisRequest`/`GenesisConfig` that is not used by the node's contract
//! runtime component anymore.
use rand::{
    distributions::{Distribution, Standard},
    Rng,
};
use serde::{Deserialize, Serialize};

use casper_hashing::Digest;
use casper_types::ProtocolVersion;

use super::genesis::ExecConfig;

/// Represents a genesis request.
#[derive(Debug, Clone, PartialEq, Eq, Serialize, Deserialize)]
pub struct RunGenesisRequest {
    #[serde(
        serialize_with = "hex::serialize",
        deserialize_with = "hex::deserialize"
    )]
    genesis_config_hash: Digest,
    protocol_version: ProtocolVersion,
    ee_config: ExecConfig,
}

impl RunGenesisRequest {
    /// Creates new genesis request.
    pub fn new(
        genesis_config_hash: Digest,
        protocol_version: ProtocolVersion,
        ee_config: ExecConfig,
    ) -> RunGenesisRequest {
        RunGenesisRequest {
            genesis_config_hash,
            protocol_version,
            ee_config,
        }
    }

<<<<<<< HEAD
    /// Returns genesis config hash.
    pub fn genesis_config_hash(&self) -> Blake2bHash {
=======
    pub fn genesis_config_hash(&self) -> Digest {
>>>>>>> ca029425
        self.genesis_config_hash
    }

    /// Returns protocol version.
    pub fn protocol_version(&self) -> ProtocolVersion {
        self.protocol_version
    }

    /// Returns EE config.
    pub fn ee_config(&self) -> &ExecConfig {
        &self.ee_config
    }

    /// Returns a EE config and consumes the object.
    pub fn take_ee_config(self) -> ExecConfig {
        self.ee_config
    }
}

impl Distribution<RunGenesisRequest> for Standard {
    fn sample<R: Rng + ?Sized>(&self, rng: &mut R) -> RunGenesisRequest {
        let input: [u8; 32] = rng.gen();
        let genesis_config_hash = Digest::hash(&input);
        let protocol_version = ProtocolVersion::from_parts(rng.gen(), rng.gen(), rng.gen());
        let ee_config = rng.gen();
        RunGenesisRequest::new(genesis_config_hash, protocol_version, ee_config)
    }
}<|MERGE_RESOLUTION|>--- conflicted
+++ resolved
@@ -37,12 +37,8 @@
         }
     }
 
-<<<<<<< HEAD
     /// Returns genesis config hash.
-    pub fn genesis_config_hash(&self) -> Blake2bHash {
-=======
     pub fn genesis_config_hash(&self) -> Digest {
->>>>>>> ca029425
         self.genesis_config_hash
     }
 
