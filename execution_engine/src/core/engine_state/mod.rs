--- conflicted
+++ resolved
@@ -84,15 +84,10 @@
         wasm_prep::Preprocessor,
     },
     storage::{
-<<<<<<< HEAD
-        global_state::{lmdb::LmdbGlobalState, StateProvider},
-        trie::{Trie, TrieOrChunk, TrieOrChunkId},
-=======
         global_state::{
             lmdb::LmdbGlobalState, scratch::ScratchGlobalState, CommitProvider, StateProvider,
         },
-        trie::Trie,
->>>>>>> a5d8d482
+        trie::{Trie, TrieOrChunk, TrieOrChunkId},
     },
 };
 
@@ -1806,7 +1801,7 @@
     where
         Error: From<S::Error>,
     {
-        Ok(self.state.get_trie_full(correlation_id, trie_key)?)
+        Ok(self.state.get_trie_full(correlation_id, &trie_key)?)
     }
 
     /// Puts a trie and finds missing descendant trie keys.
