//! The context of execution of WASM code.

#[cfg(test)]
mod tests;

use std::{
    cell::RefCell,
    collections::BTreeSet,
    convert::{TryFrom, TryInto},
    fmt::Debug,
    rc::Rc,
};

use tracing::error;

use casper_storage::{
    global_state::{error::Error as GlobalStateError, state::StateReader},
    tracking_copy::{
        AddResult, TrackingCopy, TrackingCopyCache, TrackingCopyEntityExt, TrackingCopyError,
        TrackingCopyExt,
    },
    AddressGenerator,
};

use casper_types::{
    account::{
        Account, AccountHash, AddKeyFailure, RemoveKeyFailure, SetThresholdFailure,
        UpdateKeyFailure,
    },
    addressable_entity::{
        ActionType, EntityKindTag, MessageTopicError, MessageTopics, NamedKeyAddr, NamedKeyValue,
        Weight,
    },
    bytesrepr::ToBytes,
    contract_messages::{Message, MessageAddr, MessageTopicSummary, Messages, TopicNameHash},
    contracts::{ContractHash, ContractPackage, ContractPackageHash, NamedKeys},
    execution::Effects,
    handle_stored_dictionary_value,
    system::auction::EraInfo,
    AccessRights, AddressableEntity, AddressableEntityHash, BlockTime, CLType, CLValue,
    CLValueDictionary, ContextAccessRights, Contract, EntityAddr, EntryPointAddr, EntryPointType,
    EntryPointValue, EntryPoints, Gas, GrantedAccess, HashAddr, Key, KeyTag, Motes, Package,
    PackageHash, Phase, ProtocolVersion, RuntimeArgs, RuntimeFootprint, StoredValue,
    StoredValueTypeMismatch, SystemHashRegistry, TransactionHash, Transfer, URef, URefAddr,
    DICTIONARY_ITEM_KEY_MAX_LENGTH, KEY_HASH_LENGTH, U512,
};

use crate::{
    engine_state::{BlockInfo, EngineConfig},
    execution::ExecError,
};

/// Number of bytes returned from the `random_bytes` function.
pub const RANDOM_BYTES_COUNT: usize = 32;

/// Whether the execution is permitted to call FFI `casper_add_contract_version()` or not.
#[derive(Copy, Clone, PartialEq, Eq, Debug)]
pub enum AllowInstallUpgrade {
    /// Allowed.
    Allowed,
    /// Forbidden.
    Forbidden,
}

/// Holds information specific to the deployed contract.
pub struct RuntimeContext<'a, R> {
    tracking_copy: Rc<RefCell<TrackingCopy<R>>>,
    // Enables look up of specific uref based on human-readable name
    named_keys: &'a mut NamedKeys,
    // Used to check uref is known before use (prevents forging urefs)
    access_rights: ContextAccessRights,
    args: RuntimeArgs,
    authorization_keys: BTreeSet<AccountHash>,
    block_info: BlockInfo,
    transaction_hash: TransactionHash,
    gas_limit: Gas,
    gas_counter: Gas,
    address_generator: Rc<RefCell<AddressGenerator>>,
    protocol_version: ProtocolVersion,
    phase: Phase,
    engine_config: EngineConfig,
    entry_point_type: EntryPointType,
    transfers: Vec<Transfer>,
    remaining_spending_limit: U512,

    // Original account/contract for read only tasks taken before execution
    runtime_footprint: Rc<RefCell<RuntimeFootprint>>,
    // Key pointing to the account / contract / entity context this instance is tied to
    context_key: Key,
    account_hash: AccountHash,
    emit_message_cost: U512,
    allow_install_upgrade: AllowInstallUpgrade,
}

impl<'a, R> RuntimeContext<'a, R>
where
    R: StateReader<Key, StoredValue, Error = GlobalStateError>,
{
    /// Creates new runtime context where we don't already have one.
    ///
    /// Where we already have a runtime context, consider using `new_from_self()`.
    #[allow(clippy::too_many_arguments)]
    pub fn new(
        named_keys: &'a mut NamedKeys,
        runtime_footprint: Rc<RefCell<RuntimeFootprint>>,
        context_key: Key,
        authorization_keys: BTreeSet<AccountHash>,
        access_rights: ContextAccessRights,
        account_hash: AccountHash,
        address_generator: Rc<RefCell<AddressGenerator>>,
        tracking_copy: Rc<RefCell<TrackingCopy<R>>>,
        engine_config: EngineConfig,
        block_info: BlockInfo,
        protocol_version: ProtocolVersion,
        transaction_hash: TransactionHash,
        phase: Phase,
        args: RuntimeArgs,
        gas_limit: Gas,
        gas_counter: Gas,
        transfers: Vec<Transfer>,
        remaining_spending_limit: U512,
        entry_point_type: EntryPointType,
        allow_install_upgrade: AllowInstallUpgrade,
    ) -> Self {
        let emit_message_cost = (*engine_config.wasm_config().v1())
            .take_host_function_costs()
            .emit_message
            .cost()
            .into();
        RuntimeContext {
            tracking_copy,
            entry_point_type,
            named_keys,
            access_rights,
            args,
            runtime_footprint,
            context_key,
            authorization_keys,
            account_hash,
            block_info,
            transaction_hash,
            gas_limit,
            gas_counter,
            address_generator,
            protocol_version,
            phase,
            engine_config,
            transfers,
            remaining_spending_limit,
            emit_message_cost,
            allow_install_upgrade,
        }
    }

    /// Creates new runtime context cloning values from self.
    #[allow(clippy::too_many_arguments)]
    pub fn new_from_self(
        &self,
        context_key: Key,
        entry_point_type: EntryPointType,
        named_keys: &'a mut NamedKeys,
        access_rights: ContextAccessRights,
        runtime_args: RuntimeArgs,
    ) -> Self {
        let runtime_footprint = self.runtime_footprint.clone();
        let authorization_keys = self.authorization_keys.clone();
        let account_hash = self.account_hash;

        let address_generator = self.address_generator.clone();
        let tracking_copy = self.state();
        let engine_config = self.engine_config.clone();

        let block_info = self.block_info;
        let protocol_version = self.protocol_version;
        let transaction_hash = self.transaction_hash;
        let phase = self.phase;

        let gas_limit = self.gas_limit;
        let gas_counter = self.gas_counter;
        let remaining_spending_limit = self.remaining_spending_limit();

        let transfers = self.transfers.clone();

        RuntimeContext {
            tracking_copy,
            entry_point_type,
            named_keys,
            access_rights,
            args: runtime_args,
            runtime_footprint,
            context_key,
            authorization_keys,
            account_hash,
            block_info,
            transaction_hash,
            gas_limit,
            gas_counter,
            address_generator,
            protocol_version,
            phase,
            engine_config,
            transfers,
            remaining_spending_limit,
            emit_message_cost: self.emit_message_cost,
            allow_install_upgrade: self.allow_install_upgrade,
        }
    }

    /// Returns all authorization keys for this deploy.
    pub fn authorization_keys(&self) -> &BTreeSet<AccountHash> {
        &self.authorization_keys
    }

    /// Returns a named key by a name if it exists.
    pub fn named_keys_get(&self, name: &str) -> Option<&Key> {
        self.named_keys.get(name)
    }

    /// Returns named keys.
    pub fn named_keys(&self) -> &NamedKeys {
        self.named_keys
    }

    /// Returns a mutable reference to named keys.
    pub fn named_keys_mut(&mut self) -> &mut NamedKeys {
        self.named_keys
    }

    /// Checks if named keys contains a key referenced by name.
    pub fn named_keys_contains_key(&self, name: &str) -> bool {
        self.named_keys.contains(name)
    }

    /// Returns an instance of the engine config.
    pub fn engine_config(&self) -> &EngineConfig {
        &self.engine_config
    }

    /// Helper function to avoid duplication in `remove_uref`.
    fn remove_key_from_contract(
        &mut self,
        key: Key,
        mut contract: Contract,
        name: &str,
    ) -> Result<(), ExecError> {
        if contract.remove_named_key(name).is_none() {
            return Ok(());
        }
        self.metered_write_gs_unsafe(key, contract)?;
        Ok(())
    }

    /// Helper function to avoid duplication in `remove_uref`.
    fn remove_key_from_entity(&mut self, name: &str) -> Result<(), ExecError> {
        let key = self.context_key;
        match key {
            Key::AddressableEntity(entity_addr) => {
                let named_key =
                    NamedKeyAddr::new_from_string(entity_addr, name.to_string())?.into();
                if let Some(StoredValue::NamedKey(_)) = self.read_gs(&named_key)? {
                    self.prune_gs_unsafe(named_key);
                }
            }
            account_hash @ Key::Account(_) => {
                let account: Account = {
                    let mut account: Account = self.read_gs_typed(&account_hash)?;
                    account.named_keys_mut().remove(name);
                    account
                };
                self.named_keys.remove(name);
                let account_value = self.account_to_validated_value(account)?;
                self.metered_write_gs_unsafe(account_hash, account_value)?;
            }
            contract_uref @ Key::URef(_) => {
                let contract: Contract = {
                    let value: StoredValue = self
                        .tracking_copy
                        .borrow_mut()
                        .read(&contract_uref)?
                        .ok_or(ExecError::KeyNotFound(contract_uref))?;

                    value.try_into().map_err(ExecError::TypeMismatch)?
                };

                self.named_keys.remove(name);
                self.remove_key_from_contract(contract_uref, contract, name)?
            }
            contract_hash @ Key::Hash(_) => {
                let contract: Contract = self.read_gs_typed(&contract_hash)?;
                self.named_keys.remove(name);
                self.remove_key_from_contract(contract_hash, contract, name)?
            }
            _ => return Err(ExecError::UnexpectedKeyVariant(key)),
        }
        Ok(())
    }

    /// Remove Key from the `named_keys` map of the current context.
    /// It removes both from the ephemeral map (RuntimeContext::named_keys) but
    /// also the to-be-persisted map (in the TrackingCopy/GlobalState).
    pub fn remove_key(&mut self, name: &str) -> Result<(), ExecError> {
        self.named_keys.remove(name);
        self.remove_key_from_entity(name)
    }

    /// Returns block info.
    pub fn get_block_info(&self) -> BlockInfo {
        self.block_info
    }

    /// Returns the transaction hash.
    pub fn get_transaction_hash(&self) -> TransactionHash {
        self.transaction_hash
    }

    /// Extends access rights with a new map.
    pub fn access_rights_extend(&mut self, urefs: &[URef]) {
        self.access_rights.extend(urefs);
    }

    /// Returns a mapping of access rights for each [`URef`]s address.
    pub fn access_rights(&self) -> &ContextAccessRights {
        &self.access_rights
    }

    /// Returns footprint of the caller.
    pub fn runtime_footprint(&self) -> Rc<RefCell<RuntimeFootprint>> {
        Rc::clone(&self.runtime_footprint)
    }

    /// Returns arguments.
    pub fn args(&self) -> &RuntimeArgs {
        &self.args
    }

    pub(crate) fn set_args(&mut self, args: RuntimeArgs) {
        self.args = args
    }

    /// Returns new shared instance of an address generator.
    pub fn address_generator(&self) -> Rc<RefCell<AddressGenerator>> {
        Rc::clone(&self.address_generator)
    }

    /// Returns new shared instance of a tracking copy.
    pub(super) fn state(&self) -> Rc<RefCell<TrackingCopy<R>>> {
        Rc::clone(&self.tracking_copy)
    }

    /// Returns the gas limit.
    pub fn gas_limit(&self) -> Gas {
        self.gas_limit
    }

    /// Returns the current gas counter.
    pub fn gas_counter(&self) -> Gas {
        self.gas_counter
    }

    /// Sets the gas counter to a new value.
    pub fn set_gas_counter(&mut self, new_gas_counter: Gas) {
        self.gas_counter = new_gas_counter;
    }

    /// Returns the context key for this instance.
    pub fn get_context_key(&self) -> Key {
        self.context_key
    }

    /// Returns the initiator of the call chain.
    pub fn get_initiator(&self) -> AccountHash {
        self.account_hash
    }

    /// Returns the protocol version.
    pub fn protocol_version(&self) -> ProtocolVersion {
        self.protocol_version
    }

    /// Returns the current phase.
    pub fn phase(&self) -> Phase {
        self.phase
    }

    /// Returns `true` if the execution is permitted to call `casper_add_contract_version()`.
    pub fn install_upgrade_allowed(&self) -> bool {
        self.allow_install_upgrade == AllowInstallUpgrade::Allowed
    }

    /// Generates new deterministic hash for uses as an address.
    pub fn new_hash_address(&mut self) -> Result<[u8; KEY_HASH_LENGTH], ExecError> {
        Ok(self.address_generator.borrow_mut().new_hash_address())
    }

    /// Returns 32 pseudo random bytes.
    pub fn random_bytes(&mut self) -> Result<[u8; RANDOM_BYTES_COUNT], ExecError> {
        Ok(self.address_generator.borrow_mut().create_address())
    }

    /// Creates new [`URef`] instance.
    pub fn new_uref(&mut self, value: StoredValue) -> Result<URef, ExecError> {
        let uref = self
            .address_generator
            .borrow_mut()
            .new_uref(AccessRights::READ_ADD_WRITE);
        self.insert_uref(uref);
        self.metered_write_gs(Key::URef(uref), value)?;
        Ok(uref)
    }

    /// Creates a new URef where the value it stores is CLType::Unit.
    pub(crate) fn new_unit_uref(&mut self) -> Result<URef, ExecError> {
        self.new_uref(StoredValue::CLValue(CLValue::unit()))
    }

    /// Puts `key` to the map of named keys of current context.
    pub fn put_key(&mut self, name: String, key: Key) -> Result<(), ExecError> {
        // No need to perform actual validation on the base key because an account or contract (i.e.
        // the element stored under `base_key`) is allowed to add new named keys to itself.
        match self.get_context_key() {
            Key::Account(_) | Key::Hash(_) => {
                let named_key_value = StoredValue::CLValue(CLValue::from_t((name.clone(), key))?);
                self.validate_value(&named_key_value)?;
                self.metered_add_gs_unsafe(self.get_context_key(), named_key_value)?;
                self.insert_named_key(name, key);
            }
            Key::AddressableEntity(entity_addr) => {
                let named_key_value =
                    StoredValue::NamedKey(NamedKeyValue::from_concrete_values(key, name.clone())?);
                self.validate_value(&named_key_value)?;
                let named_key_addr = NamedKeyAddr::new_from_string(entity_addr, name.clone())?;
                self.metered_write_gs_unsafe(Key::NamedKey(named_key_addr), named_key_value)?;
                self.insert_named_key(name, key);
            }
            _ => return Err(ExecError::InvalidContext),
        }

        Ok(())
    }

    pub(crate) fn get_message_topics(
        &mut self,
        hash_addr: HashAddr,
    ) -> Result<MessageTopics, ExecError> {
        self.tracking_copy
            .borrow_mut()
            .get_message_topics(hash_addr)
            .map_err(Into::into)
    }

    pub(crate) fn get_named_keys(&mut self, entity_key: Key) -> Result<NamedKeys, ExecError> {
        let entity_addr = if let Key::AddressableEntity(entity_addr) = entity_key {
            entity_addr
        } else {
            return Err(ExecError::UnexpectedKeyVariant(entity_key));
        };
        self.tracking_copy
            .borrow_mut()
            .get_named_keys(entity_addr)
            .map_err(Into::into)
    }

    pub(crate) fn write_entry_points(
        &mut self,
        entity_addr: EntityAddr,
        entry_points: EntryPoints,
    ) -> Result<(), ExecError> {
        if entry_points.is_empty() {
            return Ok(());
        }

        for entry_point in entry_points.take_entry_points() {
            let entry_point_addr =
                EntryPointAddr::new_v1_entry_point_addr(entity_addr, entry_point.name())?;
            let entry_point_value =
                StoredValue::EntryPoint(EntryPointValue::V1CasperVm(entry_point));
            self.metered_write_gs_unsafe(Key::EntryPoint(entry_point_addr), entry_point_value)?;
        }

        Ok(())
    }

    pub(crate) fn get_casper_vm_v1_entry_point(
        &mut self,
        entity_key: Key,
    ) -> Result<EntryPoints, ExecError> {
        let entity_addr = if let Key::AddressableEntity(entity_addr) = entity_key {
            entity_addr
        } else {
            return Err(ExecError::UnexpectedKeyVariant(entity_key));
        };

        self.tracking_copy
            .borrow_mut()
            .get_v1_entry_points(entity_addr)
            .map_err(Into::into)
    }

    /// Reads the total balance of a purse [`URef`].
    ///
    /// Currently address of a purse [`URef`] is also a hash in the [`Key::Hash`] space.
    pub(crate) fn total_balance(&mut self, purse_uref: &URef) -> Result<Motes, ExecError> {
        let key = Key::URef(*purse_uref);
        let total = self
            .tracking_copy
            .borrow_mut()
            .get_total_balance(key)
            .map_err(ExecError::TrackingCopy)?;
        Ok(total)
    }

    /// Reads the available balance of a purse [`URef`].
    ///
    /// Currently address of a purse [`URef`] is also a hash in the [`Key::Hash`] space.
    pub(crate) fn available_balance(&mut self, purse_uref: &URef) -> Result<Motes, ExecError> {
        let key = Key::URef(*purse_uref);
        self.tracking_copy
            .borrow_mut()
            .get_available_balance(key)
            .map_err(ExecError::TrackingCopy)
    }

    /// Read a stored value under a [`Key`].
    pub fn read_gs(&mut self, key: &Key) -> Result<Option<StoredValue>, ExecError> {
        self.validate_readable(key)?;
        self.validate_key(key)?;

        let maybe_stored_value = self.tracking_copy.borrow_mut().read(key)?;

        let stored_value = match maybe_stored_value {
            Some(stored_value) => handle_stored_dictionary_value(*key, stored_value)?,
            None => return Ok(None),
        };

        Ok(Some(stored_value))
    }

    /// Reads a value from a global state directly.
    ///
    /// # Usage
    ///
    /// DO NOT EXPOSE THIS VIA THE FFI - This function bypasses security checks and should be used
    /// with caution.
    pub fn read_gs_unsafe(&mut self, key: &Key) -> Result<Option<StoredValue>, ExecError> {
        self.tracking_copy
            .borrow_mut()
            .read(key)
            .map_err(Into::into)
    }

    /// This method is a wrapper over `read_gs` in the sense that it extracts the type held by a
    /// `StoredValue` stored in the global state in a type safe manner.
    ///
    /// This is useful if you want to get the exact type from global state.
    pub fn read_gs_typed<T>(&mut self, key: &Key) -> Result<T, ExecError>
    where
        T: TryFrom<StoredValue, Error = StoredValueTypeMismatch>,
        T::Error: Debug,
    {
        let value = match self.read_gs(key)? {
            None => return Err(ExecError::KeyNotFound(*key)),
            Some(value) => value,
        };

        value
            .try_into()
            .map_err(|error| ExecError::TrackingCopy(TrackingCopyError::TypeMismatch(error)))
    }

    /// Returns all keys based on the tag prefix.
    pub fn get_keys(&mut self, key_tag: &KeyTag) -> Result<BTreeSet<Key>, ExecError> {
        self.tracking_copy
            .borrow_mut()
            .get_keys(key_tag)
            .map_err(Into::into)
    }

    /// Returns all key's that start with prefix, if any.
    pub fn get_keys_with_prefix(&mut self, prefix: &[u8]) -> Result<Vec<Key>, ExecError> {
        self.tracking_copy
            .borrow_mut()
            .reader()
            .keys_with_prefix(prefix)
            .map_err(Into::into)
    }

    /// Write an era info instance to the global state.
    pub fn write_era_info(&mut self, key: Key, value: EraInfo) {
        if let Key::EraSummary = key {
            // Writing an `EraInfo` for 100 validators will not exceed write size limit.
            self.tracking_copy
                .borrow_mut()
                .write(key, StoredValue::EraInfo(value));
        } else {
            panic!("Do not use this function for writing non-era-info keys")
        }
    }

    /// Creates validated instance of `StoredValue` from `account`.
    fn account_to_validated_value(&self, account: Account) -> Result<StoredValue, ExecError> {
        let value = StoredValue::Account(account);
        self.validate_value(&value)?;
        Ok(value)
    }

    /// Write an account to the global state.
    pub fn write_account(&mut self, key: Key, account: Account) -> Result<(), ExecError> {
        if let Key::Account(_) = key {
            self.validate_key(&key)?;
            let account_value = self.account_to_validated_value(account)?;
            self.metered_write_gs_unsafe(key, account_value)?;
            Ok(())
        } else {
            panic!("Do not use this function for writing non-account keys")
        }
    }

    /// Read an account from the global state.
    pub fn read_account(&mut self, key: &Key) -> Result<Option<StoredValue>, ExecError> {
        if let Key::Account(_) = key {
            self.validate_key(key)?;
            self.tracking_copy
                .borrow_mut()
                .read(key)
                .map_err(Into::into)
        } else {
            panic!("Do not use this function for reading from non-account keys")
        }
    }

    /// Adds a named key.
    ///
    /// If given `Key` refers to an [`URef`] then it extends the runtime context's access rights
    /// with the URef's access rights.
    fn insert_named_key(&mut self, name: String, key: Key) {
        if let Key::URef(uref) = key {
            self.insert_uref(uref);
        }
        self.named_keys.insert(name, key);
    }

    /// Adds a new [`URef`] into the context.
    ///
    /// Once an [`URef`] is inserted, it's considered a valid [`URef`] in this runtime context.
    fn insert_uref(&mut self, uref: URef) {
        self.access_rights.extend(&[uref])
    }

    /// Grants access to a [`URef`]; unless access was pre-existing.
    pub fn grant_access(&mut self, uref: URef) -> GrantedAccess {
        self.access_rights.grant_access(uref)
    }

    /// Removes an access right from the current runtime context.
    pub fn remove_access(&mut self, uref_addr: URefAddr, access_rights: AccessRights) {
        self.access_rights.remove_access(uref_addr, access_rights)
    }

    /// Returns a copy of the current effects of a tracking copy.
    pub fn effects(&self) -> Effects {
        self.tracking_copy.borrow().effects()
    }

    /// Returns a copy of the current messages of a tracking copy.
    pub fn messages(&self) -> Messages {
        self.tracking_copy.borrow().messages()
    }

    /// Returns a copy of the current named keys of a tracking copy.
    pub fn cache(&self) -> TrackingCopyCache {
        self.tracking_copy.borrow().cache()
    }

    /// Returns the cost charged for the last emitted message.
    pub fn emit_message_cost(&self) -> U512 {
        self.emit_message_cost
    }

    /// Sets the cost charged for the last emitted message.
    pub fn set_emit_message_cost(&mut self, cost: U512) {
        self.emit_message_cost = cost
    }

    /// Returns list of transfers.
    pub fn transfers(&self) -> &Vec<Transfer> {
        &self.transfers
    }

    /// Returns mutable list of transfers.
    pub fn transfers_mut(&mut self) -> &mut Vec<Transfer> {
        &mut self.transfers
    }

    fn validate_cl_value(&self, cl_value: &CLValue) -> Result<(), ExecError> {
        match cl_value.cl_type() {
            CLType::Bool
            | CLType::I32
            | CLType::I64
            | CLType::U8
            | CLType::U32
            | CLType::U64
            | CLType::U128
            | CLType::U256
            | CLType::U512
            | CLType::Unit
            | CLType::String
            | CLType::Option(_)
            | CLType::List(_)
            | CLType::ByteArray(..)
            | CLType::Result { .. }
            | CLType::Map { .. }
            | CLType::Tuple1(_)
            | CLType::Tuple3(_)
            | CLType::Any
            | CLType::PublicKey => Ok(()),
            CLType::Key => {
                let key: Key = cl_value.to_t()?;
                self.validate_key(&key)
            }
            CLType::URef => {
                let uref: URef = cl_value.to_t()?;
                self.validate_uref(&uref)
            }
            tuple @ CLType::Tuple2(_) if *tuple == casper_types::named_key_type() => {
                let (_name, key): (String, Key) = cl_value.to_t()?;
                self.validate_key(&key)
            }
            CLType::Tuple2(_) => Ok(()),
        }
    }

    /// Validates whether keys used in the `value` are not forged.
    pub(crate) fn validate_value(&self, value: &StoredValue) -> Result<(), ExecError> {
        match value {
            StoredValue::CLValue(cl_value) => self.validate_cl_value(cl_value),
            StoredValue::NamedKey(named_key_value) => {
                self.validate_cl_value(named_key_value.get_key_as_cl_value())?;
                self.validate_cl_value(named_key_value.get_name_as_cl_value())
            }
            StoredValue::Account(_)
            | StoredValue::ByteCode(_)
            | StoredValue::Contract(_)
            | StoredValue::AddressableEntity(_)
            | StoredValue::Package(_)
            | StoredValue::LegacyTransfer(_)
            | StoredValue::DeployInfo(_)
            | StoredValue::EraInfo(_)
            | StoredValue::Bid(_)
            | StoredValue::BidKind(_)
            | StoredValue::Withdraw(_)
            | StoredValue::Unbonding(_)
            | StoredValue::ContractPackage(_)
            | StoredValue::ContractWasm(_)
            | StoredValue::MessageTopic(_)
            | StoredValue::Message(_)
<<<<<<< HEAD
            | StoredValue::Reservation(_)
            | StoredValue::EntryPoint(_)
            | StoredValue::RawBytes(_) => Ok(()),
=======
            | StoredValue::Prepaid(_)
            | StoredValue::EntryPoint(_) => Ok(()),
>>>>>>> 6d724242
        }
    }

    pub(crate) fn context_key_to_entity_addr(&self) -> Result<EntityAddr, ExecError> {
        match self.context_key {
            Key::Account(account_hash) => Ok(EntityAddr::Account(account_hash.value())),
            Key::Hash(hash) => {
                if self.is_system_addressable_entity(&hash)? {
                    Ok(EntityAddr::System(hash))
                } else {
                    Ok(EntityAddr::SmartContract(hash))
                }
            }
            Key::AddressableEntity(addr) => Ok(addr),
            _ => Err(ExecError::UnexpectedKeyVariant(self.context_key)),
        }
    }

    /// Validates whether key is not forged (whether it can be found in the
    /// `named_keys`) and whether the version of a key that contract wants
    /// to use, has access rights that are less powerful than access rights'
    /// of the key in the `named_keys`.
    pub(crate) fn validate_key(&self, key: &Key) -> Result<(), ExecError> {
        let uref = match key {
            Key::URef(uref) => uref,
            _ => return Ok(()),
        };
        self.validate_uref(uref)
    }

    /// Validate [`URef`] access rights.
    ///
    /// Returns unit if [`URef`]s address exists in the context, and has correct access rights bit
    /// set.
    pub(crate) fn validate_uref(&self, uref: &URef) -> Result<(), ExecError> {
        if self.access_rights.has_access_rights_to_uref(uref) {
            Ok(())
        } else {
            Err(ExecError::ForgedReference(*uref))
        }
    }

    /// Validates if a [`Key`] refers to a [`URef`] and has a read bit set.
    fn validate_readable(&self, key: &Key) -> Result<(), ExecError> {
        if self.is_readable(key) {
            Ok(())
        } else {
            Err(ExecError::InvalidAccess {
                required: AccessRights::READ,
            })
        }
    }

    /// Validates if a [`Key`] refers to a [`URef`] and has a add bit set.
    fn validate_addable(&self, key: &Key) -> Result<(), ExecError> {
        if self.is_addable(key) {
            Ok(())
        } else {
            Err(ExecError::InvalidAccess {
                required: AccessRights::ADD,
            })
        }
    }

    /// Validates if a [`Key`] refers to a [`URef`] and has a write bit set.
    pub(crate) fn validate_writeable(&self, key: &Key) -> Result<(), ExecError> {
        if self.is_writeable(key) {
            Ok(())
        } else {
            Err(ExecError::InvalidAccess {
                required: AccessRights::WRITE,
            })
        }
    }

    /// Tests whether reading from the `key` is valid.
    pub fn is_readable(&self, key: &Key) -> bool {
        match self.context_key_to_entity_addr() {
            Ok(entity_addr) => key.is_readable(&entity_addr),
            Err(error) => {
                error!(?error, "entity_key is unexpected key variant");
                panic!("is_readable: entity_key is unexpected key variant");
            }
        }
    }

    /// Tests whether addition to `key` is valid.
    pub fn is_addable(&self, key: &Key) -> bool {
        match self.context_key_to_entity_addr() {
            Ok(entity_addr) => key.is_addable(&entity_addr),
            Err(error) => {
                error!(?error, "entity_key is unexpected key variant");
                panic!("is_readable: entity_key is unexpected key variant");
            }
        }
    }

    /// Tests whether writing to `key` is valid.
    pub fn is_writeable(&self, key: &Key) -> bool {
        match self.context_key_to_entity_addr() {
            Ok(entity_addr) => key.is_writeable(&entity_addr),
            Err(error) => {
                error!(?error, "entity_key is unexpected key variant");
                panic!("is_readable: entity_key is unexpected key variant");
            }
        }
    }

    /// Safely charge the specified amount of gas, up to the available gas limit.
    ///
    /// Returns [`Error::GasLimit`] if gas limit exceeded and `()` if not.
    /// Intuition about the return value sense is to answer the question 'are we
    /// allowed to continue?'
    pub(crate) fn charge_gas(&mut self, gas: Gas) -> Result<(), ExecError> {
        let prev = self.gas_counter();
        let gas_limit = self.gas_limit();
        // gas charge overflow protection
        match prev.checked_add(gas) {
            None => {
                self.set_gas_counter(gas_limit);
                Err(ExecError::GasLimit)
            }
            Some(val) if val > gas_limit => {
                self.set_gas_counter(gas_limit);
                Err(ExecError::GasLimit)
            }
            Some(val) => {
                self.set_gas_counter(val);
                Ok(())
            }
        }
    }

    /// Checks if we are calling a system addressable entity.
    pub(crate) fn is_system_addressable_entity(
        &self,
        hash_addr: &HashAddr,
    ) -> Result<bool, ExecError> {
        Ok(self.system_entity_registry()?.exists(hash_addr))
    }

    /// Charges gas for specified amount of bytes used.
    fn charge_gas_storage(&mut self, bytes_count: usize) -> Result<(), ExecError> {
        if let Some(hash_addr) = self.get_context_key().into_entity_hash_addr() {
            if self.is_system_addressable_entity(&hash_addr)? {
                // Don't charge storage used while executing a system contract.
                return Ok(());
            }
        }

        let storage_costs = self.engine_config.storage_costs();

        let gas_cost = storage_costs.calculate_gas_cost(bytes_count);

        self.charge_gas(gas_cost)
    }

    /// Charges gas for using a host system contract's entrypoint.
    pub(crate) fn charge_system_contract_call<T>(&mut self, call_cost: T) -> Result<(), ExecError>
    where
        T: Into<Gas>,
    {
        let amount: Gas = call_cost.into();
        self.charge_gas(amount)
    }

    /// Prune a key from the global state.
    ///
    /// Use with caution - there is no validation done as the key is assumed to be validated
    /// already.
    pub(crate) fn prune_gs_unsafe<K>(&mut self, key: K)
    where
        K: Into<Key>,
    {
        self.tracking_copy.borrow_mut().prune(key.into());
    }

    pub(crate) fn migrate_package(
        &mut self,
        contract_package_hash: ContractPackageHash,
        protocol_version: ProtocolVersion,
    ) -> Result<(), ExecError> {
        self.tracking_copy
            .borrow_mut()
            .migrate_package(Key::Hash(contract_package_hash.value()), protocol_version)
            .map_err(ExecError::TrackingCopy)
    }

    /// Writes data to global state with a measurement.
    ///
    /// Use with caution - there is no validation done as the key is assumed to be validated
    /// already.
    pub(crate) fn metered_write_gs_unsafe<K, V>(
        &mut self,
        key: K,
        value: V,
    ) -> Result<(), ExecError>
    where
        K: Into<Key>,
        V: Into<StoredValue>,
    {
        let stored_value = value.into();

        // Charge for amount as measured by serialized length
        let bytes_count = stored_value.serialized_length();
        self.charge_gas_storage(bytes_count)?;

        self.tracking_copy
            .borrow_mut()
            .write(key.into(), stored_value);
        Ok(())
    }

    /// Emits message and writes message summary to global state with a measurement.
    pub(crate) fn metered_emit_message(
        &mut self,
        topic_key: Key,
        block_time: BlockTime,
        block_message_count: u64,
        topic_message_count: u32,
        message: Message,
    ) -> Result<(), ExecError> {
        let topic_value = StoredValue::MessageTopic(MessageTopicSummary::new(
            topic_message_count,
            block_time,
            message.topic_name().clone(),
        ));
        let message_key = message.message_key();
        let message_value = StoredValue::Message(message.checksum().map_err(ExecError::BytesRepr)?);

        let block_message_count_value =
            StoredValue::CLValue(CLValue::from_t((block_time, block_message_count))?);

        // Charge for amount as measured by serialized length
        let bytes_count = topic_value.serialized_length()
            + message_value.serialized_length()
            + block_message_count_value.serialized_length();
        self.charge_gas_storage(bytes_count)?;

        self.tracking_copy.borrow_mut().emit_message(
            topic_key,
            topic_value,
            message_key,
            message_value,
            block_message_count_value,
            message,
        );
        Ok(())
    }

    /// Writes data to a global state and charges for bytes stored.
    ///
    /// This method performs full validation of the key to be written.
    pub(crate) fn metered_write_gs<T>(&mut self, key: Key, value: T) -> Result<(), ExecError>
    where
        T: Into<StoredValue>,
    {
        let stored_value = value.into();
        self.validate_writeable(&key)?;
        self.validate_key(&key)?;
        self.validate_value(&stored_value)?;
        self.metered_write_gs_unsafe(key, stored_value)
    }

    /// Adds data to a global state key and charges for bytes stored.
    ///
    /// This method performs full validation of the key to be written.
    pub(crate) fn metered_add_gs_unsafe(
        &mut self,
        key: Key,
        value: StoredValue,
    ) -> Result<(), ExecError> {
        let value_bytes_count = value.serialized_length();
        self.charge_gas_storage(value_bytes_count)?;

        match self.tracking_copy.borrow_mut().add(key, value) {
            Err(storage_error) => Err(storage_error.into()),
            Ok(AddResult::Success) => Ok(()),
            Ok(AddResult::KeyNotFound(key)) => Err(ExecError::KeyNotFound(key)),
            Ok(AddResult::TypeMismatch(type_mismatch)) => {
                Err(ExecError::TypeMismatch(type_mismatch))
            }
            Ok(AddResult::Serialization(error)) => Err(ExecError::BytesRepr(error)),
            Ok(AddResult::Transform(error)) => Err(ExecError::Transform(error)),
        }
    }

    /// Adds `value` to the `key`. The premise for being able to `add` value is
    /// that the type of it value can be added (is a Monoid). If the
    /// values can't be added, either because they're not a Monoid or if the
    /// value stored under `key` has different type, then `TypeMismatch`
    /// errors is returned.
    pub(crate) fn metered_add_gs<K, V>(&mut self, key: K, value: V) -> Result<(), ExecError>
    where
        K: Into<Key>,
        V: Into<StoredValue>,
    {
        let key = key.into();
        let value = value.into();
        self.validate_addable(&key)?;
        self.validate_key(&key)?;
        self.validate_value(&value)?;
        self.metered_add_gs_unsafe(key, value)
    }

    /// Adds new associated key.
    pub(crate) fn add_associated_key(
        &mut self,
        account_hash: AccountHash,
        weight: Weight,
    ) -> Result<(), ExecError> {
        let context_key = self.context_key;
        let entity_addr = match self.context_key_to_entity_addr() {
            Ok(entity_addr) => entity_addr,
            Err(error) => return Err(error),
        };

        if EntryPointType::Caller == self.entry_point_type
            && entity_addr.tag() != EntityKindTag::Account
        {
            // Exit early with error to avoid mutations
            return Err(AddKeyFailure::PermissionDenied.into());
        }

        if self.engine_config.enable_entity {
            // Get the current entity record
            let entity = {
                let mut entity: AddressableEntity = self.read_gs_typed(&context_key)?;
                // enforce max keys limit
                if entity.associated_keys().len()
                    >= (self.engine_config.max_associated_keys() as usize)
                {
                    return Err(ExecError::AddKeyFailure(AddKeyFailure::MaxKeysLimit));
                }

                // Exit early in case of error without updating global state
                entity
                    .add_associated_key(account_hash, weight)
                    .map_err(ExecError::from)?;
                entity
            };

            self.metered_write_gs_unsafe(
                context_key,
                self.addressable_entity_to_validated_value(entity)?,
            )?;
        } else {
            // Take an account out of the global state
            let account = {
                let mut account: Account = self.read_gs_typed(&context_key)?;

                if account.associated_keys().len() as u32
                    >= (self.engine_config.max_associated_keys())
                {
                    return Err(ExecError::AddKeyFailure(AddKeyFailure::MaxKeysLimit));
                }

                // Exit early in case of error without updating global state
                let result = account.add_associated_key(
                    account_hash,
                    casper_types::account::Weight::new(weight.value()),
                );

                result.map_err(ExecError::from)?;
                account
            };

            let account_value = self.account_to_validated_value(account)?;

            self.metered_write_gs_unsafe(context_key, account_value)?;
        }

        Ok(())
    }

    /// Remove associated key.
    pub(crate) fn remove_associated_key(
        &mut self,
        account_hash: AccountHash,
    ) -> Result<(), ExecError> {
        let context_key = self.context_key;
        let entity_addr = match self.context_key_to_entity_addr() {
            Ok(entity_addr) => entity_addr,
            Err(error) => return Err(error),
        };

        if EntryPointType::Caller == self.entry_point_type
            && entity_addr.tag() != EntityKindTag::Account
        {
            // Exit early with error to avoid mutations
            return Err(RemoveKeyFailure::PermissionDenied.into());
        }

        if !self
            .runtime_footprint()
            .borrow()
            .can_manage_keys_with(&self.authorization_keys)
        {
            // Exit early if authorization keys weight doesn't exceed required
            // key management threshold
            return Err(RemoveKeyFailure::PermissionDenied.into());
        }

        if self.engine_config.enable_entity {
            // Get the current entity record
            let entity = {
                let mut entity: AddressableEntity = self.read_gs_typed(&context_key)?;
                // enforce max keys limit
                if entity.associated_keys().len()
                    >= (self.engine_config.max_associated_keys() as usize)
                {
                    return Err(ExecError::AddKeyFailure(AddKeyFailure::MaxKeysLimit));
                }

                // Exit early in case of error without updating global state
                entity
                    .remove_associated_key(account_hash)
                    .map_err(ExecError::from)?;
                entity
            };

            self.metered_write_gs_unsafe(
                context_key,
                self.addressable_entity_to_validated_value(entity)?,
            )?;
        } else {
            // Take an account out of the global state
            let account = {
                let mut account: Account = self.read_gs_typed(&context_key)?;

                if account.associated_keys().len()
                    >= (self.engine_config.max_associated_keys() as usize)
                {
                    return Err(ExecError::AddKeyFailure(AddKeyFailure::MaxKeysLimit));
                }

                // Exit early in case of error without updating global state
                account
                    .remove_associated_key(account_hash)
                    .map_err(ExecError::from)?;
                account
            };

            let account_value = self.account_to_validated_value(account)?;

            self.metered_write_gs_unsafe(context_key, account_value)?;
        }

        Ok(())
    }

    /// Update associated key.
    pub(crate) fn update_associated_key(
        &mut self,
        account_hash: AccountHash,
        weight: Weight,
    ) -> Result<(), ExecError> {
        let context_key = self.context_key;
        let entity_addr = match self.context_key_to_entity_addr() {
            Ok(entity_addr) => entity_addr,
            Err(error) => return Err(error),
        };

        if EntryPointType::Caller == self.entry_point_type
            && entity_addr.tag() != EntityKindTag::Account
        {
            // Exit early with error to avoid mutations
            return Err(UpdateKeyFailure::PermissionDenied.into());
        }

        if !self
            .runtime_footprint()
            .borrow()
            .can_manage_keys_with(&self.authorization_keys)
        {
            // Exit early if authorization keys weight doesn't exceed required
            // key management threshold
            return Err(UpdateKeyFailure::PermissionDenied.into());
        }

        if self.engine_config.enable_entity {
            // Get the current entity record
            let entity = {
                let mut entity: AddressableEntity = self.read_gs_typed(&context_key)?;

                // Exit early in case of error without updating global state
                entity
                    .update_associated_key(account_hash, weight)
                    .map_err(ExecError::from)?;
                entity
            };

            self.metered_write_gs_unsafe(
                context_key,
                self.addressable_entity_to_validated_value(entity)?,
            )?;
        } else {
            // Take an account out of the global state
            let account = {
                let mut account: Account = self.read_gs_typed(&context_key)?;

                // Exit early in case of error without updating global state
                account
                    .update_associated_key(
                        account_hash,
                        casper_types::account::Weight::new(weight.value()),
                    )
                    .map_err(ExecError::from)?;
                account
            };

            let account_value = self.account_to_validated_value(account)?;

            self.metered_write_gs_unsafe(context_key, account_value)?;
        }

        Ok(())
    }

    pub(crate) fn is_authorized_by_admin(&self) -> bool {
        self.engine_config
            .administrative_accounts()
            .intersection(&self.authorization_keys)
            .next()
            .is_some()
    }
    /// Gets given contract package with its access_key validated against current context.
    pub(crate) fn get_validated_contract_package(
        &mut self,
        package_hash: HashAddr,
    ) -> Result<ContractPackage, ExecError> {
        let package_hash_key = Key::Hash(package_hash);
        self.validate_key(&package_hash_key)?;
        let contract_package: ContractPackage = self.read_gs_typed(&package_hash_key)?;

        if !self.is_authorized_by_admin() {
            self.validate_uref(&contract_package.access_key())?;
        }

        Ok(contract_package)
    }

    /// Set threshold of an associated key.
    pub(crate) fn set_action_threshold(
        &mut self,
        action_type: ActionType,
        threshold: Weight,
    ) -> Result<(), ExecError> {
        let context_key = self.context_key;
        let entity_addr = match self.context_key_to_entity_addr() {
            Ok(entity_addr) => entity_addr,
            Err(error) => return Err(error),
        };

        if EntryPointType::Caller == self.entry_point_type
            && entity_addr.tag() != EntityKindTag::Account
        {
            // Exit early with error to avoid mutations
            return Err(SetThresholdFailure::PermissionDeniedError.into());
        }

        if self.engine_config.enable_entity {
            // Take an addressable entity out of the global state
            let mut entity: AddressableEntity = self.read_gs_typed(&context_key)?;

            // Exit early in case of error without updating global state
            if self.is_authorized_by_admin() {
                entity.set_action_threshold_unchecked(action_type, threshold)
            } else {
                entity.set_action_threshold(action_type, threshold)
            }
            .map_err(ExecError::from)?;

            let entity_value = self.addressable_entity_to_validated_value(entity)?;

            self.metered_write_gs_unsafe(context_key, entity_value)?;
        } else {
            // Converts an account's public key into a URef
            let key = Key::Account(AccountHash::new(entity_addr.value()));

            // Take an account out of the global state
            let mut account: Account = self.read_gs_typed(&key)?;

            // Exit early in case of error without updating global state
            let action_type = match action_type {
                ActionType::Deployment => casper_types::account::ActionType::Deployment,
                ActionType::KeyManagement => casper_types::account::ActionType::KeyManagement,
                ActionType::UpgradeManagement => return Err(ExecError::InvalidContext),
            };

            let threshold = casper_types::account::Weight::new(threshold.value());

            if self.is_authorized_by_admin() {
                account.set_action_threshold_unchecked(action_type, threshold)
            } else {
                account.set_action_threshold(action_type, threshold)
            }
            .map_err(ExecError::from)?;

            let account_value = self.account_to_validated_value(account)?;

            self.metered_write_gs_unsafe(key, account_value)?;
        }

        Ok(())
    }

    fn addressable_entity_to_validated_value(
        &self,
        entity: AddressableEntity,
    ) -> Result<StoredValue, ExecError> {
        let value = StoredValue::AddressableEntity(entity);
        self.validate_value(&value)?;
        Ok(value)
    }

    pub(crate) fn runtime_footprint_by_account_hash(
        &mut self,
        account_hash: AccountHash,
    ) -> Result<Option<RuntimeFootprint>, ExecError> {
        if self.engine_config.enable_entity {
            match self.read_gs(&Key::Account(account_hash))? {
                Some(StoredValue::CLValue(cl_value)) => {
                    let key: Key = cl_value.into_t().map_err(ExecError::CLValue)?;
                    match self.read_gs(&key)? {
                        Some(StoredValue::AddressableEntity(addressable_entity)) => {
                            let entity_addr = EntityAddr::Account(account_hash.value());
                            let named_keys = self.get_named_keys(key)?;
                            let entry_points = self.get_casper_vm_v1_entry_point(key)?;
                            let footprint = RuntimeFootprint::new_entity_footprint(
                                entity_addr,
                                addressable_entity,
                                named_keys,
                                entry_points,
                            );
                            Ok(Some(footprint))
                        }
                        Some(_other_variant_2) => Err(ExecError::UnexpectedStoredValueVariant),
                        None => Ok(None),
                    }
                }
                Some(_other_variant_1) => Err(ExecError::UnexpectedStoredValueVariant),
                None => Ok(None),
            }
        } else {
            match self.read_gs(&Key::Account(account_hash))? {
                Some(StoredValue::Account(account)) => {
                    Ok(Some(RuntimeFootprint::new_account_footprint(account)))
                }
                Some(_other_variant_1) => Err(ExecError::UnexpectedStoredValueVariant),
                None => Ok(None),
            }
        }
    }

    /// Gets main purse id
    pub fn get_main_purse(&mut self) -> Result<URef, ExecError> {
        let main_purse = self
            .runtime_footprint()
            .borrow()
            .main_purse()
            .ok_or_else(|| ExecError::InvalidContext)?;
        Ok(main_purse)
    }

    /// Gets entry point type.
    pub fn entry_point_type(&self) -> EntryPointType {
        self.entry_point_type
    }

    /// Gets given contract package with its access_key validated against current context.
    pub(crate) fn get_validated_package(
        &mut self,
        package_hash: PackageHash,
    ) -> Result<Package, ExecError> {
        let package_hash_key = Key::from(package_hash);
        self.validate_key(&package_hash_key)?;
        let contract_package = if self.engine_config.enable_entity {
            self.read_gs_typed::<Package>(&Key::Package(package_hash.value()))?
        } else {
            let cp = self.read_gs_typed::<ContractPackage>(&Key::Hash(package_hash.value()))?;
            cp.into()
        };
        Ok(contract_package)
    }

    pub(crate) fn get_package(&mut self, package_hash: HashAddr) -> Result<Package, ExecError> {
        self.tracking_copy
            .borrow_mut()
            .get_package(package_hash)
            .map_err(Into::into)
    }

    pub(crate) fn get_contract(
        &mut self,
        contract_hash: ContractHash,
    ) -> Result<Contract, ExecError> {
        self.tracking_copy
            .borrow_mut()
            .get_contract(contract_hash)
            .map_err(Into::into)
    }

    pub(crate) fn get_contract_entity(
        &mut self,
        entity_key: Key,
    ) -> Result<(AddressableEntity, bool), ExecError> {
        let entity_hash = if let Some(entity_hash) = entity_key.into_entity_hash() {
            entity_hash
        } else {
            return Err(ExecError::UnexpectedKeyVariant(entity_key));
        };

        let mut tc = self.tracking_copy.borrow_mut();

        let key = Key::contract_entity_key(entity_hash);
        match tc.read(&key)? {
            Some(StoredValue::AddressableEntity(entity)) => Ok((entity, false)),
            Some(other) => Err(ExecError::TypeMismatch(StoredValueTypeMismatch::new(
                "AddressableEntity".to_string(),
                other.type_name(),
            ))),
            None => match tc.read(&Key::Hash(entity_hash.value()))? {
                Some(StoredValue::Contract(contract)) => Ok((contract.into(), true)),
                Some(other) => Err(ExecError::TypeMismatch(StoredValueTypeMismatch::new(
                    "Contract".to_string(),
                    other.type_name(),
                ))),
                None => Err(TrackingCopyError::KeyNotFound(key).into()),
            },
        }
    }

    /// Gets a dictionary item key from a dictionary referenced by a `uref`.
    pub(crate) fn dictionary_get(
        &mut self,
        uref: URef,
        dictionary_item_key: &str,
    ) -> Result<Option<CLValue>, ExecError> {
        self.validate_readable(&uref.into())?;
        self.validate_key(&uref.into())?;
        let dictionary_item_key_bytes = dictionary_item_key.as_bytes();

        if dictionary_item_key_bytes.len() > DICTIONARY_ITEM_KEY_MAX_LENGTH {
            return Err(ExecError::DictionaryItemKeyExceedsLength);
        }

        let dictionary_key = Key::dictionary(uref, dictionary_item_key_bytes);
        self.dictionary_read(dictionary_key)
    }

    /// Gets a dictionary value from a dictionary `Key`.
    pub(crate) fn dictionary_read(
        &mut self,
        dictionary_key: Key,
    ) -> Result<Option<CLValue>, ExecError> {
        let maybe_stored_value = self
            .tracking_copy
            .borrow_mut()
            .read(&dictionary_key)
            .map_err(Into::<ExecError>::into)?;

        if let Some(stored_value) = maybe_stored_value {
            let stored_value = handle_stored_dictionary_value(dictionary_key, stored_value)?;
            let cl_value = CLValue::try_from(stored_value).map_err(ExecError::TypeMismatch)?;
            Ok(Some(cl_value))
        } else {
            Ok(None)
        }
    }

    /// Puts a dictionary item key from a dictionary referenced by a `uref`.
    pub fn dictionary_put(
        &mut self,
        seed_uref: URef,
        dictionary_item_key: &str,
        cl_value: CLValue,
    ) -> Result<(), ExecError> {
        let dictionary_item_key_bytes = dictionary_item_key.as_bytes();

        if dictionary_item_key_bytes.len() > DICTIONARY_ITEM_KEY_MAX_LENGTH {
            return Err(ExecError::DictionaryItemKeyExceedsLength);
        }

        self.validate_writeable(&seed_uref.into())?;
        self.validate_uref(&seed_uref)?;

        self.validate_cl_value(&cl_value)?;

        let wrapped_cl_value = {
            let dictionary_value = CLValueDictionary::new(
                cl_value,
                seed_uref.addr().to_vec(),
                dictionary_item_key_bytes.to_vec(),
            );
            CLValue::from_t(dictionary_value).map_err(ExecError::from)?
        };

        let dictionary_key = Key::dictionary(seed_uref, dictionary_item_key_bytes);
        self.metered_write_gs_unsafe(dictionary_key, wrapped_cl_value)?;
        Ok(())
    }

    /// Gets system contract by name.
    pub(crate) fn get_system_contract(
        &self,
        name: &str,
    ) -> Result<AddressableEntityHash, ExecError> {
        let registry = self.system_entity_registry()?;
        let hash = registry.get(name).ok_or_else(|| {
            error!("Missing system contract hash: {}", name);
            ExecError::MissingSystemContractHash(name.to_string())
        })?;
        Ok(AddressableEntityHash::new(*hash))
    }

    pub(crate) fn get_system_entity_key(&self, name: &str) -> Result<Key, ExecError> {
        let system_entity_hash = self.get_system_contract(name)?;
        Ok(Key::addressable_entity_key(
            EntityKindTag::System,
            system_entity_hash,
        ))
    }

    /// Returns system entity registry by querying the global state.
    pub fn system_entity_registry(&self) -> Result<SystemHashRegistry, ExecError> {
        self.tracking_copy
            .borrow_mut()
            .get_system_entity_registry()
            .map_err(|err| {
                error!("Missing system entity registry");
                ExecError::TrackingCopy(err)
            })
    }

    pub(super) fn remaining_spending_limit(&self) -> U512 {
        self.remaining_spending_limit
    }

    /// Subtract spent amount from the main purse spending limit.
    pub(crate) fn subtract_amount_spent(&mut self, amount: U512) -> Option<U512> {
        if let Some(res) = self.remaining_spending_limit.checked_sub(amount) {
            self.remaining_spending_limit = res;
            Some(self.remaining_spending_limit)
        } else {
            error!(
                limit = %self.remaining_spending_limit,
                spent = %amount,
                "exceeded main purse spending limit"
            );
            self.remaining_spending_limit = U512::zero();
            None
        }
    }

    /// Sets a new spending limit.
    /// Should be called after inner context returns - if tokens were spent there, it must count
    /// towards global limit for the whole deploy execution.
    pub(crate) fn set_remaining_spending_limit(&mut self, amount: U512) {
        self.remaining_spending_limit = amount;
    }

    /// Adds new message topic.
    pub(crate) fn add_message_topic(
        &mut self,
        topic_name: &str,
        topic_name_hash: TopicNameHash,
    ) -> Result<Result<(), MessageTopicError>, ExecError> {
        let entity_addr = match self.context_key_to_entity_addr() {
            Ok(entity_addr) => entity_addr,
            Err(error) => return Err(error),
        };

        // Take the addressable entity out of the global state
        {
            let mut message_topics = self
                .tracking_copy
                .borrow_mut()
                .get_message_topics(entity_addr.value())?;

            let max_topics_per_contract = self
                .engine_config
                .wasm_config()
                .messages_limits()
                .max_topics_per_contract();

            if message_topics.len() >= max_topics_per_contract as usize {
                return Ok(Err(MessageTopicError::MaxTopicsExceeded));
            }

            if let Err(e) = message_topics.add_topic(topic_name, topic_name_hash) {
                return Ok(Err(e));
            }
        }

        let topic_key = Key::Message(MessageAddr::new_topic_addr(
            entity_addr.value(),
            topic_name_hash,
        ));
        let block_time = self.block_info.block_time();
        let summary = StoredValue::MessageTopic(MessageTopicSummary::new(
            0,
            block_time,
            topic_name.to_string(),
        ));

        self.metered_write_gs_unsafe(topic_key, summary)?;

        Ok(Ok(()))
    }
}<|MERGE_RESOLUTION|>--- conflicted
+++ resolved
@@ -753,14 +753,9 @@
             | StoredValue::ContractWasm(_)
             | StoredValue::MessageTopic(_)
             | StoredValue::Message(_)
-<<<<<<< HEAD
-            | StoredValue::Reservation(_)
+            | StoredValue::Prepaid(_)
             | StoredValue::EntryPoint(_)
             | StoredValue::RawBytes(_) => Ok(()),
-=======
-            | StoredValue::Prepaid(_)
-            | StoredValue::EntryPoint(_) => Ok(()),
->>>>>>> 6d724242
         }
     }
 
