//! The engine which executes smart contracts on the Casper network.

#![doc(html_root_url = "https://docs.rs/casper-execution-engine/1.5.0")]
#![doc(
    html_favicon_url = "https://raw.githubusercontent.com/CasperLabs/casper-node/master/images/CasperLabs_Logo_Favicon_RGB_50px.png",
    html_logo_url = "https://raw.githubusercontent.com/CasperLabs/casper-node/master/images/CasperLabs_Logo_Symbol_RGB.png",
    test(attr(forbid(warnings)))
)]
#![warn(
    missing_docs,
    trivial_casts,
    trivial_numeric_casts,
    unused_qualifications
)]

pub mod config;
pub mod core;
pub mod shared;
/// Storage for the execution engine.
pub mod storage;
<<<<<<< HEAD

// Re-export RocksDb defaults used by our backend. These are required to open the database as
// it can fail if other settings are used. Alternatively, the settings that were used to open
// a column family can be determined by examining the `OPTIONS-*` files in
// `ROCKS_DB_DATA_DIR`.
pub use storage::transaction_source::{rocksdb_defaults, ROCKS_DB_DATA_DIR};
=======
mod system;
>>>>>>> 75f37a4a
<|MERGE_RESOLUTION|>--- conflicted
+++ resolved
@@ -18,13 +18,10 @@
 pub mod shared;
 /// Storage for the execution engine.
 pub mod storage;
-<<<<<<< HEAD
 
-// Re-export RocksDb defaults used by our backend. These are required to open the database as
-// it can fail if other settings are used. Alternatively, the settings that were used to open
-// a column family can be determined by examining the `OPTIONS-*` files in
-// `ROCKS_DB_DATA_DIR`.
+/// Re-export RocksDb defaults used by our backend. These are required to open the database as
+/// it can fail if other settings are used. Alternatively, the settings that were used to open
+/// a column family can be determined by examining the `OPTIONS-*` files in
+/// `ROCKS_DB_DATA_DIR`.
 pub use storage::transaction_source::{rocksdb_defaults, ROCKS_DB_DATA_DIR};
-=======
-mod system;
->>>>>>> 75f37a4a
+mod system;