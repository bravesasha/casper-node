--- conflicted
+++ resolved
@@ -29,15 +29,9 @@
         EntryPointAccess, EntryPoints, NamedKeys, Weight, DEFAULT_ENTRY_POINT_NAME,
     },
     bytesrepr::{self, Bytes, FromBytes, ToBytes},
-<<<<<<< HEAD
-    contracts::{
-        self, Contract, ContractPackage, ContractPackageStatus, ContractVersion, ContractVersions,
-        EntryPoint, EntryPointAccess, EntryPoints, Group, Groups, DEFAULT_ENTRY_POINT_NAME,
-=======
     package::{
-        ContractPackageKind, ContractPackageStatus, ContractVersion, ContractVersions,
-        DisabledVersions, Group, Groups, Package,
->>>>>>> a0147930
+        ContractPackageKind, ContractPackageStatus, ContractVersion, ContractVersions, Group,
+        Groups, Package,
     },
     system::{
         self,
@@ -47,8 +41,8 @@
     },
     AccessRights, ApiError, CLTyped, CLValue, ContextAccessRights, ContractHash,
     ContractPackageHash, ContractVersionKey, ContractWasm, DeployHash, EntryPointType, Gas,
-    GrantedAccess, HostFunction, HostFunctionCost, Key, NamedArg, NamedKeys, Parameter, Phase,
-    PublicKey, RuntimeArgs, StoredValue, Transfer, TransferResult, TransferredTo, URef,
+    GrantedAccess, HostFunction, HostFunctionCost, Key, NamedArg, Parameter, Phase, PublicKey,
+    RuntimeArgs, StoredValue, Transfer, TransferResult, TransferredTo, URef,
     DICTIONARY_ITEM_KEY_MAX_LENGTH, U512,
 };
 
@@ -1585,13 +1579,8 @@
         let new_group = Group::new(label);
 
         // Ensure group does not already exist
-<<<<<<< HEAD
         if groups.contains(&new_group) {
-            return Ok(Err(contracts::Error::GroupAlreadyExists.into()));
-=======
-        if groups.get(&new_group).is_some() {
             return Ok(Err(addressable_entity::Error::GroupAlreadyExists.into()));
->>>>>>> a0147930
         }
 
         // Ensure there are not too many groups
@@ -1600,18 +1589,10 @@
         }
 
         // Ensure there are not too many urefs
-<<<<<<< HEAD
         let total_urefs: usize =
             groups.total_urefs() + (num_new_urefs as usize) + existing_urefs.len();
-        if total_urefs > contracts::MAX_TOTAL_UREFS {
-            let err = contracts::Error::MaxTotalURefsExceeded;
-=======
-        let total_urefs: usize = groups.values().map(|urefs| urefs.len()).sum::<usize>()
-            + (num_new_urefs as usize)
-            + existing_urefs.len();
         if total_urefs > addressable_entity::MAX_TOTAL_UREFS {
             let err = addressable_entity::Error::MaxTotalURefsExceeded;
->>>>>>> a0147930
             return Ok(Err(ApiError::ContractHeader(err as u8)));
         }
 
@@ -1705,8 +1686,8 @@
             Some(previous_contract_hash) => {
                 let previous_contract: AddressableEntity =
                     self.context.read_gs_typed(&previous_contract_hash.into())?;
-                let mut previous_named_keys = previous_contract.named_keys().clone();
-                named_keys.append(&mut previous_named_keys);
+                let previous_named_keys = previous_contract.named_keys().clone();
+                named_keys.append(previous_named_keys);
                 (
                     previous_contract.main_purse(),
                     previous_contract.associated_keys().clone(),
@@ -2214,10 +2195,6 @@
 
         match result? {
             Ok(()) => {
-<<<<<<< HEAD
-                let account = Account::create(target, NamedKeys::new(), target_purse);
-                self.context.write_account(target_key, account)?;
-=======
                 let protocol_version = self.context.protocol_version();
                 let contract_wasm_hash = *ACCOUNT_WASM_HASH;
                 let contract_hash = ContractHash::new(self.context.new_hash_address()?);
@@ -2225,7 +2202,7 @@
                     ContractPackageHash::new(self.context.new_hash_address()?);
                 let main_purse = target_purse;
                 let associated_keys = AssociatedKeys::new(target, Weight::new(1));
-                let named_keys = NamedKeys::default();
+                let named_keys = NamedKeys::new();
                 let entry_points = EntryPoints::new();
 
                 let contract = AddressableEntity::new(
@@ -2244,7 +2221,7 @@
                     let mut contract_package = Package::new(
                         access_key,
                         ContractVersions::default(),
-                        DisabledVersions::default(),
+                        BTreeSet::default(),
                         Groups::default(),
                         ContractPackageStatus::Locked,
                         ContractPackageKind::Account(target),
@@ -2277,7 +2254,6 @@
                     StoredValue::CLValue(contract_by_account),
                 )?;
 
->>>>>>> a0147930
                 Ok(Ok(TransferredTo::NewAccount))
             }
             Err(mint_error) => Ok(Err(mint_error.into())),
@@ -2692,13 +2668,8 @@
         let groups = package.groups_mut();
 
         // Ensure group exists in groups
-<<<<<<< HEAD
         if !groups.contains(&group_to_remove) {
-            return Ok(Err(contracts::Error::GroupDoesNotExist.into()));
-=======
-        if groups.get(&group_to_remove).is_none() {
             return Ok(Err(addressable_entity::Error::GroupDoesNotExist.into()));
->>>>>>> a0147930
         }
 
         // Remove group if it is not referenced by at least one entry_point in active versions.
@@ -2749,15 +2720,8 @@
         let group_label = Group::new(label);
 
         // Ensure there are not too many urefs
-<<<<<<< HEAD
-        if groups.total_urefs() + 1 > contracts::MAX_TOTAL_UREFS {
-            return Ok(Err(contracts::Error::MaxTotalURefsExceeded.into()));
-=======
-        let total_urefs: usize = groups.values().map(|urefs| urefs.len()).sum();
-
-        if total_urefs + 1 > addressable_entity::MAX_TOTAL_UREFS {
+        if groups.total_urefs() + 1 > addressable_entity::MAX_TOTAL_UREFS {
             return Ok(Err(addressable_entity::Error::MaxTotalURefsExceeded.into()));
->>>>>>> a0147930
         }
 
         // Ensure given group exists and does not exceed limits
