//! This module contains executor state of the WASM code.
mod args;
mod auction_internal;
mod externals;
mod handle_payment_internal;
mod host_function_flag;
mod mint_internal;
pub mod stack;
mod utils;
mod wasm_prep;

use std::{
    cmp,
    collections::{BTreeMap, BTreeSet},
    convert::{TryFrom, TryInto},
    iter::FromIterator,
};

use casper_wasm::elements::Module;
use casper_wasmi::{MemoryRef, Trap, TrapCode};
use tracing::error;

#[cfg(feature = "test-support")]
use casper_wasmi::RuntimeValue;

use casper_storage::{
    global_state::{error::Error as GlobalStateError, state::StateReader},
    system::{auction::Auction, handle_payment::HandlePayment, mint::Mint},
    tracking_copy::TrackingCopyExt,
};
use casper_types::{
    account::{Account, AccountHash},
    addressable_entity::{
        self, ActionThresholds, ActionType, AddKeyFailure, AddressableEntity,
        AddressableEntityHash, AssociatedKeys, EntityKindTag, EntryPoint, EntryPointAccess,
        EntryPointType, EntryPoints, MessageTopicError, MessageTopics, NamedKeys, Parameter,
        RemoveKeyFailure, SetThresholdFailure, UpdateKeyFailure, Weight, DEFAULT_ENTRY_POINT_NAME,
    },
    bytesrepr::{self, Bytes, FromBytes, ToBytes},
    contract_messages::{
        Message, MessageAddr, MessagePayload, MessageTopicOperation, MessageTopicSummary,
    },
    contracts::ContractPackage,
    crypto,
    system::{
        self,
        auction::{self, EraInfo},
        handle_payment, mint, Caller, SystemEntityType, AUCTION, HANDLE_PAYMENT, MINT,
        STANDARD_PAYMENT,
    },
    AccessRights, ApiError, BlockTime, ByteCode, ByteCodeAddr, ByteCodeHash, ByteCodeKind, CLTyped,
    CLValue, ContextAccessRights, ContractWasm, EntityAddr, EntityKind, EntityVersion,
    EntityVersionKey, EntityVersions, Gas, GrantedAccess, Group, Groups, HostFunction,
<<<<<<< HEAD
    HostFunctionCost, InitiatorAddr, Key, NamedArg, Package, PackageHash, PackageStatus, Phase,
    PublicKey, RuntimeArgs, StoredValue, Tagged, Transfer, TransferResult, TransferV2,
    TransferredTo, URef, DICTIONARY_ITEM_KEY_MAX_LENGTH, U512,
=======
    HostFunctionCost, Key, NamedArg, Package, PackageHash, Phase, PublicKey, RuntimeArgs,
    StoredValue, Tagged, TransferResult, TransferredTo, URef, DICTIONARY_ITEM_KEY_MAX_LENGTH, U512,
>>>>>>> c0a904d5
};

use crate::{
    execution::ExecError, runtime::host_function_flag::HostFunctionFlag,
    runtime_context::RuntimeContext,
};
pub use stack::{RuntimeStack, RuntimeStackFrame, RuntimeStackOverflow};
pub use wasm_prep::{
    PreprocessingError, WasmValidationError, DEFAULT_BR_TABLE_MAX_SIZE, DEFAULT_MAX_GLOBALS,
    DEFAULT_MAX_PARAMETER_COUNT, DEFAULT_MAX_TABLE_SIZE,
};

#[derive(Debug)]
enum CallContractIdentifier {
    Contract {
        contract_hash: AddressableEntityHash,
    },
    ContractPackage {
        contract_package_hash: PackageHash,
        version: Option<EntityVersion>,
    },
}

/// Represents the runtime properties of a WASM execution.
pub struct Runtime<'a, R> {
    context: RuntimeContext<'a, R>,
    memory: Option<MemoryRef>,
    module: Option<Module>,
    host_buffer: Option<CLValue>,
    stack: Option<RuntimeStack>,
    host_function_flag: HostFunctionFlag,
}

impl<'a, R> Runtime<'a, R>
where
    R: StateReader<Key, StoredValue, Error = GlobalStateError>,
{
    /// Creates a new runtime instance.
    pub(crate) fn new(context: RuntimeContext<'a, R>) -> Self {
        Runtime {
            context,
            memory: None,
            module: None,
            host_buffer: None,
            stack: None,
            host_function_flag: HostFunctionFlag::default(),
        }
    }

    /// Creates a new runtime instance by cloning the config, and host function flag from `self`.
    fn new_invocation_runtime(
        &self,
        context: RuntimeContext<'a, R>,
        module: Module,
        memory: MemoryRef,
        stack: RuntimeStack,
    ) -> Self {
        Self::check_preconditions(&stack);
        Runtime {
            context,
            memory: Some(memory),
            module: Some(module),
            host_buffer: None,
            stack: Some(stack),
            host_function_flag: self.host_function_flag.clone(),
        }
    }

    /// Creates a new runtime instance with a stack from `self`.
    pub(crate) fn new_with_stack(
        &self,
        context: RuntimeContext<'a, R>,
        stack: RuntimeStack,
    ) -> Self {
        Self::check_preconditions(&stack);
        Runtime {
            context,
            memory: None,
            module: None,
            host_buffer: None,
            stack: Some(stack),
            host_function_flag: self.host_function_flag.clone(),
        }
    }

    /// Preconditions that would render the system inconsistent if violated. Those are strictly
    /// programming errors.
    fn check_preconditions(stack: &RuntimeStack) {
        if stack.is_empty() {
            error!("Call stack should not be empty while creating a new Runtime instance");
            debug_assert!(false);
        }

        if stack.first_frame().unwrap().contract_hash().is_some() {
            error!("First element of the call stack should always represent a Session call");
            debug_assert!(false);
        }
    }

    /// Returns the context.
    pub(crate) fn context(&self) -> &RuntimeContext<'a, R> {
        &self.context
    }

    fn gas(&mut self, amount: Gas) -> Result<(), ExecError> {
        self.context.charge_gas(amount)
    }

    /// Returns current gas counter.
    fn gas_counter(&self) -> Gas {
        self.context.gas_counter()
    }

    /// Sets new gas counter value.
    fn set_gas_counter(&mut self, new_gas_counter: Gas) {
        self.context.set_gas_counter(new_gas_counter);
    }

    /// Charge for a system contract call.
    ///
    /// This method does not charge for system contract calls if the immediate caller is a system
    /// contract or if we're currently within the scope of a host function call. This avoids
    /// misleading gas charges if one system contract calls other system contract (e.g. auction
    /// contract calls into mint to create new purses).
    pub(crate) fn charge_system_contract_call<T>(&mut self, amount: T) -> Result<(), ExecError>
    where
        T: Into<Gas>,
    {
        if self.is_system_immediate_caller()? || self.host_function_flag.is_in_host_function_scope()
        {
            return Ok(());
        }

        self.context.charge_system_contract_call(amount)
    }

    fn checked_memory_slice<Ret>(
        &self,
        offset: usize,
        size: usize,
        func: impl FnOnce(&[u8]) -> Ret,
    ) -> Result<Ret, ExecError> {
        // This is mostly copied from a private function `MemoryInstance::checked_memory_region`
        // that calls a user defined function with a validated slice of memory. This allows
        // usage patterns that does not involve copying data onto heap first i.e. deserialize
        // values without copying data first, etc.
        // NOTE: Depending on the VM backend used in future, this may change, as not all VMs may
        // support direct memory access.
        self.try_get_memory()?
            .with_direct_access(|buffer| {
                let end = offset.checked_add(size).ok_or_else(|| {
                    casper_wasmi::Error::Memory(format!(
                        "trying to access memory block of size {} from offset {}",
                        size, offset
                    ))
                })?;

                if end > buffer.len() {
                    return Err(casper_wasmi::Error::Memory(format!(
                        "trying to access region [{}..{}] in memory [0..{}]",
                        offset,
                        end,
                        buffer.len(),
                    )));
                }

                Ok(func(&buffer[offset..end]))
            })
            .map_err(Into::into)
    }

    /// Returns bytes from the WASM memory instance.
    #[inline]
    fn bytes_from_mem(&self, ptr: u32, size: usize) -> Result<Vec<u8>, ExecError> {
        self.checked_memory_slice(ptr as usize, size, |data| data.to_vec())
    }

    /// Returns a deserialized type from the WASM memory instance.
    #[inline]
    fn t_from_mem<T: FromBytes>(&self, ptr: u32, size: u32) -> Result<T, ExecError> {
        let result = self.checked_memory_slice(ptr as usize, size as usize, |data| {
            bytesrepr::deserialize_from_slice(data)
        })?;
        Ok(result?)
    }

    /// Reads key (defined as `key_ptr` and `key_size` tuple) from Wasm memory.
    #[inline]
    fn key_from_mem(&mut self, key_ptr: u32, key_size: u32) -> Result<Key, ExecError> {
        self.t_from_mem(key_ptr, key_size)
    }

    /// Reads `CLValue` (defined as `cl_value_ptr` and `cl_value_size` tuple) from Wasm memory.
    #[inline]
    fn cl_value_from_mem(
        &mut self,
        cl_value_ptr: u32,
        cl_value_size: u32,
    ) -> Result<CLValue, ExecError> {
        self.t_from_mem(cl_value_ptr, cl_value_size)
    }

    /// Returns a deserialized string from the WASM memory instance.
    #[inline]
    fn string_from_mem(&self, ptr: u32, size: u32) -> Result<String, Trap> {
        self.t_from_mem(ptr, size).map_err(Trap::from)
    }

    fn get_module_from_entry_points(
        &mut self,
        entry_points: &EntryPoints,
    ) -> Result<Vec<u8>, ExecError> {
        let module = self.try_get_module()?.clone();
        let entry_point_names: Vec<&str> = entry_points.keys().map(|s| s.as_str()).collect();
        let module_bytes = wasm_prep::get_module_from_entry_points(entry_point_names, module)?;
        Ok(module_bytes)
    }

    #[allow(clippy::wrong_self_convention)]
    fn is_valid_uref(&self, uref_ptr: u32, uref_size: u32) -> Result<bool, Trap> {
        let uref: URef = self.t_from_mem(uref_ptr, uref_size)?;
        Ok(self.context.validate_uref(&uref).is_ok())
    }

    /// Load the uref known by the given name into the Wasm memory
    fn load_key(
        &mut self,
        name_ptr: u32,
        name_size: u32,
        output_ptr: u32,
        output_size: usize,
        bytes_written_ptr: u32,
    ) -> Result<Result<(), ApiError>, Trap> {
        let name = self.string_from_mem(name_ptr, name_size)?;

        // Get a key and serialize it
        let key = match self.context.named_keys_get(&name) {
            Some(key) => key,
            None => {
                return Ok(Err(ApiError::MissingKey));
            }
        };

        let key_bytes = match key.to_bytes() {
            Ok(bytes) => bytes,
            Err(error) => return Ok(Err(error.into())),
        };

        // `output_size` has to be greater or equal to the actual length of serialized Key bytes
        if output_size < key_bytes.len() {
            return Ok(Err(ApiError::BufferTooSmall));
        }

        // Set serialized Key bytes into the output buffer
        if let Err(error) = self.try_get_memory()?.set(output_ptr, &key_bytes) {
            return Err(ExecError::Interpreter(error.into()).into());
        }

        // SAFETY: For all practical purposes following conversion is assumed to be safe
        let bytes_size: u32 = key_bytes
            .len()
            .try_into()
            .expect("Keys should not serialize to many bytes");
        let size_bytes = bytes_size.to_le_bytes(); // Wasm is little-endian
        if let Err(error) = self.try_get_memory()?.set(bytes_written_ptr, &size_bytes) {
            return Err(ExecError::Interpreter(error.into()).into());
        }

        Ok(Ok(()))
    }

    fn has_key(&mut self, name_ptr: u32, name_size: u32) -> Result<i32, Trap> {
        let name = self.string_from_mem(name_ptr, name_size)?;
        if self.context.named_keys_contains_key(&name) {
            Ok(0)
        } else {
            Ok(1)
        }
    }

    fn put_key(
        &mut self,
        name_ptr: u32,
        name_size: u32,
        key_ptr: u32,
        key_size: u32,
    ) -> Result<(), Trap> {
        let name = self.string_from_mem(name_ptr, name_size)?;
        let key = self.key_from_mem(key_ptr, key_size)?;
        self.context.put_key(name, key).map_err(Into::into)
    }

    fn remove_key(&mut self, name_ptr: u32, name_size: u32) -> Result<(), Trap> {
        let name = self.string_from_mem(name_ptr, name_size)?;
        self.context.remove_key(&name)?;
        Ok(())
    }

    /// Writes runtime context's account main purse to dest_ptr in the Wasm memory.
    fn get_main_purse(&mut self, dest_ptr: u32) -> Result<(), Trap> {
        let purse = self.context.get_main_purse()?;
        let purse_bytes = purse.into_bytes().map_err(ExecError::BytesRepr)?;
        self.try_get_memory()?
            .set(dest_ptr, &purse_bytes)
            .map_err(|e| ExecError::Interpreter(e.into()).into())
    }

    /// Writes caller (deploy) account public key to dest_ptr in the Wasm
    /// memory.
    fn get_caller(&mut self, output_size: u32) -> Result<Result<(), ApiError>, Trap> {
        if !self.can_write_to_host_buffer() {
            // Exit early if the host buffer is already occupied
            return Ok(Err(ApiError::HostBufferFull));
        }
        let value = CLValue::from_t(self.context.get_caller()).map_err(ExecError::CLValue)?;
        let value_size = value.inner_bytes().len();

        // Save serialized public key into host buffer
        if let Err(error) = self.write_host_buffer(value) {
            return Ok(Err(error));
        }

        // Write output
        let output_size_bytes = value_size.to_le_bytes(); // Wasm is little-endian
        if let Err(error) = self.try_get_memory()?.set(output_size, &output_size_bytes) {
            return Err(ExecError::Interpreter(error.into()).into());
        }
        Ok(Ok(()))
    }

    /// Gets the immediate caller of the current execution
    fn get_immediate_caller(&self) -> Option<&RuntimeStackFrame> {
        self.stack.as_ref().and_then(|stack| stack.previous_frame())
    }

    /// Checks if immediate caller is of session type of the same account as the provided account
    /// hash.
    fn is_allowed_session_caller(&self, provided_account_hash: &AccountHash) -> bool {
        if self.context.get_caller() == PublicKey::System.to_account_hash() {
            return true;
        }

        if let Some(Caller::Initiator { account_hash }) = self.get_immediate_caller() {
            return account_hash == provided_account_hash;
        }
        false
    }

    /// Writes runtime context's phase to dest_ptr in the Wasm memory.
    fn get_phase(&mut self, dest_ptr: u32) -> Result<(), Trap> {
        let phase = self.context.phase();
        let bytes = phase.into_bytes().map_err(ExecError::BytesRepr)?;
        self.try_get_memory()?
            .set(dest_ptr, &bytes)
            .map_err(|e| ExecError::Interpreter(e.into()).into())
    }

    /// Writes current blocktime to dest_ptr in Wasm memory.
    fn get_blocktime(&self, dest_ptr: u32) -> Result<(), Trap> {
        let blocktime = self
            .context
            .get_blocktime()
            .into_bytes()
            .map_err(ExecError::BytesRepr)?;
        self.try_get_memory()?
            .set(dest_ptr, &blocktime)
            .map_err(|e| ExecError::Interpreter(e.into()).into())
    }

    /// Load the uref known by the given name into the Wasm memory
    fn load_call_stack(
        &mut self,
        // (Output) Pointer to number of elements in the call stack.
        call_stack_len_ptr: u32,
        // (Output) Pointer to size in bytes of the serialized call stack.
        result_size_ptr: u32,
    ) -> Result<Result<(), ApiError>, Trap> {
        if !self.can_write_to_host_buffer() {
            // Exit early if the host buffer is already occupied
            return Ok(Err(ApiError::HostBufferFull));
        }
        let call_stack = match self.try_get_stack() {
            Ok(stack) => stack.call_stack_elements(),
            Err(_error) => return Ok(Err(ApiError::Unhandled)),
        };
        let call_stack_len: u32 = match call_stack.len().try_into() {
            Ok(value) => value,
            Err(_) => return Ok(Err(ApiError::OutOfMemory)),
        };
        let call_stack_len_bytes = call_stack_len.to_le_bytes();

        if let Err(error) = self
            .try_get_memory()?
            .set(call_stack_len_ptr, &call_stack_len_bytes)
        {
            return Err(ExecError::Interpreter(error.into()).into());
        }

        if call_stack_len == 0 {
            return Ok(Ok(()));
        }

        let call_stack_cl_value = CLValue::from_t(call_stack).map_err(ExecError::CLValue)?;

        let call_stack_cl_value_bytes_len: u32 =
            match call_stack_cl_value.inner_bytes().len().try_into() {
                Ok(value) => value,
                Err(_) => return Ok(Err(ApiError::OutOfMemory)),
            };

        if let Err(error) = self.write_host_buffer(call_stack_cl_value) {
            return Ok(Err(error));
        }

        let call_stack_cl_value_bytes_len_bytes = call_stack_cl_value_bytes_len.to_le_bytes();

        if let Err(error) = self
            .try_get_memory()?
            .set(result_size_ptr, &call_stack_cl_value_bytes_len_bytes)
        {
            return Err(ExecError::Interpreter(error.into()).into());
        }

        Ok(Ok(()))
    }

    /// Return some bytes from the memory and terminate the current `sub_call`. Note that the return
    /// type is `Trap`, indicating that this function will always kill the current Wasm instance.
    fn ret(&mut self, value_ptr: u32, value_size: usize) -> Trap {
        self.host_buffer = None;

        let mem_get =
            self.checked_memory_slice(value_ptr as usize, value_size, |data| data.to_vec());

        match mem_get {
            Ok(buf) => {
                // Set the result field in the runtime and return the proper element of the `Error`
                // enum indicating that the reason for exiting the module was a call to ret.
                self.host_buffer = bytesrepr::deserialize_from_slice(buf).ok();

                let urefs = match &self.host_buffer {
                    Some(buf) => utils::extract_urefs(buf),
                    None => Ok(vec![]),
                };
                match urefs {
                    Ok(urefs) => {
                        for uref in &urefs {
                            if let Err(error) = self.context.validate_uref(uref) {
                                return Trap::from(error);
                            }
                        }
                        ExecError::Ret(urefs).into()
                    }
                    Err(e) => e.into(),
                }
            }
            Err(e) => e.into(),
        }
    }

    /// Checks if a [`Key`] is a system contract.
    fn is_system_contract(&self, entity_hash: AddressableEntityHash) -> Result<bool, ExecError> {
        self.context.is_system_addressable_entity(&entity_hash)
    }

    fn get_named_argument<T: FromBytes + CLTyped>(
        args: &RuntimeArgs,
        name: &str,
    ) -> Result<T, ExecError> {
        let arg: CLValue = args
            .get(name)
            .cloned()
            .ok_or(ExecError::Revert(ApiError::MissingArgument))?;
        arg.into_t()
            .map_err(|_| ExecError::Revert(ApiError::InvalidArgument))
    }

    fn reverter<T: Into<ApiError>>(error: T) -> ExecError {
        let api_error: ApiError = error.into();
        // NOTE: This is special casing needed to keep the native system contracts propagate
        // GasLimit properly to the user. Once support for wasm system contract will be dropped this
        // won't be necessary anymore.
        match api_error {
            ApiError::Mint(mint_error) if mint_error == mint::Error::GasLimit as u8 => {
                ExecError::GasLimit
            }
            ApiError::AuctionError(auction_error)
                if auction_error == auction::Error::GasLimit as u8 =>
            {
                ExecError::GasLimit
            }
            ApiError::HandlePayment(handle_payment_error)
                if handle_payment_error == handle_payment::Error::GasLimit as u8 =>
            {
                ExecError::GasLimit
            }
            api_error => ExecError::Revert(api_error),
        }
    }

    /// Returns holds epoch.
    fn holds_epoch(&self) -> u64 {
        self.context
            .get_blocktime()
            .value()
            .saturating_sub(self.context.engine_config().balance_hold_interval.millis())
    }

    /// Calls host mint contract.
    fn call_host_mint(
        &mut self,
        entry_point_name: &str,
        runtime_args: &RuntimeArgs,
        access_rights: ContextAccessRights,
        stack: RuntimeStack,
    ) -> Result<CLValue, ExecError> {
        let gas_counter = self.gas_counter();

        let mint_hash = self.context.get_system_contract(MINT)?;
        let mint_addr = EntityAddr::new_system(mint_hash.value());

        let mint_named_keys = self
            .context
            .state()
            .borrow_mut()
            .get_named_keys(mint_addr)?;

        let mut named_keys = mint_named_keys;

        let runtime_context = self.context.new_from_self(
            mint_addr.into(),
            EntryPointType::Called,
            &mut named_keys,
            access_rights,
            runtime_args.to_owned(),
        );

        let mut mint_runtime = self.new_with_stack(runtime_context, stack);

        let engine_config = self.context.engine_config();
        let system_config = engine_config.system_config();
        let mint_costs = system_config.mint_costs();

        let result = match entry_point_name {
            // Type: `fn mint(amount: U512) -> Result<URef, ExecError>`
            mint::METHOD_MINT => (|| {
                mint_runtime.charge_system_contract_call(mint_costs.mint)?;

                let amount: U512 = Self::get_named_argument(runtime_args, mint::ARG_AMOUNT)?;
                let result: Result<URef, mint::Error> = mint_runtime.mint(amount);
                if let Err(mint::Error::GasLimit) = result {
                    return Err(ExecError::GasLimit);
                }
                CLValue::from_t(result).map_err(Self::reverter)
            })(),
            mint::METHOD_REDUCE_TOTAL_SUPPLY => (|| {
                mint_runtime.charge_system_contract_call(mint_costs.reduce_total_supply)?;

                let amount: U512 = Self::get_named_argument(runtime_args, mint::ARG_AMOUNT)?;
                let result: Result<(), mint::Error> = mint_runtime.reduce_total_supply(amount);
                CLValue::from_t(result).map_err(Self::reverter)
            })(),
            // Type: `fn create() -> URef`
            mint::METHOD_CREATE => (|| {
                mint_runtime.charge_system_contract_call(mint_costs.create)?;

                let uref = mint_runtime.mint(U512::zero()).map_err(Self::reverter)?;
                CLValue::from_t(uref).map_err(Self::reverter)
            })(),
            // Type: `fn balance(purse: URef) -> Option<U512>`
            mint::METHOD_BALANCE => (|| {
                mint_runtime.charge_system_contract_call(mint_costs.balance)?;

                let uref: URef = Self::get_named_argument(runtime_args, mint::ARG_PURSE)?;
                let holds_epoch = Some(self.holds_epoch());

                let maybe_balance: Option<U512> = mint_runtime
                    .balance(uref, holds_epoch)
                    .map_err(Self::reverter)?;
                CLValue::from_t(maybe_balance).map_err(Self::reverter)
            })(),
            // Type: `fn transfer(maybe_to: Option<AccountHash>, source: URef, target: URef, amount:
            // U512, id: Option<u64>) -> Result<(), ExecError>`
            mint::METHOD_TRANSFER => (|| {
                mint_runtime.charge_system_contract_call(mint_costs.transfer)?;

                let maybe_to: Option<AccountHash> =
                    Self::get_named_argument(runtime_args, mint::ARG_TO)?;
                let source: URef = Self::get_named_argument(runtime_args, mint::ARG_SOURCE)?;
                let target: URef = Self::get_named_argument(runtime_args, mint::ARG_TARGET)?;
                let amount: U512 = Self::get_named_argument(runtime_args, mint::ARG_AMOUNT)?;
                let id: Option<u64> = Self::get_named_argument(runtime_args, mint::ARG_ID)?;
                let holds_epoch = Some(self.holds_epoch());
                let result: Result<(), mint::Error> =
                    mint_runtime.transfer(maybe_to, source, target, amount, id, holds_epoch);

                CLValue::from_t(result).map_err(Self::reverter)
            })(),
            // Type: `fn read_base_round_reward() -> Result<U512, ExecError>`
            mint::METHOD_READ_BASE_ROUND_REWARD => (|| {
                mint_runtime.charge_system_contract_call(mint_costs.read_base_round_reward)?;

                let result: U512 = mint_runtime
                    .read_base_round_reward()
                    .map_err(Self::reverter)?;
                CLValue::from_t(result).map_err(Self::reverter)
            })(),
            mint::METHOD_MINT_INTO_EXISTING_PURSE => (|| {
                mint_runtime.charge_system_contract_call(mint_costs.mint_into_existing_purse)?;

                let amount: U512 = Self::get_named_argument(runtime_args, mint::ARG_AMOUNT)?;
                let existing_purse: URef = Self::get_named_argument(runtime_args, mint::ARG_PURSE)?;

                let result: Result<(), mint::Error> =
                    mint_runtime.mint_into_existing_purse(existing_purse, amount);
                CLValue::from_t(result).map_err(Self::reverter)
            })(),

            _ => CLValue::from_t(()).map_err(Self::reverter),
        };

        // Charge just for the amount that particular entry point cost - using gas cost from the
        // isolated runtime might have a recursive costs whenever system contract calls other system
        // contract.
        self.gas(match mint_runtime.gas_counter().checked_sub(gas_counter) {
            None => gas_counter,
            Some(new_gas) => new_gas,
        })?;

        // Result still contains a result, but the entrypoints logic does not exit early on errors.
        let ret = result?;

        // Update outer spending approved limit.
        self.context
            .set_remaining_spending_limit(mint_runtime.context.remaining_spending_limit());

        let urefs = utils::extract_urefs(&ret)?;
        self.context.access_rights_extend(&urefs);
        {
            let transfers = self.context.transfers_mut();
            *transfers = mint_runtime.context.transfers().to_owned();
        }
        Ok(ret)
    }

    /// Calls host `handle_payment` contract.
    fn call_host_handle_payment(
        &mut self,
        entry_point_name: &str,
        runtime_args: &RuntimeArgs,
        access_rights: ContextAccessRights,
        stack: RuntimeStack,
    ) -> Result<CLValue, ExecError> {
        let gas_counter = self.gas_counter();

        let handle_payment_hash = self.context.get_system_contract(HANDLE_PAYMENT)?;
        let handle_payment_key =
            Key::addressable_entity_key(EntityKindTag::System, handle_payment_hash);

        let handle_payment_named_keys = self
            .context
            .state()
            .borrow_mut()
            .get_named_keys(EntityAddr::System(handle_payment_hash.value()))?;

        let mut named_keys = handle_payment_named_keys;

        let runtime_context = self.context.new_from_self(
            handle_payment_key,
            EntryPointType::Called,
            &mut named_keys,
            access_rights,
            runtime_args.to_owned(),
        );

        let mut runtime = self.new_with_stack(runtime_context, stack);

        let engine_config = self.context.engine_config();
        let system_config = engine_config.system_config();
        let handle_payment_costs = system_config.handle_payment_costs();

        let result = match entry_point_name {
            handle_payment::METHOD_GET_PAYMENT_PURSE => (|| {
                runtime.charge_system_contract_call(handle_payment_costs.get_payment_purse)?;

                let rights_controlled_purse =
                    runtime.get_payment_purse().map_err(Self::reverter)?;
                CLValue::from_t(rights_controlled_purse).map_err(Self::reverter)
            })(),
            handle_payment::METHOD_SET_REFUND_PURSE => (|| {
                runtime.charge_system_contract_call(handle_payment_costs.set_refund_purse)?;

                let purse: URef =
                    Self::get_named_argument(runtime_args, handle_payment::ARG_PURSE)?;
                runtime.set_refund_purse(purse).map_err(Self::reverter)?;
                CLValue::from_t(()).map_err(Self::reverter)
            })(),
            handle_payment::METHOD_GET_REFUND_PURSE => (|| {
                runtime.charge_system_contract_call(handle_payment_costs.get_refund_purse)?;

                let maybe_purse = runtime.get_refund_purse().map_err(Self::reverter)?;
                CLValue::from_t(maybe_purse).map_err(Self::reverter)
            })(),
            handle_payment::METHOD_FINALIZE_PAYMENT => (|| {
                runtime.charge_system_contract_call(handle_payment_costs.finalize_payment)?;

                let amount_spent: U512 =
                    Self::get_named_argument(runtime_args, handle_payment::ARG_AMOUNT)?;
                let account: AccountHash =
                    Self::get_named_argument(runtime_args, handle_payment::ARG_ACCOUNT)?;
                let target: URef =
                    Self::get_named_argument(runtime_args, handle_payment::ARG_TARGET)?;
                runtime
                    .finalize_payment(amount_spent, account, target)
                    .map_err(Self::reverter)?;

                CLValue::from_t(()).map_err(Self::reverter)
            })(),
            handle_payment::METHOD_DISTRIBUTE_ACCUMULATED_FEES => (|| {
                runtime.charge_system_contract_call(handle_payment_costs.finalize_payment)?;
                runtime
                    .distribute_accumulated_fees()
                    .map_err(Self::reverter)?;
                CLValue::from_t(()).map_err(Self::reverter)
            })(),

            _ => CLValue::from_t(()).map_err(Self::reverter),
        };

        self.gas(match runtime.gas_counter().checked_sub(gas_counter) {
            None => gas_counter,
            Some(new_gas) => new_gas,
        })?;

        let ret = result?;

        let urefs = utils::extract_urefs(&ret)?;
        self.context.access_rights_extend(&urefs);
        {
            let transfers = self.context.transfers_mut();
            *transfers = runtime.context.transfers().to_owned();
        }
        Ok(ret)
    }

    /// Calls host auction contract.
    fn call_host_auction(
        &mut self,
        entry_point_name: &str,
        runtime_args: &RuntimeArgs,
        access_rights: ContextAccessRights,
        stack: RuntimeStack,
    ) -> Result<CLValue, ExecError> {
        let gas_counter = self.gas_counter();

        let auction_hash = self.context.get_system_contract(AUCTION)?;
        let auction_key = Key::addressable_entity_key(EntityKindTag::System, auction_hash);

        let auction_named_keys = self
            .context
            .state()
            .borrow_mut()
            .get_named_keys(EntityAddr::System(auction_hash.value()))?;

        let mut named_keys = auction_named_keys;

        let runtime_context = self.context.new_from_self(
            auction_key,
            EntryPointType::Called,
            &mut named_keys,
            access_rights,
            runtime_args.to_owned(),
        );

        let mut runtime = self.new_with_stack(runtime_context, stack);

        let engine_config = self.context.engine_config();
        let system_config = engine_config.system_config();
        let auction_costs = system_config.auction_costs();

        let result = match entry_point_name {
            auction::METHOD_GET_ERA_VALIDATORS => (|| {
                runtime
                    .context
                    .charge_gas(auction_costs.get_era_validators.into())?;

                let result = runtime.get_era_validators().map_err(Self::reverter)?;

                CLValue::from_t(result).map_err(Self::reverter)
            })(),

            auction::METHOD_ADD_BID => (|| {
                runtime.charge_system_contract_call(auction_costs.add_bid)?;
                let account_hash = Self::get_named_argument(runtime_args, auction::ARG_PUBLIC_KEY)?;
                let delegation_rate =
                    Self::get_named_argument(runtime_args, auction::ARG_DELEGATION_RATE)?;
                let amount = Self::get_named_argument(runtime_args, auction::ARG_AMOUNT)?;
                let holds_epoch = Some(self.holds_epoch());

                let result = runtime
                    .add_bid(account_hash, delegation_rate, amount, holds_epoch)
                    .map_err(Self::reverter)?;

                CLValue::from_t(result).map_err(Self::reverter)
            })(),

            auction::METHOD_WITHDRAW_BID => (|| {
                runtime.charge_system_contract_call(auction_costs.withdraw_bid)?;

                let account_hash = Self::get_named_argument(runtime_args, auction::ARG_PUBLIC_KEY)?;
                let amount = Self::get_named_argument(runtime_args, auction::ARG_AMOUNT)?;

                let result = runtime
                    .withdraw_bid(account_hash, amount)
                    .map_err(Self::reverter)?;
                CLValue::from_t(result).map_err(Self::reverter)
            })(),

            auction::METHOD_DELEGATE => (|| {
                runtime.charge_system_contract_call(auction_costs.delegate)?;

                let delegator = Self::get_named_argument(runtime_args, auction::ARG_DELEGATOR)?;
                let validator = Self::get_named_argument(runtime_args, auction::ARG_VALIDATOR)?;
                let amount = Self::get_named_argument(runtime_args, auction::ARG_AMOUNT)?;

                let max_delegators_per_validator =
                    self.context.engine_config().max_delegators_per_validator();
                let minimum_delegation_amount =
                    self.context.engine_config().minimum_delegation_amount();
                let holds_epoch = Some(self.holds_epoch());
                let result = runtime
                    .delegate(
                        delegator,
                        validator,
                        amount,
                        max_delegators_per_validator,
                        minimum_delegation_amount,
                        holds_epoch,
                    )
                    .map_err(Self::reverter)?;

                CLValue::from_t(result).map_err(Self::reverter)
            })(),

            auction::METHOD_UNDELEGATE => (|| {
                runtime.charge_system_contract_call(auction_costs.undelegate)?;

                let delegator = Self::get_named_argument(runtime_args, auction::ARG_DELEGATOR)?;
                let validator = Self::get_named_argument(runtime_args, auction::ARG_VALIDATOR)?;
                let amount = Self::get_named_argument(runtime_args, auction::ARG_AMOUNT)?;

                let result = runtime
                    .undelegate(delegator, validator, amount)
                    .map_err(Self::reverter)?;

                CLValue::from_t(result).map_err(Self::reverter)
            })(),

            auction::METHOD_REDELEGATE => (|| {
                runtime.charge_system_contract_call(auction_costs.redelegate)?;

                let delegator = Self::get_named_argument(runtime_args, auction::ARG_DELEGATOR)?;
                let validator = Self::get_named_argument(runtime_args, auction::ARG_VALIDATOR)?;
                let amount = Self::get_named_argument(runtime_args, auction::ARG_AMOUNT)?;
                let new_validator =
                    Self::get_named_argument(runtime_args, auction::ARG_NEW_VALIDATOR)?;

                let minimum_delegation_amount =
                    self.context.engine_config().minimum_delegation_amount();

                let result = runtime
                    .redelegate(
                        delegator,
                        validator,
                        amount,
                        new_validator,
                        minimum_delegation_amount,
                    )
                    .map_err(Self::reverter)?;

                CLValue::from_t(result).map_err(Self::reverter)
            })(),

            auction::METHOD_RUN_AUCTION => (|| {
                runtime.charge_system_contract_call(auction_costs.run_auction)?;

                let era_end_timestamp_millis =
                    Self::get_named_argument(runtime_args, auction::ARG_ERA_END_TIMESTAMP_MILLIS)?;
                let evicted_validators =
                    Self::get_named_argument(runtime_args, auction::ARG_EVICTED_VALIDATORS)?;

                let max_delegators_per_validator =
                    self.context.engine_config().max_delegators_per_validator();
                let minimum_delegation_amount =
                    self.context.engine_config().minimum_delegation_amount();
                runtime
                    .run_auction(
                        era_end_timestamp_millis,
                        evicted_validators,
                        max_delegators_per_validator,
                        minimum_delegation_amount,
                    )
                    .map_err(Self::reverter)?;

                CLValue::from_t(()).map_err(Self::reverter)
            })(),

            // Type: `fn slash(validator_account_hashes: &[AccountHash]) -> Result<(), ExecError>`
            auction::METHOD_SLASH => (|| {
                runtime.context.charge_gas(auction_costs.slash.into())?;

                let validator_public_keys =
                    Self::get_named_argument(runtime_args, auction::ARG_VALIDATOR_PUBLIC_KEYS)?;
                runtime
                    .slash(validator_public_keys)
                    .map_err(Self::reverter)?;
                CLValue::from_t(()).map_err(Self::reverter)
            })(),

            // Type: `fn distribute(reward_factors: BTreeMap<PublicKey, u64>) -> Result<(),
            // ExecError>`
            auction::METHOD_DISTRIBUTE => (|| {
                runtime
                    .context
                    .charge_gas(auction_costs.distribute.into())?;
                let rewards = Self::get_named_argument(runtime_args, auction::ARG_REWARDS_MAP)?;
                runtime.distribute(rewards).map_err(Self::reverter)?;
                CLValue::from_t(()).map_err(Self::reverter)
            })(),

            // Type: `fn read_era_id() -> Result<EraId, ExecError>`
            auction::METHOD_READ_ERA_ID => (|| {
                runtime
                    .context
                    .charge_gas(auction_costs.read_era_id.into())?;

                let result = runtime.read_era_id().map_err(Self::reverter)?;
                CLValue::from_t(result).map_err(Self::reverter)
            })(),

            auction::METHOD_ACTIVATE_BID => (|| {
                runtime.charge_system_contract_call(auction_costs.activate_bid)?;

                let validator = Self::get_named_argument(runtime_args, auction::ARG_VALIDATOR)?;

                runtime.activate_bid(validator).map_err(Self::reverter)?;

                CLValue::from_t(()).map_err(Self::reverter)
            })(),

            _ => CLValue::from_t(()).map_err(Self::reverter),
        };

        // Charge for the gas spent during execution in an isolated runtime.
        self.gas(match runtime.gas_counter().checked_sub(gas_counter) {
            None => gas_counter,
            Some(new_gas) => new_gas,
        })?;

        // Result still contains a result, but the entrypoints logic does not exit early on errors.
        let ret = result?;

        let urefs = utils::extract_urefs(&ret)?;
        self.context.access_rights_extend(&urefs);
        {
            let transfers = self.context.transfers_mut();
            *transfers = runtime.context.transfers().to_owned();
        }

        Ok(ret)
    }

    /// Call a contract by pushing a stack element onto the frame.
    pub(crate) fn call_contract_with_stack(
        &mut self,
        contract_hash: AddressableEntityHash,
        entry_point_name: &str,
        args: RuntimeArgs,
        stack: RuntimeStack,
    ) -> Result<CLValue, ExecError> {
        self.stack = Some(stack);

        self.call_contract(contract_hash, entry_point_name, args)
    }

    pub(crate) fn execute_module_bytes(
        &mut self,
        module_bytes: &Bytes,
        stack: RuntimeStack,
    ) -> Result<CLValue, ExecError> {
        let protocol_version = self.context.protocol_version();
        let engine_config = self.context.engine_config();
        let wasm_config = engine_config.wasm_config();
        #[cfg(feature = "test-support")]
        let max_stack_height = wasm_config.max_stack_height;
        let module = wasm_prep::preprocess(*wasm_config, module_bytes)?;
        let (instance, memory) =
            utils::instance_and_memory(module.clone(), protocol_version, engine_config)?;
        self.memory = Some(memory);
        self.module = Some(module);
        self.stack = Some(stack);
        self.context.set_args(utils::attenuate_uref_in_args(
            self.context.args().clone(),
            self.context.entity().main_purse().addr(),
            AccessRights::WRITE,
        )?);

        let result = instance.invoke_export(DEFAULT_ENTRY_POINT_NAME, &[], self);

        let error = match result {
            Err(error) => error,
            // If `Ok` and the `host_buffer` is `None`, the contract's execution succeeded but did
            // not explicitly call `runtime::ret()`.  Treat as though the execution
            // returned the unit type `()` as per Rust functions which don't specify a
            // return value.
            Ok(_) => {
                return Ok(self.take_host_buffer().unwrap_or(CLValue::from_t(())?));
            }
        };

        #[cfg(feature = "test-support")]
        dump_runtime_stack_info(instance, max_stack_height);

        if let Some(host_error) = error.as_host_error() {
            // If the "error" was in fact a trap caused by calling `ret` then
            // this is normal operation and we should return the value captured
            // in the Runtime result field.
            let downcasted_error = host_error.downcast_ref::<ExecError>();
            match downcasted_error {
                Some(ExecError::Ret(ref _ret_urefs)) => {
                    return self
                        .take_host_buffer()
                        .ok_or(ExecError::ExpectedReturnValue);
                }
                Some(error) => return Err(error.clone()),
                None => return Err(ExecError::Interpreter(host_error.to_string())),
            }
        }
        Err(ExecError::Interpreter(error.into()))
    }

    /// Calls contract living under a `key`, with supplied `args`.
    pub fn call_contract(
        &mut self,
        contract_hash: AddressableEntityHash,
        entry_point_name: &str,
        args: RuntimeArgs,
    ) -> Result<CLValue, ExecError> {
        let identifier = CallContractIdentifier::Contract { contract_hash };

        self.execute_contract(identifier, entry_point_name, args)
    }

    /// Calls `version` of the contract living at `key`, invoking `method` with
    /// supplied `args`. This function also checks the args conform with the
    /// types given in the contract header.
    pub fn call_versioned_contract(
        &mut self,
        contract_package_hash: PackageHash,
        contract_version: Option<EntityVersion>,
        entry_point_name: String,
        args: RuntimeArgs,
    ) -> Result<CLValue, ExecError> {
        let identifier = CallContractIdentifier::ContractPackage {
            contract_package_hash,
            version: contract_version,
        };

        self.execute_contract(identifier, &entry_point_name, args)
    }

    fn get_context_key_for_contract_call(
        &self,
        entity_hash: AddressableEntityHash,
        entry_point: &EntryPoint,
    ) -> Result<AddressableEntityHash, ExecError> {
        let current = self.context.entry_point_type();
        let next = entry_point.entry_point_type();
        match (current, next) {
            (EntryPointType::Called, EntryPointType::Caller) => {
                // Session code can't be called from Contract code for security reasons.
                Err(ExecError::InvalidContext)
            }
            (EntryPointType::Factory, EntryPointType::Caller) => {
                // Session code can't be called from Installer code for security reasons.
                Err(ExecError::InvalidContext)
            }
            (EntryPointType::Caller, EntryPointType::Caller) => {
                // Session code called from session reuses current base key
                match self.context.get_entity_key().into_entity_hash() {
                    Some(entity_hash) => Ok(entity_hash),
                    None => Err(ExecError::InvalidEntity(entity_hash)),
                }
            }
            (EntryPointType::Caller, EntryPointType::Called)
            | (EntryPointType::Called, EntryPointType::Called) => Ok(entity_hash),
            _ => {
                // Any other combination (installer, normal, etc.) is a contract context.
                Ok(entity_hash)
            }
        }
    }

    fn try_get_memory(&self) -> Result<&MemoryRef, ExecError> {
        self.memory.as_ref().ok_or(ExecError::WasmPreprocessing(
            PreprocessingError::MissingMemorySection,
        ))
    }

    fn try_get_module(&self) -> Result<&Module, ExecError> {
        self.module.as_ref().ok_or(ExecError::WasmPreprocessing(
            PreprocessingError::MissingModule,
        ))
    }

    fn try_get_stack(&self) -> Result<&RuntimeStack, ExecError> {
        self.stack.as_ref().ok_or(ExecError::MissingRuntimeStack)
    }

    fn execute_contract(
        &mut self,
        identifier: CallContractIdentifier,
        entry_point_name: &str,
        args: RuntimeArgs,
    ) -> Result<CLValue, ExecError> {
        let (entity, entity_hash, package) = match identifier {
            CallContractIdentifier::Contract {
                contract_hash: entity_hash,
            } => {
                let entity_key = if self.context.is_system_addressable_entity(&entity_hash)? {
                    Key::addressable_entity_key(EntityKindTag::System, entity_hash)
                } else {
                    Key::contract_entity_key(entity_hash)
                };

                let entity = if let Some(StoredValue::AddressableEntity(entity)) =
                    self.context.read_gs(&entity_key)?
                {
                    entity
                } else {
                    self.migrate_contract_and_contract_package(entity_hash)?
                };

                let package = Key::from(entity.package_hash());

                let package: Package = self.context.read_gs_typed(&package)?;

                // System contract hashes are disabled at upgrade point
                let is_calling_system_contract = self.is_system_contract(entity_hash)?;

                // Check if provided contract hash is disabled
                let is_contract_enabled = package.is_entity_enabled(&entity_hash);

                if !is_calling_system_contract && !is_contract_enabled {
                    return Err(ExecError::DisabledEntity(entity_hash));
                }

                (entity, entity_hash, package)
            }
            CallContractIdentifier::ContractPackage {
                contract_package_hash,
                version,
            } => {
                let package = self.context.get_package(contract_package_hash)?;

                let entity_version_key = match version {
                    Some(version) => EntityVersionKey::new(
                        self.context.protocol_version().value().major,
                        version,
                    ),
                    None => match package.current_entity_version() {
                        Some(v) => v,
                        None => {
                            return Err(ExecError::NoActiveEntityVersions(contract_package_hash));
                        }
                    },
                };

                if package.is_version_missing(entity_version_key) {
                    return Err(ExecError::MissingEntityVersion(entity_version_key));
                }

                if !package.is_version_enabled(entity_version_key) {
                    return Err(ExecError::DisabledEntityVersion(entity_version_key));
                }

                let entity_hash = package
                    .lookup_entity_hash(entity_version_key)
                    .copied()
                    .ok_or(ExecError::MissingEntityVersion(entity_version_key))?;

                let entity_key = if self.context.is_system_addressable_entity(&entity_hash)? {
                    Key::addressable_entity_key(EntityKindTag::System, entity_hash)
                } else {
                    Key::contract_entity_key(entity_hash)
                };

                let entity = if let Some(StoredValue::AddressableEntity(entity)) =
                    self.context.read_gs(&entity_key)?
                {
                    entity
                } else {
                    self.migrate_contract_and_contract_package(entity_hash)?
                };

                (entity, entity_hash, package)
            }
        };

        if let EntityKind::Account(_) = entity.kind() {
            return Err(ExecError::InvalidContext);
        }

        let protocol_version = self.context.protocol_version();

        // Check for major version compatibility before calling
        if !entity.is_compatible_protocol_version(protocol_version) {
            return Err(ExecError::IncompatibleProtocolMajorVersion {
                expected: protocol_version.value().major,
                actual: entity.protocol_version().value().major,
            });
        }

        let entry_point = entity
            .entry_point(entry_point_name)
            .cloned()
            .ok_or_else(|| ExecError::NoSuchMethod(entry_point_name.to_owned()))?;

        let entry_point_type = entry_point.entry_point_type();

        if entry_point_type.is_invalid_context() {
            return Err(ExecError::InvalidContext);
        }

        // Get contract entry point hash
        // if public, allowed
        // if not public, restricted to user group access
        // if abstract, not allowed
        self.validate_entry_point_access(&package, entry_point_name, entry_point.access())?;

        if self.context.engine_config().strict_argument_checking() {
            let entry_point_args_lookup: BTreeMap<&str, &Parameter> = entry_point
                .args()
                .iter()
                .map(|param| (param.name(), param))
                .collect();

            let args_lookup: BTreeMap<&str, &NamedArg> = args
                .named_args()
                .map(|named_arg| (named_arg.name(), named_arg))
                .collect();

            // variable ensure args type(s) match defined args of entry point
            for (param_name, param) in entry_point_args_lookup {
                if let Some(named_arg) = args_lookup.get(param_name) {
                    if param.cl_type() != named_arg.cl_value().cl_type() {
                        return Err(ExecError::type_mismatch(
                            param.cl_type().clone(),
                            named_arg.cl_value().cl_type().clone(),
                        ));
                    }
                } else if !param.cl_type().is_option() {
                    return Err(ExecError::MissingArgument {
                        name: param.name().to_string(),
                    });
                }
            }
        }

        if !self
            .context
            .engine_config()
            .administrative_accounts()
            .is_empty()
            && !package.is_entity_enabled(&entity_hash)
            && !self.context.is_system_addressable_entity(&entity_hash)?
        {
            return Err(ExecError::DisabledEntity(entity_hash));
        }

        // if session the caller's context
        // else the called contract's context
        let context_entity_hash =
            self.get_context_key_for_contract_call(entity_hash, &entry_point)?;

        let (should_attenuate_urefs, should_validate_urefs) = {
            // Determines if this call originated from the system account based on a first
            // element of the call stack.
            let is_system_account =
                self.context.get_caller() == PublicKey::System.to_account_hash();
            // Is the immediate caller a system contract, such as when the auction calls the mint.
            let is_caller_system_contract =
                self.is_system_contract(self.context.access_rights().context_key())?;
            // Checks if the contract we're about to call is a system contract.
            let is_calling_system_contract = self.is_system_contract(context_entity_hash)?;
            // uref attenuation is necessary in the following circumstances:
            //   the originating account (aka the caller) is not the system account and
            //   the immediate caller is either a normal account or a normal contract and
            //   the target contract about to be called is a normal contract
            let should_attenuate_urefs =
                !is_system_account && !is_caller_system_contract && !is_calling_system_contract;
            let should_validate_urefs = !is_caller_system_contract || !is_calling_system_contract;
            (should_attenuate_urefs, should_validate_urefs)
        };
        let runtime_args = if should_attenuate_urefs {
            // Main purse URefs should be attenuated only when a non-system contract is executed by
            // a non-system account to avoid possible phishing attack scenarios.
            utils::attenuate_uref_in_args(
                args,
                self.context.entity().main_purse().addr(),
                AccessRights::WRITE,
            )?
        } else {
            args
        };

        let extended_access_rights = {
            let mut all_urefs = vec![];
            for arg in runtime_args.to_values() {
                let urefs = utils::extract_urefs(arg)?;
                if should_validate_urefs {
                    for uref in &urefs {
                        self.context.validate_uref(uref)?;
                    }
                }
                all_urefs.extend(urefs);
            }
            all_urefs
        };

        let entity_addr = entity.entity_addr(entity_hash);

        let entity_named_keys = self
            .context
            .state()
            .borrow_mut()
            .get_named_keys(entity_addr)?;

        let access_rights = {
            let mut access_rights = entity.extract_access_rights(entity_hash, &entity_named_keys);
            access_rights.extend(&extended_access_rights);
            access_rights
        };

        let stack = {
            let mut stack = self.try_get_stack()?.clone();

            stack.push(Caller::entity(entity.package_hash(), entity_hash))?;

            stack
        };

        if let EntityKind::System(system_contract_type) = entity.kind() {
            let entry_point_name = entry_point.name();

            match system_contract_type {
                SystemEntityType::Mint => {
                    return self.call_host_mint(
                        entry_point_name,
                        &runtime_args,
                        access_rights,
                        stack,
                    );
                }
                SystemEntityType::HandlePayment => {
                    return self.call_host_handle_payment(
                        entry_point_name,
                        &runtime_args,
                        access_rights,
                        stack,
                    );
                }
                SystemEntityType::Auction => {
                    return self.call_host_auction(
                        entry_point_name,
                        &runtime_args,
                        access_rights,
                        stack,
                    );
                }
                // Not callable
                SystemEntityType::StandardPayment => {}
            }
        }

        let module: Module = {
            let byte_code_addr = entity.byte_code_addr();

            let byte_code_key = match entity.kind() {
                EntityKind::System(_) | EntityKind::Account(_) => {
                    Key::ByteCode(ByteCodeAddr::Empty)
                }
                EntityKind::SmartContract => {
                    Key::ByteCode(ByteCodeAddr::new_wasm_addr(byte_code_addr))
                }
            };

            let byte_code: ByteCode = match self.context.read_gs(&byte_code_key)? {
                Some(StoredValue::ByteCode(byte_code)) => byte_code,
                Some(_) => return Err(ExecError::InvalidByteCode(entity.byte_code_hash())),
                None => return Err(ExecError::KeyNotFound(byte_code_key)),
            };

            casper_wasm::deserialize_buffer(byte_code.bytes())?
        };

        let entity_tag = entity.kind().tag();

        let mut named_keys = entity_named_keys;

        let context_entity_key = Key::addressable_entity_key(entity_tag, entity_hash);

        let context = self.context.new_from_self(
            context_entity_key,
            entry_point.entry_point_type(),
            &mut named_keys,
            access_rights,
            runtime_args,
        );

        let (instance, memory) = utils::instance_and_memory(
            module.clone(),
            self.context.protocol_version(),
            self.context.engine_config(),
        )?;
        let runtime = &mut Runtime::new_invocation_runtime(self, context, module, memory, stack);
        let result = instance.invoke_export(entry_point.name(), &[], runtime);
        // The `runtime`'s context was initialized with our counter from before the call and any gas
        // charged by the sub-call was added to its counter - so let's copy the correct value of the
        // counter from there to our counter. Do the same for the message cost tracking.
        self.context.set_gas_counter(runtime.context.gas_counter());
        self.context
            .set_emit_message_cost(runtime.context.emit_message_cost());
        let transfers = self.context.transfers_mut();
        *transfers = runtime.context.transfers().to_owned();

        return match result {
            Ok(_) => {
                // If `Ok` and the `host_buffer` is `None`, the contract's execution succeeded but
                // did not explicitly call `runtime::ret()`.  Treat as though the
                // execution returned the unit type `()` as per Rust functions which
                // don't specify a return value.
                self.context
                    .set_remaining_spending_limit(runtime.context.remaining_spending_limit());
                Ok(runtime.take_host_buffer().unwrap_or(CLValue::from_t(())?))
            }
            Err(error) => {
                #[cfg(feature = "test-support")]
                dump_runtime_stack_info(
                    instance,
                    self.context.engine_config().wasm_config().max_stack_height,
                );
                if let Some(host_error) = error.as_host_error() {
                    // If the "error" was in fact a trap caused by calling `ret` then this is normal
                    // operation and we should return the value captured in the Runtime result
                    // field.
                    let downcasted_error = host_error.downcast_ref::<ExecError>();
                    match downcasted_error {
                        Some(ExecError::Ret(ref ret_urefs)) => {
                            // Insert extra urefs returned from call.
                            // Those returned URef's are guaranteed to be valid as they were already
                            // validated in the `ret` call inside context we ret from.
                            self.context.access_rights_extend(ret_urefs);

                            // Stored contracts are expected to always call a `ret` function,
                            // otherwise it's an error.
                            return runtime
                                .take_host_buffer()
                                .ok_or(ExecError::ExpectedReturnValue);
                        }
                        Some(error) => return Err(error.clone()),
                        None => return Err(ExecError::Interpreter(host_error.to_string())),
                    }
                }
                Err(ExecError::Interpreter(error.into()))
            }
        };
    }

    fn call_contract_host_buffer(
        &mut self,
        contract_hash: AddressableEntityHash,
        entry_point_name: &str,
        args_bytes: &[u8],
        result_size_ptr: u32,
    ) -> Result<Result<(), ApiError>, ExecError> {
        // Exit early if the host buffer is already occupied
        if let Err(err) = self.check_host_buffer() {
            return Ok(Err(err));
        }
        let args: RuntimeArgs = bytesrepr::deserialize_from_slice(args_bytes)?;
        let result = self.call_contract(contract_hash, entry_point_name, args)?;
        self.manage_call_contract_host_buffer(result_size_ptr, result)
    }

    fn call_versioned_contract_host_buffer(
        &mut self,
        contract_package_hash: PackageHash,
        contract_version: Option<EntityVersion>,
        entry_point_name: String,
        args_bytes: &[u8],
        result_size_ptr: u32,
    ) -> Result<Result<(), ApiError>, ExecError> {
        // Exit early if the host buffer is already occupied
        if let Err(err) = self.check_host_buffer() {
            return Ok(Err(err));
        }
        let args: RuntimeArgs = bytesrepr::deserialize_from_slice(args_bytes)?;
        let result = self.call_versioned_contract(
            contract_package_hash,
            contract_version,
            entry_point_name,
            args,
        )?;
        self.manage_call_contract_host_buffer(result_size_ptr, result)
    }

    fn check_host_buffer(&mut self) -> Result<(), ApiError> {
        if !self.can_write_to_host_buffer() {
            Err(ApiError::HostBufferFull)
        } else {
            Ok(())
        }
    }

    fn manage_call_contract_host_buffer(
        &mut self,
        result_size_ptr: u32,
        result: CLValue,
    ) -> Result<Result<(), ApiError>, ExecError> {
        let result_size: u32 = match result.inner_bytes().len().try_into() {
            Ok(value) => value,
            Err(_) => return Ok(Err(ApiError::OutOfMemory)),
        };

        // leave the host buffer set to `None` if there's nothing to write there
        if result_size != 0 {
            if let Err(error) = self.write_host_buffer(result) {
                return Ok(Err(error));
            }
        }

        let result_size_bytes = result_size.to_le_bytes(); // Wasm is little-endian
        if let Err(error) = self
            .try_get_memory()?
            .set(result_size_ptr, &result_size_bytes)
        {
            return Err(ExecError::Interpreter(error.into()));
        }

        Ok(Ok(()))
    }

    fn load_named_keys(
        &mut self,
        total_keys_ptr: u32,
        result_size_ptr: u32,
    ) -> Result<Result<(), ApiError>, Trap> {
        if !self.can_write_to_host_buffer() {
            // Exit early if the host buffer is already occupied
            return Ok(Err(ApiError::HostBufferFull));
        }

        let total_keys: u32 = match self.context.named_keys().len().try_into() {
            Ok(value) => value,
            Err(_) => return Ok(Err(ApiError::OutOfMemory)),
        };

        let total_keys_bytes = total_keys.to_le_bytes();
        if let Err(error) = self
            .try_get_memory()?
            .set(total_keys_ptr, &total_keys_bytes)
        {
            return Err(ExecError::Interpreter(error.into()).into());
        }

        if total_keys == 0 {
            // No need to do anything else, we leave host buffer empty.
            return Ok(Ok(()));
        }

        let named_keys =
            CLValue::from_t(self.context.named_keys().clone()).map_err(ExecError::CLValue)?;

        let length: u32 = match named_keys.inner_bytes().len().try_into() {
            Ok(value) => value,
            Err(_) => return Ok(Err(ApiError::BufferTooSmall)),
        };

        if let Err(error) = self.write_host_buffer(named_keys) {
            return Ok(Err(error));
        }

        let length_bytes = length.to_le_bytes();
        if let Err(error) = self.try_get_memory()?.set(result_size_ptr, &length_bytes) {
            return Err(ExecError::Interpreter(error.into()).into());
        }

        Ok(Ok(()))
    }

    fn create_contract_package(
        &mut self,
        is_locked: PackageStatus,
    ) -> Result<(Package, URef), ExecError> {
        let access_key = self.context.new_unit_uref()?;
        let contract_package = Package::new(
            access_key,
            EntityVersions::new(),
            BTreeSet::new(),
            Groups::new(),
            is_locked,
        );

        Ok((contract_package, access_key))
    }

    fn create_contract_package_at_hash(
        &mut self,
        lock_status: PackageStatus,
    ) -> Result<([u8; 32], [u8; 32]), ExecError> {
        let addr = self.context.new_hash_address()?;
        let (contract_package, access_key) = self.create_contract_package(lock_status)?;
        self.context
            .metered_write_gs_unsafe(Key::Package(addr), contract_package)?;
        Ok((addr, access_key.addr()))
    }

    fn create_contract_user_group(
        &mut self,
        contract_package_hash: PackageHash,
        label: String,
        num_new_urefs: u32,
        mut existing_urefs: BTreeSet<URef>,
        output_size_ptr: u32,
    ) -> Result<Result<(), ApiError>, ExecError> {
        let mut contract_package: Package =
            self.context.get_validated_package(contract_package_hash)?;

        let groups = contract_package.groups_mut();
        let new_group = Group::new(label);

        // Ensure group does not already exist
        if groups.contains(&new_group) {
            return Ok(Err(addressable_entity::Error::GroupAlreadyExists.into()));
        }

        // Ensure there are not too many groups
        if groups.len() >= (addressable_entity::MAX_GROUPS as usize) {
            return Ok(Err(addressable_entity::Error::MaxGroupsExceeded.into()));
        }

        // Ensure there are not too many urefs
        let total_urefs: usize =
            groups.total_urefs() + (num_new_urefs as usize) + existing_urefs.len();
        if total_urefs > addressable_entity::MAX_TOTAL_UREFS {
            let err = addressable_entity::Error::MaxTotalURefsExceeded;
            return Ok(Err(ApiError::ContractHeader(err as u8)));
        }

        // Proceed with creating user group
        let mut new_urefs = Vec::with_capacity(num_new_urefs as usize);
        for _ in 0..num_new_urefs {
            let u = self.context.new_unit_uref()?;
            new_urefs.push(u);
        }

        for u in new_urefs.iter().cloned() {
            existing_urefs.insert(u);
        }
        groups.insert(new_group, existing_urefs);

        // check we can write to the host buffer
        if let Err(err) = self.check_host_buffer() {
            return Ok(Err(err));
        }
        // create CLValue for return value
        let new_urefs_value = CLValue::from_t(new_urefs)?;
        let value_size = new_urefs_value.inner_bytes().len();
        // write return value to buffer
        if let Err(err) = self.write_host_buffer(new_urefs_value) {
            return Ok(Err(err));
        }
        // Write return value size to output location
        let output_size_bytes = value_size.to_le_bytes(); // Wasm is little-endian
        if let Err(error) = self
            .try_get_memory()?
            .set(output_size_ptr, &output_size_bytes)
        {
            return Err(ExecError::Interpreter(error.into()));
        }

        // Write updated package to the global state
        self.context
            .metered_write_gs_unsafe(contract_package_hash, contract_package)?;

        Ok(Ok(()))
    }

    fn add_session_version(
        &mut self,
        entry_points: EntryPoints,
    ) -> Result<Result<(), ApiError>, ExecError> {
        if !self.context.entity().is_account_kind() {
            return Err(ExecError::InvalidContext);
        }

        let package_hash = self.context.entity().package_hash();

        let package = self.context.get_package(package_hash)?;

        let byte_code_hash = self.context.new_hash_address()?;

        let byte_code = {
            let module_bytes = self.get_module_from_entry_points(&entry_points)?;
            ByteCode::new(ByteCodeKind::V1CasperWasm, module_bytes)
        };

        let entity_hash =
            if let Some(entity_hash) = self.context.get_entity_key().into_entity_hash() {
                entity_hash
            } else {
                return Err(ExecError::UnexpectedKeyVariant(
                    self.context.get_entity_key(),
                ));
            };

        let entity = self.context.entity().clone();

        let updated_session_entity =
            entity.update_session_entity(ByteCodeHash::new(byte_code_hash), entry_points);

        self.context.metered_write_gs_unsafe(
            Key::ByteCode(ByteCodeAddr::new_wasm_addr(byte_code_hash)),
            byte_code,
        )?;

        let entity_kind = updated_session_entity.kind();

        if entity_kind != EntityKind::SmartContract {
            return Err(ExecError::InvalidContext);
        }

        let entity_addr = EntityAddr::new_smart_contract(entity_hash.value());

        self.context
            .metered_write_gs_unsafe(Key::AddressableEntity(entity_addr), updated_session_entity)?;

        self.context
            .metered_write_gs_unsafe(package_hash, package)?;

        Ok(Ok(()))
    }

    #[allow(clippy::too_many_arguments)]
    fn add_contract_version(
        &mut self,
        package_hash: PackageHash,
        version_ptr: u32,
        entry_points: EntryPoints,
        mut named_keys: NamedKeys,
        message_topics: BTreeMap<String, MessageTopicOperation>,
        output_ptr: u32,
    ) -> Result<Result<(), ApiError>, ExecError> {
        if !self.context.allow_casper_add_contract_version() {
            return Ok(Err(ApiError::NotAllowedToAddContractVersion));
        }

        if entry_points.contains_stored_session() {
            return Err(ExecError::InvalidEntryPointType);
        }

        let mut package = self.context.get_package(package_hash)?;

        // Return an error if the contract is locked and has some version associated with it.
        if package.is_locked() {
            return Err(ExecError::LockedEntity(package_hash));
        }

        let (
            main_purse,
            previous_named_keys,
            action_thresholds,
            associated_keys,
            mut previous_message_topics,
        ) = self.new_version_entity_parts(&package)?;

        let max_topics_per_contract = self
            .context
            .engine_config()
            .wasm_config()
            .messages_limits()
            .max_topics_per_contract();

        let topics_to_add = message_topics
            .iter()
            .filter(|(_, operation)| match operation {
                MessageTopicOperation::Add => true,
            });
        // Check if registering the new topics would exceed the limit per contract
        if previous_message_topics.len() + topics_to_add.clone().count()
            > max_topics_per_contract as usize
        {
            return Ok(Err(ApiError::from(MessageTopicError::MaxTopicsExceeded)));
        }

        // Extend the previous topics with the newly added ones.
        for (new_topic, _) in topics_to_add {
            let topic_name_hash = crypto::blake2b(new_topic.as_bytes()).into();
            if let Err(e) = previous_message_topics.add_topic(new_topic.as_str(), topic_name_hash) {
                return Ok(Err(e.into()));
            }
        }

        // TODO: EE-1032 - Implement different ways of carrying on existing named keys.
        named_keys.append(previous_named_keys);

        let byte_code_hash = self.context.new_hash_address()?;

        let entity_hash = self.context.new_hash_address()?;

        let protocol_version = self.context.protocol_version();

        let insert_contract_result =
            package.insert_entity_version(protocol_version.value().major, entity_hash.into());

        let byte_code = {
            let module_bytes = self.get_module_from_entry_points(&entry_points)?;
            ByteCode::new(ByteCodeKind::V1CasperWasm, module_bytes)
        };

        self.context.metered_write_gs_unsafe(
            Key::ByteCode(ByteCodeAddr::new_wasm_addr(byte_code_hash)),
            byte_code,
        )?;

        let entity_addr = EntityAddr::new_smart_contract(entity_hash);

        let entity_key = Key::AddressableEntity(entity_addr);

        // Is this still valid??
        // TODO: EE-1032 - Implement different ways of carrying on existing named keys.
        self.context.write_named_keys(entity_addr, named_keys)?;

        let entity = AddressableEntity::new(
            package_hash,
            byte_code_hash.into(),
            entry_points,
            protocol_version,
            main_purse,
            associated_keys,
            action_thresholds,
            previous_message_topics.clone(),
            EntityKind::SmartContract,
        );

        self.context.metered_write_gs_unsafe(entity_key, entity)?;
        self.context
            .metered_write_gs_unsafe(package_hash, package)?;

        for (_, topic_hash) in previous_message_topics.iter() {
            let topic_key = Key::message_topic(entity_hash.into(), *topic_hash);
            let summary = StoredValue::MessageTopic(MessageTopicSummary::new(
                0,
                self.context.get_blocktime(),
            ));
            self.context.metered_write_gs_unsafe(topic_key, summary)?;
        }

        // set return values to buffer
        {
            let hash_bytes = match entity_hash.to_bytes() {
                Ok(bytes) => bytes,
                Err(error) => return Ok(Err(error.into())),
            };

            // Set serialized hash bytes into the output buffer
            if let Err(error) = self.try_get_memory()?.set(output_ptr, &hash_bytes) {
                return Err(ExecError::Interpreter(error.into()));
            }

            // Set version into VM shared memory
            let version_value: u32 = insert_contract_result.entity_version();
            let version_bytes = version_value.to_le_bytes();
            if let Err(error) = self.try_get_memory()?.set(version_ptr, &version_bytes) {
                return Err(ExecError::Interpreter(error.into()));
            }
        }

        Ok(Ok(()))
    }

    fn new_version_entity_parts(
        &mut self,
        package: &Package,
    ) -> Result<
        (
            URef,
            NamedKeys,
            ActionThresholds,
            AssociatedKeys,
            MessageTopics,
        ),
        ExecError,
    > {
        if let Some(previous_entity_hash) = package.current_entity_hash() {
            let previous_entity_key = Key::contract_entity_key(previous_entity_hash);
            let (mut previous_entity, requires_purse_creation) =
                self.context.get_contract_entity(previous_entity_key)?;

            let action_thresholds = previous_entity.action_thresholds().clone();

            let associated_keys = previous_entity.associated_keys().clone();

            if !previous_entity.can_upgrade_with(self.context.authorization_keys()) {
                // Check if the calling entity must be grandfathered into the new
                // addressable entity format
                let account_hash = self.context.get_caller();
                let has_access = self.context.validate_uref(&package.access_key()).is_ok();

                if has_access && !associated_keys.contains_key(&account_hash) {
                    previous_entity.add_associated_key(
                        account_hash,
                        *action_thresholds.upgrade_management(),
                    )?;
                } else {
                    return Err(ExecError::UpgradeAuthorizationFailure);
                }
            }

            let main_purse = if !requires_purse_creation {
                self.create_purse()?
            } else {
                previous_entity.main_purse()
            };

            let associated_keys = previous_entity.associated_keys().clone();

            let previous_message_topics = previous_entity.message_topics().clone();

            let previous_named_keys = self.context.get_named_keys(previous_entity_key)?;

            return Ok((
                main_purse,
                previous_named_keys,
                action_thresholds,
                associated_keys,
                previous_message_topics,
            ));
        }

        Ok((
            self.create_purse()?,
            NamedKeys::new(),
            ActionThresholds::default(),
            AssociatedKeys::new(self.context.get_caller(), Weight::new(1)),
            MessageTopics::default(),
        ))
    }

    fn disable_contract_version(
        &mut self,
        contract_package_hash: PackageHash,
        contract_hash: AddressableEntityHash,
    ) -> Result<Result<(), ApiError>, ExecError> {
        let contract_package_key = contract_package_hash.into();
        self.context.validate_key(&contract_package_key)?;

        let mut contract_package: Package =
            self.context.get_validated_package(contract_package_hash)?;

        if contract_package.is_locked() {
            return Err(ExecError::LockedEntity(contract_package_hash));
        }

        if let Err(err) = contract_package.disable_entity_version(contract_hash) {
            return Ok(Err(err.into()));
        }

        self.context
            .metered_write_gs_unsafe(contract_package_key, contract_package)?;

        Ok(Ok(()))
    }

    fn enable_contract_version(
        &mut self,
        contract_package_hash: PackageHash,
        contract_hash: AddressableEntityHash,
    ) -> Result<Result<(), ApiError>, ExecError> {
        let contract_package_key = contract_package_hash.into();
        self.context.validate_key(&contract_package_key)?;

        let mut contract_package: Package =
            self.context.get_validated_package(contract_package_hash)?;

        if contract_package.is_locked() {
            return Err(ExecError::LockedEntity(contract_package_hash));
        }

        if let Err(err) = contract_package.enable_version(contract_hash) {
            return Ok(Err(err.into()));
        }

        self.context
            .metered_write_gs_unsafe(contract_package_key, contract_package)?;

        Ok(Ok(()))
    }

    /// Writes function address (`hash_bytes`) into the Wasm memory (at
    /// `dest_ptr` pointer).
    fn function_address(&mut self, hash_bytes: [u8; 32], dest_ptr: u32) -> Result<(), Trap> {
        self.try_get_memory()?
            .set(dest_ptr, &hash_bytes)
            .map_err(|e| ExecError::Interpreter(e.into()).into())
    }

    /// Generates new unforgable reference and adds it to the context's
    /// access_rights set.
    fn new_uref(&mut self, uref_ptr: u32, value_ptr: u32, value_size: u32) -> Result<(), Trap> {
        let cl_value = self.cl_value_from_mem(value_ptr, value_size)?; // read initial value from memory
        let uref = self.context.new_uref(StoredValue::CLValue(cl_value))?;
        self.try_get_memory()?
            .set(uref_ptr, &uref.into_bytes().map_err(ExecError::BytesRepr)?)
            .map_err(|e| ExecError::Interpreter(e.into()).into())
    }

    /// Writes `value` under `key` in GlobalState.
    fn write(
        &mut self,
        key_ptr: u32,
        key_size: u32,
        value_ptr: u32,
        value_size: u32,
    ) -> Result<(), Trap> {
        let key = self.key_from_mem(key_ptr, key_size)?;
        let cl_value = self.cl_value_from_mem(value_ptr, value_size)?;
        self.context
            .metered_write_gs(key, cl_value)
            .map_err(Into::into)
    }

    /// Records a transfer.
    fn record_transfer(
        &mut self,
        _maybe_to: Option<AccountHash>,
        _source: URef,
        _target: URef,
        _amount: U512,
        _id: Option<u64>,
    ) -> Result<(), ExecError> {
<<<<<<< HEAD
        if self.context.get_entity_key() != self.context.get_system_entity_key(MINT)? {
            return Err(ExecError::InvalidContext);
        }

        if self.context.phase() != Phase::Session {
            return Ok(());
        }

        let transfer_addr = self.context.new_transfer_addr()?;
        let txn_hash = self.context.get_transaction_hash();
        let from = InitiatorAddr::AccountHash(self.context.get_caller());
        let fee = Gas::zero(); // TODO
        let transfer = Transfer::V2(TransferV2::new(
            txn_hash, from, maybe_to, source, target, amount, fee, id,
        ));
        self.context.transfers_mut().push(transfer_addr);
        self.context
            .write_transfer(Key::Transfer(transfer_addr), transfer);
=======
>>>>>>> c0a904d5
        Ok(())
        // if self.context.get_entity_key() != self.context.get_system_entity_key(MINT)? {
        //     return Err(ExecError::InvalidContext);
        // }
        //
        // if self.context.phase() != Phase::Session {
        //     return Ok(());
        // }
        //
        // let transfer_addr = self.context.new_transfer_addr()?;
        // let transfer = {
        //     let transaction_hash = self.context.get_transaction_hash();
        //     let from: AccountHash = self.context.get_caller();
        //     let fee: U512 = U512::zero(); // TODO
        //     Transfer::new(
        //         transaction_hash,
        //         from,
        //         maybe_to,
        //         source,
        //         target,
        //         amount,
        //         fee,
        //         id,
        //     )
        // };
        // {
        //     let transfers = self.context.transfers_mut();
        //     transfers.push(transfer_addr);
        // }
        // self.context
        //     .write_transfer(Key::Transfer(transfer_addr), transfer);
        // Ok(())
    }

    /// Records given auction info at a given era id
    fn record_era_info(&mut self, era_info: EraInfo) -> Result<(), ExecError> {
        if self.context.get_caller() != PublicKey::System.to_account_hash() {
            return Err(ExecError::InvalidContext);
        }

        if self.context.get_entity_key() != self.context.get_system_entity_key(AUCTION)? {
            return Err(ExecError::InvalidContext);
        }

        if self.context.phase() != Phase::Session {
            return Ok(());
        }

        self.context.write_era_info(Key::EraSummary, era_info);

        Ok(())
    }

    /// Adds `value` to the cell that `key` points at.
    fn add(
        &mut self,
        key_ptr: u32,
        key_size: u32,
        value_ptr: u32,
        value_size: u32,
    ) -> Result<(), Trap> {
        let key = self.key_from_mem(key_ptr, key_size)?;
        let cl_value = self.cl_value_from_mem(value_ptr, value_size)?;
        self.context
            .metered_add_gs(key, cl_value)
            .map_err(Into::into)
    }

    /// Reads value from the GS living under key specified by `key_ptr` and
    /// `key_size`. Wasm and host communicate through memory that Wasm
    /// module exports. If contract wants to pass data to the host, it has
    /// to tell it [the host] where this data lives in the exported memory
    /// (pass its pointer and length).
    fn read(
        &mut self,
        key_ptr: u32,
        key_size: u32,
        output_size_ptr: u32,
    ) -> Result<Result<(), ApiError>, Trap> {
        if !self.can_write_to_host_buffer() {
            // Exit early if the host buffer is already occupied
            return Ok(Err(ApiError::HostBufferFull));
        }

        let key = self.key_from_mem(key_ptr, key_size)?;
        let cl_value = match self.context.read_gs(&key)? {
            Some(stored_value) => {
                CLValue::try_from(stored_value).map_err(ExecError::TypeMismatch)?
            }
            None => return Ok(Err(ApiError::ValueNotFound)),
        };

        let value_size: u32 = match cl_value.inner_bytes().len().try_into() {
            Ok(value) => value,
            Err(_) => return Ok(Err(ApiError::BufferTooSmall)),
        };

        if let Err(error) = self.write_host_buffer(cl_value) {
            return Ok(Err(error));
        }

        let value_bytes = value_size.to_le_bytes(); // Wasm is little-endian
        if let Err(error) = self.try_get_memory()?.set(output_size_ptr, &value_bytes) {
            return Err(ExecError::Interpreter(error.into()).into());
        }

        Ok(Ok(()))
    }

    /// Reverts contract execution with a status specified.
    fn revert(&mut self, status: u32) -> Trap {
        ExecError::Revert(status.into()).into()
    }

    /// Checks if a caller can manage its own associated keys and thresholds.
    ///
    /// On some private chains with administrator keys configured this requires that the caller is
    /// an admin to be able to manage its own keys. If the caller is not an administrator then the
    /// deploy has to be signed by an administrator.
    fn can_manage_keys(&self) -> bool {
        if self
            .context
            .engine_config()
            .administrative_accounts()
            .is_empty()
        {
            // Public chain
            return self
                .context
                .entity()
                .can_manage_keys_with(self.context.authorization_keys());
        }

        if self
            .context
            .engine_config()
            .is_administrator(&self.context.get_caller())
        {
            return true;
        }

        // If caller is not an admin, check if deploy was co-signed by admin account.
        self.context.is_authorized_by_admin()
    }

    fn add_associated_key(
        &mut self,
        account_hash_ptr: u32,
        account_hash_size: usize,
        weight_value: u8,
    ) -> Result<i32, Trap> {
        let account_hash = {
            // Account hash as serialized bytes
            let source_serialized = self.bytes_from_mem(account_hash_ptr, account_hash_size)?;
            // Account hash deserialized
            let source: AccountHash = bytesrepr::deserialize_from_slice(source_serialized)
                .map_err(ExecError::BytesRepr)?;
            source
        };
        let weight = Weight::new(weight_value);

        if !self.can_manage_keys() {
            return Ok(AddKeyFailure::PermissionDenied as i32);
        }

        match self.context.add_associated_key(account_hash, weight) {
            Ok(_) => Ok(0),
            // This relies on the fact that `AddKeyFailure` is represented as
            // i32 and first variant start with number `1`, so all other variants
            // are greater than the first one, so it's safe to assume `0` is success,
            // and any error is greater than 0.
            Err(ExecError::AddKeyFailure(e)) => Ok(e as i32),
            // Any other variant just pass as `Trap`
            Err(e) => Err(e.into()),
        }
    }

    fn remove_associated_key(
        &mut self,
        account_hash_ptr: u32,
        account_hash_size: usize,
    ) -> Result<i32, Trap> {
        let account_hash = {
            // Account hash as serialized bytes
            let source_serialized = self.bytes_from_mem(account_hash_ptr, account_hash_size)?;
            // Account hash deserialized
            let source: AccountHash = bytesrepr::deserialize_from_slice(source_serialized)
                .map_err(ExecError::BytesRepr)?;
            source
        };

        if !self.can_manage_keys() {
            return Ok(RemoveKeyFailure::PermissionDenied as i32);
        }

        match self.context.remove_associated_key(account_hash) {
            Ok(_) => Ok(0),
            Err(ExecError::RemoveKeyFailure(e)) => Ok(e as i32),
            Err(e) => Err(e.into()),
        }
    }

    fn update_associated_key(
        &mut self,
        account_hash_ptr: u32,
        account_hash_size: usize,
        weight_value: u8,
    ) -> Result<i32, Trap> {
        let account_hash = {
            // Account hash as serialized bytes
            let source_serialized = self.bytes_from_mem(account_hash_ptr, account_hash_size)?;
            // Account hash deserialized
            let source: AccountHash = bytesrepr::deserialize_from_slice(source_serialized)
                .map_err(ExecError::BytesRepr)?;
            source
        };
        let weight = Weight::new(weight_value);

        if !self.can_manage_keys() {
            return Ok(UpdateKeyFailure::PermissionDenied as i32);
        }

        match self.context.update_associated_key(account_hash, weight) {
            Ok(_) => Ok(0),
            // This relies on the fact that `UpdateKeyFailure` is represented as
            // i32 and first variant start with number `1`, so all other variants
            // are greater than the first one, so it's safe to assume `0` is success,
            // and any error is greater than 0.
            Err(ExecError::UpdateKeyFailure(e)) => Ok(e as i32),
            // Any other variant just pass as `Trap`
            Err(e) => Err(e.into()),
        }
    }

    fn set_action_threshold(
        &mut self,
        action_type_value: u32,
        threshold_value: u8,
    ) -> Result<i32, Trap> {
        if !self.can_manage_keys() {
            return Ok(SetThresholdFailure::PermissionDeniedError as i32);
        }

        match ActionType::try_from(action_type_value) {
            Ok(action_type) => {
                let threshold = Weight::new(threshold_value);
                match self.context.set_action_threshold(action_type, threshold) {
                    Ok(_) => Ok(0),
                    Err(ExecError::SetThresholdFailure(e)) => Ok(e as i32),
                    Err(error) => Err(error.into()),
                }
            }
            Err(_) => Err(Trap::Code(TrapCode::Unreachable)),
        }
    }

    /// Looks up the public mint contract key in the context's protocol data.
    ///
    /// Returned URef is already attenuated depending on the calling account.
    fn get_mint_contract(&self) -> Result<AddressableEntityHash, ExecError> {
        self.context.get_system_contract(MINT)
    }

    /// Looks up the public handle payment contract key in the context's protocol data.
    ///
    /// Returned URef is already attenuated depending on the calling account.
    fn get_handle_payment_contract(&self) -> Result<AddressableEntityHash, ExecError> {
        self.context.get_system_contract(HANDLE_PAYMENT)
    }

    /// Looks up the public standard payment contract key in the context's protocol data.
    ///
    /// Returned URef is already attenuated depending on the calling account.
    fn get_standard_payment_contract(&self) -> Result<AddressableEntityHash, ExecError> {
        self.context.get_system_contract(STANDARD_PAYMENT)
    }

    /// Looks up the public auction contract key in the context's protocol data.
    ///
    /// Returned URef is already attenuated depending on the calling account.
    fn get_auction_contract(&self) -> Result<AddressableEntityHash, ExecError> {
        self.context.get_system_contract(AUCTION)
    }

    /// Calls the `read_base_round_reward` method on the mint contract at the given mint
    /// contract key
    fn mint_read_base_round_reward(
        &mut self,
        mint_contract_hash: AddressableEntityHash,
    ) -> Result<U512, ExecError> {
        let gas_counter = self.gas_counter();
        let call_result = self.call_contract(
            mint_contract_hash,
            mint::METHOD_READ_BASE_ROUND_REWARD,
            RuntimeArgs::default(),
        );
        self.set_gas_counter(gas_counter);

        let reward = call_result?.into_t()?;
        Ok(reward)
    }

    /// Calls the `mint` method on the mint contract at the given mint
    /// contract key
    fn mint_mint(
        &mut self,
        mint_contract_hash: AddressableEntityHash,
        amount: U512,
    ) -> Result<URef, ExecError> {
        let gas_counter = self.gas_counter();
        let runtime_args = {
            let mut runtime_args = RuntimeArgs::new();
            runtime_args.insert(mint::ARG_AMOUNT, amount)?;
            runtime_args
        };
        let call_result = self.call_contract(mint_contract_hash, mint::METHOD_MINT, runtime_args);
        self.set_gas_counter(gas_counter);

        let result: Result<URef, mint::Error> = call_result?.into_t()?;
        Ok(result.map_err(system::Error::from)?)
    }

    /// Calls the `reduce_total_supply` method on the mint contract at the given mint
    /// contract key
    fn mint_reduce_total_supply(
        &mut self,
        mint_contract_hash: AddressableEntityHash,
        amount: U512,
    ) -> Result<(), ExecError> {
        let gas_counter = self.gas_counter();
        let runtime_args = {
            let mut runtime_args = RuntimeArgs::new();
            runtime_args.insert(mint::ARG_AMOUNT, amount)?;
            runtime_args
        };
        let call_result = self.call_contract(
            mint_contract_hash,
            mint::METHOD_REDUCE_TOTAL_SUPPLY,
            runtime_args,
        );
        self.set_gas_counter(gas_counter);

        let result: Result<(), mint::Error> = call_result?.into_t()?;
        Ok(result.map_err(system::Error::from)?)
    }

    /// Calls the "create" method on the mint contract at the given mint
    /// contract key
    fn mint_create(
        &mut self,
        mint_contract_hash: AddressableEntityHash,
    ) -> Result<URef, ExecError> {
        let result =
            self.call_contract(mint_contract_hash, mint::METHOD_CREATE, RuntimeArgs::new());
        let purse = result?.into_t()?;
        Ok(purse)
    }

    fn create_purse(&mut self) -> Result<URef, ExecError> {
        let _scoped_host_function_flag = self.host_function_flag.enter_host_function_scope();
        self.mint_create(self.get_mint_contract()?)
    }

    /// Calls the "transfer" method on the mint contract at the given mint
    /// contract key
    fn mint_transfer(
        &mut self,
        mint_contract_hash: AddressableEntityHash,
        to: Option<AccountHash>,
        source: URef,
        target: URef,
        amount: U512,
        id: Option<u64>,
    ) -> Result<Result<(), mint::Error>, ExecError> {
        self.context.validate_uref(&source)?;

        let args_values = {
            let mut runtime_args = RuntimeArgs::new();
            runtime_args.insert(mint::ARG_TO, to)?;
            runtime_args.insert(mint::ARG_SOURCE, source)?;
            runtime_args.insert(mint::ARG_TARGET, target)?;
            runtime_args.insert(mint::ARG_AMOUNT, amount)?;
            runtime_args.insert(mint::ARG_ID, id)?;
            runtime_args
        };

        let gas_counter = self.gas_counter();
        let call_result =
            self.call_contract(mint_contract_hash, mint::METHOD_TRANSFER, args_values);
        self.set_gas_counter(gas_counter);

        Ok(call_result?.into_t()?)
    }

    /// Creates a new account at a given public key, transferring a given amount
    /// of motes from the given source purse to the new account's purse.
    fn transfer_to_new_account(
        &mut self,
        source: URef,
        target: AccountHash,
        amount: U512,
        id: Option<u64>,
    ) -> Result<TransferResult, ExecError> {
        let mint_contract_hash = self.get_mint_contract()?;

        let allow_unrestricted_transfers =
            self.context.engine_config().allow_unrestricted_transfers();

        if !allow_unrestricted_transfers
            && self.context.get_caller() != PublicKey::System.to_account_hash()
            && !self
                .context
                .engine_config()
                .is_administrator(&self.context.get_caller())
            && !self.context.engine_config().is_administrator(&target)
        {
            return Err(ExecError::DisabledUnrestrictedTransfers);
        }

        let holds_epoch = Some(self.holds_epoch());
        // A precondition check that verifies that the transfer can be done
        // as the source purse has enough funds to cover the transfer.
        if amount
            > self
                .available_balance(source, holds_epoch)?
                .unwrap_or_default()
        {
            return Ok(Err(mint::Error::InsufficientFunds.into()));
        }

        let target_purse = self.mint_create(mint_contract_hash)?;

        if source == target_purse {
            return Ok(Err(mint::Error::EqualSourceAndTarget.into()));
        }

        let result = self.mint_transfer(
            mint_contract_hash,
            Some(target),
            source,
            target_purse.with_access_rights(AccessRights::ADD),
            amount,
            id,
        );

        // We granted a temporary access rights bit to newly created main purse as part of
        // `mint_create` call, and we need to remove it to avoid leakage of access rights.

        self.context
            .remove_access(target_purse.addr(), target_purse.access_rights());

        match result? {
            Ok(()) => {
                let protocol_version = self.context.protocol_version();
                let byte_code_hash = ByteCodeHash::default();
                let entity_hash = AddressableEntityHash::new(self.context.new_hash_address()?);
                let package_hash = PackageHash::new(self.context.new_hash_address()?);
                let main_purse = target_purse;
                let associated_keys = AssociatedKeys::new(target, Weight::new(1));
                let entry_points = EntryPoints::new();
                let message_topics = MessageTopics::default();

                let entity = AddressableEntity::new(
                    package_hash,
                    byte_code_hash,
                    entry_points,
                    protocol_version,
                    main_purse,
                    associated_keys,
                    ActionThresholds::default(),
                    message_topics,
                    EntityKind::Account(target),
                );

                let access_key = self.context.new_unit_uref()?;
                let package = {
                    let mut package = Package::new(
                        access_key,
                        EntityVersions::default(),
                        BTreeSet::default(),
                        Groups::default(),
                        PackageStatus::Locked,
                    );
                    package.insert_entity_version(protocol_version.value().major, entity_hash);
                    package
                };

                let entity_key: Key = entity.entity_key(entity_hash);

                self.context
                    .metered_write_gs_unsafe(entity_key, StoredValue::AddressableEntity(entity))?;

                let contract_package_key: Key = package_hash.into();

                self.context
                    .metered_write_gs_unsafe(contract_package_key, StoredValue::Package(package))?;

                let contract_by_account = CLValue::from_t(entity_key)?;

                let target_key = Key::Account(target);

                self.context.metered_write_gs_unsafe(
                    target_key,
                    StoredValue::CLValue(contract_by_account),
                )?;

                Ok(Ok(TransferredTo::NewAccount))
            }
            Err(mint_error) => Ok(Err(mint_error.into())),
        }
    }

    /// Transferring a given amount of motes from the given source purse to the
    /// new account's purse. Requires that the [`URef`]s have already
    /// been created by the mint contract (or are the genesis account's).
    fn transfer_to_existing_account(
        &mut self,
        to: Option<AccountHash>,
        source: URef,
        target: URef,
        amount: U512,
        id: Option<u64>,
    ) -> Result<TransferResult, ExecError> {
        let mint_contract_key = self.get_mint_contract()?;

        match self.mint_transfer(mint_contract_key, to, source, target, amount, id)? {
            Ok(()) => Ok(Ok(TransferredTo::ExistingAccount)),
            Err(error) => Ok(Err(error.into())),
        }
    }

    /// Transfers `amount` of motes from default purse of the account to
    /// `target` account. If that account does not exist, creates one.
    fn transfer_to_account(
        &mut self,
        target: AccountHash,
        amount: U512,
        id: Option<u64>,
    ) -> Result<TransferResult, ExecError> {
        let source = self.context.get_main_purse()?;
        self.transfer_from_purse_to_account_hash(source, target, amount, id)
    }

    /// Transfers `amount` of motes from `source` purse to `target` account.
    /// If that account does not exist, creates one.
    fn transfer_from_purse_to_account_hash(
        &mut self,
        source: URef,
        target: AccountHash,
        amount: U512,
        id: Option<u64>,
    ) -> Result<TransferResult, ExecError> {
        let _scoped_host_function_flag = self.host_function_flag.enter_host_function_scope();
        let target_key = Key::Account(target);

        // Look up the account at the given public key's address
        match self.context.read_gs(&target_key)? {
            None => {
                // If no account exists, create a new account and transfer the amount to its
                // purse.

                self.transfer_to_new_account(source, target, amount, id)
            }
            Some(StoredValue::CLValue(account)) => {
                // Attenuate the target main purse
                let entity_key = CLValue::into_t::<Key>(account)?;
                let target_uref = if let Some(StoredValue::AddressableEntity(entity)) =
                    self.context.read_gs(&entity_key)?
                {
                    entity.main_purse_add_only()
                } else {
                    let contract_hash = if let Some(entity_hash) = entity_key
                        .into_entity_hash_addr()
                        .map(AddressableEntityHash::new)
                    {
                        entity_hash
                    } else {
                        return Err(ExecError::UnexpectedKeyVariant(entity_key));
                    };
                    return Err(ExecError::InvalidEntity(contract_hash));
                };

                if source.with_access_rights(AccessRights::ADD) == target_uref {
                    return Ok(Ok(TransferredTo::ExistingAccount));
                }

                // Upsert ADD access to caller on target allowing deposit of motes; this will be
                // revoked after the transfer is completed if caller did not already have ADD access
                let granted_access = self.context.grant_access(target_uref);

                // If an account exists, transfer the amount to its purse
                let transfer_result = self.transfer_to_existing_account(
                    Some(target),
                    source,
                    target_uref,
                    amount,
                    id,
                );

                // Remove from caller temporarily granted ADD access on target.
                if let GrantedAccess::Granted {
                    uref_addr,
                    newly_granted_access_rights,
                } = granted_access
                {
                    self.context
                        .remove_access(uref_addr, newly_granted_access_rights)
                }
                transfer_result
            }
            Some(StoredValue::Account(account)) => {
                self.transfer_from_purse_to_account(source, &account, amount, id)
            }
            Some(_) => {
                // If some other value exists, return an error
                Err(ExecError::AccountNotFound(target_key))
            }
        }
    }

    fn transfer_from_purse_to_account(
        &mut self,
        source: URef,
        target_account: &Account,
        amount: U512,
        id: Option<u64>,
    ) -> Result<TransferResult, ExecError> {
        // Attenuate the target main purse
        let target_uref = target_account.main_purse_add_only();

        if source.with_access_rights(AccessRights::ADD) == target_uref {
            return Ok(Ok(TransferredTo::ExistingAccount));
        }

        // Grant ADD access to caller on target allowing deposit of motes; this will be
        // revoked after the transfer is completed if caller did not already have ADD access
        let granted_access = self.context.grant_access(target_uref);

        // If an account exists, transfer the amount to its purse
        let transfer_result = self.transfer_to_existing_account(
            Some(target_account.account_hash()),
            source,
            target_uref,
            amount,
            id,
        );

        // Remove from caller temporarily granted ADD access on target.
        if let GrantedAccess::Granted {
            uref_addr,
            newly_granted_access_rights,
        } = granted_access
        {
            self.context
                .remove_access(uref_addr, newly_granted_access_rights)
        }
        transfer_result
    }

    /// Transfers `amount` of motes from `source` purse to `target` purse.
    fn transfer_from_purse_to_purse(
        &mut self,
        source: URef,
        target: URef,
        amount: U512,
        id: Option<u64>,
    ) -> Result<Result<(), mint::Error>, ExecError> {
        self.context.validate_uref(&source)?;
        let mint_contract_key = self.get_mint_contract()?;
        match self.mint_transfer(mint_contract_key, None, source, target, amount, id)? {
            Ok(()) => Ok(Ok(())),
            Err(mint_error) => Ok(Err(mint_error)),
        }
    }

    fn available_balance(
        &mut self,
        purse: URef,
        holds_epoch: Option<u64>,
    ) -> Result<Option<U512>, ExecError> {
        match self.context.available_balance(&purse, holds_epoch) {
            Ok(motes) => Ok(Some(motes.value())),
            Err(err) => Err(err),
        }
    }

    fn get_balance_host_buffer(
        &mut self,
        purse_ptr: u32,
        purse_size: usize,
        output_size_ptr: u32,
    ) -> Result<Result<(), ApiError>, ExecError> {
        if !self.can_write_to_host_buffer() {
            // Exit early if the host buffer is already occupied
            return Ok(Err(ApiError::HostBufferFull));
        }

        let purse: URef = {
            let bytes = self.bytes_from_mem(purse_ptr, purse_size)?;
            match bytesrepr::deserialize_from_slice(bytes) {
                Ok(purse) => purse,
                Err(error) => return Ok(Err(error.into())),
            }
        };

        let balance = match self.available_balance(purse, Some(self.holds_epoch()))? {
            Some(balance) => balance,
            None => return Ok(Err(ApiError::InvalidPurse)),
        };

        let balance_cl_value = match CLValue::from_t(balance) {
            Ok(cl_value) => cl_value,
            Err(error) => return Ok(Err(error.into())),
        };

        let balance_size = balance_cl_value.inner_bytes().len() as i32;
        if let Err(error) = self.write_host_buffer(balance_cl_value) {
            return Ok(Err(error));
        }

        let balance_size_bytes = balance_size.to_le_bytes(); // Wasm is little-endian
        if let Err(error) = self
            .try_get_memory()?
            .set(output_size_ptr, &balance_size_bytes)
        {
            return Err(ExecError::Interpreter(error.into()));
        }

        Ok(Ok(()))
    }

    fn get_system_contract(
        &mut self,
        system_contract_index: u32,
        dest_ptr: u32,
        _dest_size: u32,
    ) -> Result<Result<(), ApiError>, Trap> {
        let contract_hash: AddressableEntityHash =
            match SystemEntityType::try_from(system_contract_index) {
                Ok(SystemEntityType::Mint) => self.get_mint_contract()?,
                Ok(SystemEntityType::HandlePayment) => self.get_handle_payment_contract()?,
                Ok(SystemEntityType::StandardPayment) => self.get_standard_payment_contract()?,
                Ok(SystemEntityType::Auction) => self.get_auction_contract()?,
                Err(error) => return Ok(Err(error)),
            };

        match self.try_get_memory()?.set(dest_ptr, contract_hash.as_ref()) {
            Ok(_) => Ok(Ok(())),
            Err(error) => Err(ExecError::Interpreter(error.into()).into()),
        }
    }

    /// If host_buffer set, clears the host_buffer and returns value, else None
    pub fn take_host_buffer(&mut self) -> Option<CLValue> {
        self.host_buffer.take()
    }

    /// Checks if a write to host buffer can happen.
    ///
    /// This will check if the host buffer is empty.
    fn can_write_to_host_buffer(&self) -> bool {
        self.host_buffer.is_none()
    }

    /// Overwrites data in host buffer only if it's in empty state
    fn write_host_buffer(&mut self, data: CLValue) -> Result<(), ApiError> {
        match self.host_buffer {
            Some(_) => return Err(ApiError::HostBufferFull),
            None => self.host_buffer = Some(data),
        }
        Ok(())
    }

    fn read_host_buffer(
        &mut self,
        dest_ptr: u32,
        dest_size: usize,
        bytes_written_ptr: u32,
    ) -> Result<Result<(), ApiError>, ExecError> {
        let (_cl_type, serialized_value) = match self.take_host_buffer() {
            None => return Ok(Err(ApiError::HostBufferEmpty)),
            Some(cl_value) => cl_value.destructure(),
        };

        if serialized_value.len() > u32::max_value() as usize {
            return Ok(Err(ApiError::OutOfMemory));
        }
        if serialized_value.len() > dest_size {
            return Ok(Err(ApiError::BufferTooSmall));
        }

        // Slice data, so if `dest_size` is larger than host_buffer size, it will take host_buffer
        // as whole.
        let sliced_buf = &serialized_value[..cmp::min(dest_size, serialized_value.len())];
        if let Err(error) = self.try_get_memory()?.set(dest_ptr, sliced_buf) {
            return Err(ExecError::Interpreter(error.into()));
        }

        // Never panics because we check that `serialized_value.len()` fits in `u32`.
        let bytes_written: u32 = sliced_buf
            .len()
            .try_into()
            .expect("Size of buffer should fit within limit");
        let bytes_written_data = bytes_written.to_le_bytes();

        if let Err(error) = self
            .try_get_memory()?
            .set(bytes_written_ptr, &bytes_written_data)
        {
            return Err(ExecError::Interpreter(error.into()));
        }

        Ok(Ok(()))
    }

    #[cfg(feature = "test-support")]
    fn print(&mut self, text_ptr: u32, text_size: u32) -> Result<(), Trap> {
        let text = self.string_from_mem(text_ptr, text_size)?;
        println!("{}", text);
        Ok(())
    }

    fn get_named_arg_size(
        &mut self,
        name_ptr: u32,
        name_size: usize,
        size_ptr: u32,
    ) -> Result<Result<(), ApiError>, Trap> {
        let name_bytes = self.bytes_from_mem(name_ptr, name_size)?;
        let name = String::from_utf8_lossy(&name_bytes);

        let arg_size: u32 = match self.context.args().get(&name) {
            Some(arg) if arg.inner_bytes().len() > u32::max_value() as usize => {
                return Ok(Err(ApiError::OutOfMemory));
            }
            Some(arg) => {
                // SAFETY: Safe to unwrap as we asserted length above
                arg.inner_bytes()
                    .len()
                    .try_into()
                    .expect("Should fit within the range")
            }
            None => return Ok(Err(ApiError::MissingArgument)),
        };

        let arg_size_bytes = arg_size.to_le_bytes(); // Wasm is little-endian

        if let Err(e) = self.try_get_memory()?.set(size_ptr, &arg_size_bytes) {
            return Err(ExecError::Interpreter(e.into()).into());
        }

        Ok(Ok(()))
    }

    fn get_named_arg(
        &mut self,
        name_ptr: u32,
        name_size: usize,
        output_ptr: u32,
        output_size: usize,
    ) -> Result<Result<(), ApiError>, Trap> {
        let name_bytes = self.bytes_from_mem(name_ptr, name_size)?;
        let name = String::from_utf8_lossy(&name_bytes);

        let arg = match self.context.args().get(&name) {
            Some(arg) => arg,
            None => return Ok(Err(ApiError::MissingArgument)),
        };

        if arg.inner_bytes().len() > output_size {
            return Ok(Err(ApiError::OutOfMemory));
        }

        if let Err(error) = self
            .try_get_memory()?
            .set(output_ptr, &arg.inner_bytes()[..output_size])
        {
            return Err(ExecError::Interpreter(error.into()).into());
        }

        Ok(Ok(()))
    }

    /// Enforce group access restrictions (if any) on attempts to call an `EntryPoint`.
    fn validate_entry_point_access(
        &self,
        package: &Package,
        name: &str,
        access: &EntryPointAccess,
    ) -> Result<(), ExecError> {
        match access {
            EntryPointAccess::Public => Ok(()),
            EntryPointAccess::Groups(group_names) => {
                if group_names.is_empty() {
                    // Exits early in a special case of empty list of groups regardless of the group
                    // checking logic below it.
                    return Err(ExecError::InvalidContext);
                }

                let find_result = group_names.iter().find(|&group_name| {
                    package
                        .groups()
                        .get(group_name)
                        .and_then(|urefs| {
                            urefs
                                .iter()
                                .find(|&uref| self.context.validate_uref(uref).is_ok())
                        })
                        .is_some()
                });

                if find_result.is_none() {
                    return Err(ExecError::InvalidContext);
                }

                Ok(())
            }
            EntryPointAccess::Template => Err(ExecError::TemplateMethod(name.to_string())),
        }
    }

    /// Remove a user group from access to a contract
    fn remove_contract_user_group(
        &mut self,
        package_key: PackageHash,
        label: Group,
    ) -> Result<Result<(), ApiError>, ExecError> {
        let mut package: Package = self.context.get_validated_package(package_key)?;

        let group_to_remove = Group::new(label);
        let groups = package.groups_mut();

        // Ensure group exists in groups
        if !groups.contains(&group_to_remove) {
            return Ok(Err(addressable_entity::Error::GroupDoesNotExist.into()));
        }

        // Remove group if it is not referenced by at least one entry_point in active versions.
        let versions = package.versions();
        for entity_hash in versions.contract_hashes() {
            let entry_points = {
                let entity: AddressableEntity = self
                    .context
                    .read_gs_typed(&Key::contract_entity_key(*entity_hash))?;
                entity.entry_points().clone().take_entry_points()
            };
            for entry_point in entry_points {
                match entry_point.access() {
                    EntryPointAccess::Public | EntryPointAccess::Template => {
                        continue;
                    }
                    EntryPointAccess::Groups(groups) => {
                        if groups.contains(&group_to_remove) {
                            return Ok(Err(addressable_entity::Error::GroupInUse.into()));
                        }
                    }
                }
            }
        }

        if !package.remove_group(&group_to_remove) {
            return Ok(Err(addressable_entity::Error::GroupInUse.into()));
        }

        // Write updated package to the global state
        self.context.metered_write_gs_unsafe(package_key, package)?;
        Ok(Ok(()))
    }

    #[allow(clippy::too_many_arguments)]
    fn provision_contract_user_group_uref(
        &mut self,
        package_ptr: u32,
        package_size: u32,
        label_ptr: u32,
        label_size: u32,
        output_size_ptr: u32,
    ) -> Result<Result<(), ApiError>, ExecError> {
        let contract_package_hash = self.t_from_mem(package_ptr, package_size)?;
        let label: String = self.t_from_mem(label_ptr, label_size)?;
        let mut contract_package = self.context.get_validated_package(contract_package_hash)?;
        let groups = contract_package.groups_mut();

        let group_label = Group::new(label);

        // Ensure there are not too many urefs
        if groups.total_urefs() + 1 > addressable_entity::MAX_TOTAL_UREFS {
            return Ok(Err(addressable_entity::Error::MaxTotalURefsExceeded.into()));
        }

        // Ensure given group exists and does not exceed limits
        let group = match groups.get_mut(&group_label) {
            Some(group) if group.len() + 1 > addressable_entity::MAX_GROUPS as usize => {
                // Ensures there are not too many groups to fit in amount of new urefs
                return Ok(Err(addressable_entity::Error::MaxTotalURefsExceeded.into()));
            }
            Some(group) => group,
            None => return Ok(Err(addressable_entity::Error::GroupDoesNotExist.into())),
        };

        // Proceed with creating new URefs
        let new_uref = self.context.new_unit_uref()?;
        if !group.insert(new_uref) {
            return Ok(Err(addressable_entity::Error::URefAlreadyExists.into()));
        }

        // check we can write to the host buffer
        if let Err(err) = self.check_host_buffer() {
            return Ok(Err(err));
        }
        // create CLValue for return value
        let new_uref_value = CLValue::from_t(new_uref)?;
        let value_size = new_uref_value.inner_bytes().len();
        // write return value to buffer
        if let Err(err) = self.write_host_buffer(new_uref_value) {
            return Ok(Err(err));
        }
        // Write return value size to output location
        let output_size_bytes = value_size.to_le_bytes(); // Wasm is little-endian
        if let Err(error) = self
            .try_get_memory()?
            .set(output_size_ptr, &output_size_bytes)
        {
            return Err(ExecError::Interpreter(error.into()));
        }

        // Write updated package to the global state
        self.context
            .metered_write_gs_unsafe(contract_package_hash, contract_package)?;

        Ok(Ok(()))
    }

    #[allow(clippy::too_many_arguments)]
    fn remove_contract_user_group_urefs(
        &mut self,
        package_ptr: u32,
        package_size: u32,
        label_ptr: u32,
        label_size: u32,
        urefs_ptr: u32,
        urefs_size: u32,
    ) -> Result<Result<(), ApiError>, ExecError> {
        let contract_package_hash: PackageHash = self.t_from_mem(package_ptr, package_size)?;
        let label: String = self.t_from_mem(label_ptr, label_size)?;
        let urefs: BTreeSet<URef> = self.t_from_mem(urefs_ptr, urefs_size)?;

        let mut contract_package = self.context.get_validated_package(contract_package_hash)?;

        let groups = contract_package.groups_mut();
        let group_label = Group::new(label);

        let group = match groups.get_mut(&group_label) {
            Some(group) => group,
            None => return Ok(Err(addressable_entity::Error::GroupDoesNotExist.into())),
        };

        if urefs.is_empty() {
            return Ok(Ok(()));
        }

        for uref in urefs {
            if !group.remove(&uref) {
                return Ok(Err(addressable_entity::Error::UnableToRemoveURef.into()));
            }
        }
        // Write updated package to the global state
        self.context
            .metered_write_gs_unsafe(contract_package_hash, contract_package)?;

        Ok(Ok(()))
    }

    /// Calculate gas cost for a host function
    fn charge_host_function_call<T>(
        &mut self,
        host_function: &HostFunction<T>,
        weights: T,
    ) -> Result<(), Trap>
    where
        T: AsRef<[HostFunctionCost]> + Copy,
    {
        let cost = host_function.calculate_gas_cost(weights);
        self.gas(cost)?;
        Ok(())
    }

    /// Creates a dictionary
    fn new_dictionary(&mut self, output_size_ptr: u32) -> Result<Result<(), ApiError>, ExecError> {
        // check we can write to the host buffer
        if let Err(err) = self.check_host_buffer() {
            return Ok(Err(err));
        }

        // Create new URef
        let new_uref = self.context.new_unit_uref()?;

        // create CLValue for return value
        let new_uref_value = CLValue::from_t(new_uref)?;
        let value_size = new_uref_value.inner_bytes().len();
        // write return value to buffer
        if let Err(err) = self.write_host_buffer(new_uref_value) {
            return Ok(Err(err));
        }
        // Write return value size to output location
        let output_size_bytes = value_size.to_le_bytes(); // Wasm is little-endian
        if let Err(error) = self
            .try_get_memory()?
            .set(output_size_ptr, &output_size_bytes)
        {
            return Err(ExecError::Interpreter(error.into()));
        }

        Ok(Ok(()))
    }

    /// Reads the `value` under a `key` in a dictionary
    fn dictionary_get(
        &mut self,
        uref_ptr: u32,
        uref_size: u32,
        dictionary_item_key_bytes_ptr: u32,
        dictionary_item_key_bytes_size: u32,
        output_size_ptr: u32,
    ) -> Result<Result<(), ApiError>, Trap> {
        // check we can write to the host buffer
        if let Err(err) = self.check_host_buffer() {
            return Ok(Err(err));
        }

        let uref: URef = self.t_from_mem(uref_ptr, uref_size)?;
        let dictionary_item_key = self.checked_memory_slice(
            dictionary_item_key_bytes_ptr as usize,
            dictionary_item_key_bytes_size as usize,
            |utf8_bytes| std::str::from_utf8(utf8_bytes).map(ToOwned::to_owned),
        )?;

        let dictionary_item_key = if let Ok(item_key) = dictionary_item_key {
            item_key
        } else {
            return Ok(Err(ApiError::InvalidDictionaryItemKey));
        };

        let cl_value = match self.context.dictionary_get(uref, &dictionary_item_key)? {
            Some(cl_value) => cl_value,
            None => return Ok(Err(ApiError::ValueNotFound)),
        };

        let value_size: u32 = match cl_value.inner_bytes().len().try_into() {
            Ok(value) => value,
            Err(_) => return Ok(Err(ApiError::BufferTooSmall)),
        };

        if let Err(error) = self.write_host_buffer(cl_value) {
            return Ok(Err(error));
        }

        let value_bytes = value_size.to_le_bytes(); // Wasm is little-endian
        if let Err(error) = self.try_get_memory()?.set(output_size_ptr, &value_bytes) {
            return Err(ExecError::Interpreter(error.into()).into());
        }

        Ok(Ok(()))
    }

    /// Reads the `value` under a `Key::Dictionary`.
    fn dictionary_read(
        &mut self,
        key_ptr: u32,
        key_size: u32,
        output_size_ptr: u32,
    ) -> Result<Result<(), ApiError>, Trap> {
        if !self.can_write_to_host_buffer() {
            // Exit early if the host buffer is already occupied
            return Ok(Err(ApiError::HostBufferFull));
        }

        let dictionary_key = self.key_from_mem(key_ptr, key_size)?;
        let cl_value = match self.context.dictionary_read(dictionary_key)? {
            Some(cl_value) => cl_value,
            None => return Ok(Err(ApiError::ValueNotFound)),
        };

        let value_size: u32 = match cl_value.inner_bytes().len().try_into() {
            Ok(value) => value,
            Err(_) => return Ok(Err(ApiError::BufferTooSmall)),
        };

        if let Err(error) = self.write_host_buffer(cl_value) {
            return Ok(Err(error));
        }

        let value_bytes = value_size.to_le_bytes(); // Wasm is little-endian
        if let Err(error) = self.try_get_memory()?.set(output_size_ptr, &value_bytes) {
            return Err(ExecError::Interpreter(error.into()).into());
        }

        Ok(Ok(()))
    }

    /// Writes a `key`, `value` pair in a dictionary
    fn dictionary_put(
        &mut self,
        uref_ptr: u32,
        uref_size: u32,
        key_ptr: u32,
        key_size: u32,
        value_ptr: u32,
        value_size: u32,
    ) -> Result<Result<(), ApiError>, Trap> {
        let uref: URef = self.t_from_mem(uref_ptr, uref_size)?;
        let dictionary_item_key_bytes = {
            if (key_size as usize) > DICTIONARY_ITEM_KEY_MAX_LENGTH {
                return Ok(Err(ApiError::DictionaryItemKeyExceedsLength));
            }
            self.checked_memory_slice(key_ptr as usize, key_size as usize, |data| {
                std::str::from_utf8(data).map(ToOwned::to_owned)
            })?
        };

        let dictionary_item_key = if let Ok(item_key) = dictionary_item_key_bytes {
            item_key
        } else {
            return Ok(Err(ApiError::InvalidDictionaryItemKey));
        };
        let cl_value = self.cl_value_from_mem(value_ptr, value_size)?;
        if let Err(e) = self
            .context
            .dictionary_put(uref, &dictionary_item_key, cl_value)
        {
            return Err(Trap::from(e));
        }
        Ok(Ok(()))
    }

    /// Checks if immediate caller is a system contract or account.
    ///
    /// For cases where call stack is only the session code, then this method returns `true` if the
    /// caller is system, or `false` otherwise.
    fn is_system_immediate_caller(&self) -> Result<bool, ExecError> {
        let immediate_caller = match self.get_immediate_caller() {
            Some(call_stack_element) => call_stack_element,
            None => {
                // Immediate caller is assumed to exist at a time this check is run.
                return Ok(false);
            }
        };

        match immediate_caller {
            Caller::Initiator { account_hash } => {
                // This case can happen during genesis where we're setting up purses for accounts.
                Ok(account_hash == &PublicKey::System.to_account_hash())
            }
            Caller::Entity {
                entity_hash: contract_hash,
                ..
            } => Ok(self.context.is_system_addressable_entity(contract_hash)?),
        }
    }

    fn load_authorization_keys(
        &mut self,
        len_ptr: u32,
        result_size_ptr: u32,
    ) -> Result<Result<(), ApiError>, Trap> {
        if !self.can_write_to_host_buffer() {
            // Exit early if the host buffer is already occupied
            return Ok(Err(ApiError::HostBufferFull));
        }

        // A set of keys is converted into a vector so it can be written to a host buffer
        let authorization_keys =
            Vec::from_iter(self.context.authorization_keys().clone().into_iter());

        let total_keys: u32 = match authorization_keys.len().try_into() {
            Ok(value) => value,
            Err(_) => return Ok(Err(ApiError::OutOfMemory)),
        };
        let total_keys_bytes = total_keys.to_le_bytes();
        if let Err(error) = self.try_get_memory()?.set(len_ptr, &total_keys_bytes) {
            return Err(ExecError::Interpreter(error.into()).into());
        }

        if total_keys == 0 {
            // No need to do anything else, we leave host buffer empty.
            return Ok(Ok(()));
        }

        let authorization_keys = CLValue::from_t(authorization_keys).map_err(ExecError::CLValue)?;

        let length: u32 = match authorization_keys.inner_bytes().len().try_into() {
            Ok(value) => value,
            Err(_) => return Ok(Err(ApiError::OutOfMemory)),
        };
        if let Err(error) = self.write_host_buffer(authorization_keys) {
            return Ok(Err(error));
        }

        let length_bytes = length.to_le_bytes();
        if let Err(error) = self.try_get_memory()?.set(result_size_ptr, &length_bytes) {
            return Err(ExecError::Interpreter(error.into()).into());
        }

        Ok(Ok(()))
    }

    fn prune(&mut self, key: Key) {
        self.context.prune_gs_unsafe(key);
    }

    pub(crate) fn migrate_contract_and_contract_package(
        &mut self,
        contract_hash: AddressableEntityHash,
    ) -> Result<AddressableEntity, ExecError> {
        let maybe_legacy_contract = self.context.read_gs(&Key::Hash(contract_hash.value()))?;
        match maybe_legacy_contract {
            Some(StoredValue::Contract(contract)) => {
                let contract_package_key = Key::Hash(contract.contract_package_hash().value());

                let legacy_contract_package: ContractPackage =
                    self.context.read_gs_typed(&contract_package_key)?;

                let package: Package = legacy_contract_package.into();

                let access_uref = &package.access_key();

                let package_key = Key::Package(contract.contract_package_hash().value());

                self.context
                    .metered_write_gs_unsafe(package_key, StoredValue::Package(package))?;

                let entity_main_purse = self.create_purse()?;

                let associated_keys = if self.context.validate_uref(access_uref).is_ok() {
                    AssociatedKeys::new(self.context.get_caller(), Weight::new(1))
                } else {
                    AssociatedKeys::default()
                };

                let contract_addr = EntityAddr::new_smart_contract(contract_hash.value());

                self.context
                    .write_named_keys(contract_addr, contract.named_keys().clone())?;

                let updated_entity = AddressableEntity::new(
                    PackageHash::new(contract.contract_package_hash().value()),
                    ByteCodeHash::new(contract.contract_wasm_hash().value()),
                    contract.entry_points().clone(),
                    self.context.protocol_version(),
                    entity_main_purse,
                    associated_keys,
                    ActionThresholds::default(),
                    MessageTopics::default(),
                    EntityKind::SmartContract,
                );

                let previous_wasm = self.context.read_gs_typed::<ContractWasm>(&Key::Hash(
                    contract.contract_wasm_hash().value(),
                ))?;

                let byte_code_key = Key::byte_code_key(ByteCodeAddr::new_wasm_addr(
                    updated_entity.byte_code_addr(),
                ));

                let byte_code: ByteCode = previous_wasm.into();

                self.context
                    .metered_write_gs_unsafe(byte_code_key, StoredValue::ByteCode(byte_code))?;

                let entity_key = Key::contract_entity_key(contract_hash);

                self.context
                    .metered_write_gs_unsafe(entity_key, updated_entity.clone())?;
                Ok(updated_entity)
            }
            Some(_) => Err(ExecError::UnexpectedStoredValueVariant),
            None => Err(ExecError::InvalidEntity(contract_hash)),
        }
    }

    fn add_message_topic(&mut self, topic_name: &str) -> Result<Result<(), ApiError>, ExecError> {
        let topic_hash = crypto::blake2b(topic_name).into();

        self.context
            .add_message_topic(topic_name, topic_hash)
            .map(|ret| ret.map_err(ApiError::from))
    }

    fn emit_message(
        &mut self,
        topic_name: &str,
        message: MessagePayload,
    ) -> Result<Result<(), ApiError>, Trap> {
        let entity_addr = self
            .context
            .get_entity_key()
            .into_entity_hash()
            .ok_or(ExecError::InvalidContext)?;

        let topic_name_hash = crypto::blake2b(topic_name).into();
        let topic_key = Key::Message(MessageAddr::new_topic_addr(entity_addr, topic_name_hash));

        // Check if the topic exists and get the summary.
        let Some(StoredValue::MessageTopic(prev_topic_summary)) =
            self.context.read_gs(&topic_key)? else {
            return Ok(Err(ApiError::MessageTopicNotRegistered));
        };

        let current_blocktime = self.context.get_blocktime();
        let topic_message_index = if prev_topic_summary.blocktime() != current_blocktime {
            for index in 1..prev_topic_summary.message_count() {
                self.context
                    .prune_gs_unsafe(Key::message(entity_addr, topic_name_hash, index));
            }
            0
        } else {
            prev_topic_summary.message_count()
        };

        let block_message_index: u64 = match self.context.read_gs(&Key::BlockMessageCount)? {
            Some(stored_value) => {
                let (prev_block_time, prev_count): (BlockTime, u64) = CLValue::into_t(
                    CLValue::try_from(stored_value).map_err(ExecError::TypeMismatch)?,
                )
                .map_err(ExecError::CLValue)?;
                if prev_block_time == current_blocktime {
                    prev_count
                } else {
                    0
                }
            }
            None => 0,
        };

        let Some(topic_message_count) = topic_message_index.checked_add(1) else {
            return Ok(Err(ApiError::MessageTopicFull));
        };

        let Some(block_message_count) = block_message_index.checked_add(1) else {
            return Ok(Err(ApiError::MaxMessagesPerBlockExceeded));
        };

        self.context.metered_emit_message(
            topic_key,
            current_blocktime,
            block_message_count,
            topic_message_count,
            Message::new(
                entity_addr,
                message,
                topic_name.to_string(),
                topic_name_hash,
                topic_message_index,
                block_message_index,
            ),
        )?;
        Ok(Ok(()))
    }
}

#[cfg(feature = "test-support")]
fn dump_runtime_stack_info(instance: casper_wasmi::ModuleRef, max_stack_height: u32) {
    let globals = instance.globals();
    let Some(current_runtime_call_stack_height) = globals.last() else {
        return;
    };

    if let RuntimeValue::I32(current_runtime_call_stack_height) =
        current_runtime_call_stack_height.get()
    {
        if current_runtime_call_stack_height > max_stack_height as i32 {
            eprintln!("runtime stack overflow, current={current_runtime_call_stack_height}, max={max_stack_height}");
        }
    };
}<|MERGE_RESOLUTION|>--- conflicted
+++ resolved
@@ -51,14 +51,9 @@
     AccessRights, ApiError, BlockTime, ByteCode, ByteCodeAddr, ByteCodeHash, ByteCodeKind, CLTyped,
     CLValue, ContextAccessRights, ContractWasm, EntityAddr, EntityKind, EntityVersion,
     EntityVersionKey, EntityVersions, Gas, GrantedAccess, Group, Groups, HostFunction,
-<<<<<<< HEAD
-    HostFunctionCost, InitiatorAddr, Key, NamedArg, Package, PackageHash, PackageStatus, Phase,
-    PublicKey, RuntimeArgs, StoredValue, Tagged, Transfer, TransferResult, TransferV2,
-    TransferredTo, URef, DICTIONARY_ITEM_KEY_MAX_LENGTH, U512,
-=======
-    HostFunctionCost, Key, NamedArg, Package, PackageHash, Phase, PublicKey, RuntimeArgs,
-    StoredValue, Tagged, TransferResult, TransferredTo, URef, DICTIONARY_ITEM_KEY_MAX_LENGTH, U512,
->>>>>>> c0a904d5
+    HostFunctionCost, Key, NamedArg, Package, PackageHash, PackageStatus, Phase, PublicKey,
+    RuntimeArgs, StoredValue, Tagged, TransferResult, TransferredTo, URef,
+    DICTIONARY_ITEM_KEY_MAX_LENGTH, U512,
 };
 
 use crate::{
@@ -2111,28 +2106,6 @@
         _amount: U512,
         _id: Option<u64>,
     ) -> Result<(), ExecError> {
-<<<<<<< HEAD
-        if self.context.get_entity_key() != self.context.get_system_entity_key(MINT)? {
-            return Err(ExecError::InvalidContext);
-        }
-
-        if self.context.phase() != Phase::Session {
-            return Ok(());
-        }
-
-        let transfer_addr = self.context.new_transfer_addr()?;
-        let txn_hash = self.context.get_transaction_hash();
-        let from = InitiatorAddr::AccountHash(self.context.get_caller());
-        let fee = Gas::zero(); // TODO
-        let transfer = Transfer::V2(TransferV2::new(
-            txn_hash, from, maybe_to, source, target, amount, fee, id,
-        ));
-        self.context.transfers_mut().push(transfer_addr);
-        self.context
-            .write_transfer(Key::Transfer(transfer_addr), transfer);
-=======
->>>>>>> c0a904d5
-        Ok(())
         // if self.context.get_entity_key() != self.context.get_system_entity_key(MINT)? {
         //     return Err(ExecError::InvalidContext);
         // }
@@ -2142,28 +2115,16 @@
         // }
         //
         // let transfer_addr = self.context.new_transfer_addr()?;
-        // let transfer = {
-        //     let transaction_hash = self.context.get_transaction_hash();
-        //     let from: AccountHash = self.context.get_caller();
-        //     let fee: U512 = U512::zero(); // TODO
-        //     Transfer::new(
-        //         transaction_hash,
-        //         from,
-        //         maybe_to,
-        //         source,
-        //         target,
-        //         amount,
-        //         fee,
-        //         id,
-        //     )
-        // };
-        // {
-        //     let transfers = self.context.transfers_mut();
-        //     transfers.push(transfer_addr);
-        // }
+        // let txn_hash = self.context.get_transaction_hash();
+        // let from = InitiatorAddr::AccountHash(self.context.get_caller());
+        // let fee = Gas::zero(); // TODO
+        // let transfer = Transfer::V2(TransferV2::new(
+        //     txn_hash, from, maybe_to, source, target, amount, fee, id,
+        // ));
+        // self.context.transfers_mut().push(transfer_addr);
         // self.context
         //     .write_transfer(Key::Transfer(transfer_addr), transfer);
-        // Ok(())
+        Ok(())
     }
 
     /// Records given auction info at a given era id
