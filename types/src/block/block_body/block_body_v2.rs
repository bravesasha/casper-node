--- conflicted
+++ resolved
@@ -11,13 +11,8 @@
 use crate::{
     block::RewardedSignatures,
     bytesrepr::{self, FromBytes, ToBytes},
-<<<<<<< HEAD
-    transaction::{TransactionHash, TransactionLane},
-    Digest,
-=======
     Digest, TransactionHash, AUCTION_LANE_ID, INSTALL_UPGRADE_LANE_ID, LARGE_WASM_LANE_ID,
     MEDIUM_WASM_LANE_ID, MINT_LANE_ID, SMALL_WASM_LANE_ID,
->>>>>>> 9669f5b2
 };
 
 /// The body portion of a block. Version 2.
@@ -52,14 +47,9 @@
         }
     }
 
-<<<<<<< HEAD
-    fn transactions_by_lane(&self, transaction_lane: TransactionLane) -> Vec<TransactionHash> {
-        match self.transactions.get(&(transaction_lane as u8)) {
-=======
     /// Returns the hashes of the transactions within the block filtered by lane_id.
     pub fn transaction_by_lane(&self, lane_id: u8) -> impl Iterator<Item = TransactionHash> {
         match self.transactions.get(&lane_id) {
->>>>>>> 9669f5b2
             Some(transactions) => transactions.to_vec(),
             None => vec![],
         }
@@ -68,54 +58,22 @@
 
     /// Returns the hashes of the mint transactions within the block.
     pub fn mint(&self) -> impl Iterator<Item = TransactionHash> {
-<<<<<<< HEAD
-        self.transactions_by_lane(TransactionLane::Mint).into_iter()
-=======
         self.transaction_by_lane(MINT_LANE_ID)
->>>>>>> 9669f5b2
     }
 
     /// Returns the hashes of the auction transactions within the block.
     pub fn auction(&self) -> impl Iterator<Item = TransactionHash> {
-<<<<<<< HEAD
-        self.transactions_by_lane(TransactionLane::Auction)
-            .into_iter()
-=======
         self.transaction_by_lane(AUCTION_LANE_ID)
->>>>>>> 9669f5b2
     }
 
     /// Returns the hashes of the installer/upgrader transactions within the block.
     pub fn install_upgrade(&self) -> impl Iterator<Item = TransactionHash> {
-<<<<<<< HEAD
-        self.transactions_by_lane(TransactionLane::InstallUpgrade)
-            .into_iter()
-    }
-
-    /// Returns the hashes of all other transactions within the block.
-    pub fn large(&self) -> impl Iterator<Item = TransactionHash> {
-        self.transactions_by_lane(TransactionLane::Large)
-            .into_iter()
-    }
-
-    /// Returns the hashes of all other transactions within the block.
-    pub fn medium(&self) -> impl Iterator<Item = TransactionHash> {
-        self.transactions_by_lane(TransactionLane::Medium)
-            .into_iter()
-    }
-
-    /// Returns the hashes of all other transactions within the block.
-    pub fn small(&self) -> impl Iterator<Item = TransactionHash> {
-        self.transactions_by_lane(TransactionLane::Small)
-            .into_iter()
-=======
         self.transaction_by_lane(INSTALL_UPGRADE_LANE_ID)
     }
 
     /// Returns the hashes of the transactions filtered by lane id within the block.
     pub fn transactions_by_lane_id(&self, lane_id: u8) -> impl Iterator<Item = TransactionHash> {
         self.transaction_by_lane(lane_id)
->>>>>>> 9669f5b2
     }
 
     /// Returns a reference to the collection of mapped transactions.
