--- conflicted
+++ resolved
@@ -78,7 +78,6 @@
             _ => unreachable!(),
         }
     }
-<<<<<<< HEAD
 
     /// Returns standard payment flag, if it is a `PaymentLimited` variant.
     pub fn is_standard_payment(&self) -> bool {
@@ -90,9 +89,6 @@
             PricingMode::Reserved { .. } => true,
         }
     }
-}
-=======
->>>>>>> 0753169d
 
     fn serialized_field_lengths(&self) -> Vec<usize> {
         match self {
@@ -127,10 +123,10 @@
 }
 const TAG_FIELD_INDEX: u16 = 0;
 
-const CLASSIC_VARIANT_TAG: u8 = 0;
-const CLASSIC_PAYMENT_AMOUNT_INDEX: u16 = 1;
-const CLASSIC_GAS_PRICE_TOLERANCE_INDEX: u16 = 2;
-const CLASSIC_STANDARD_PAYMENT_INDEX: u16 = 3;
+const PAYMENT_LIMITED_VARIANT_TAG: u8 = 0;
+const PAYMENT_LIMITED_PAYMENT_AMOUNT_INDEX: u16 = 1;
+const PAYMENT_LIMITED_GAS_PRICE_TOLERANCE_INDEX: u16 = 2;
+const PAYMENT_LIMITED_STANDARD_PAYMENT_INDEX: u16 = 3;
 
 const FIXED_VARIANT_TAG: u8 = 1;
 const FIXED_GAS_PRICE_TOLERANCE_INDEX: u16 = 1;
@@ -146,10 +142,13 @@
                 gas_price_tolerance,
                 standard_payment,
             } => CalltableSerializationEnvelopeBuilder::new(self.serialized_field_lengths())?
-                .add_field(TAG_FIELD_INDEX, &CLASSIC_VARIANT_TAG)?
-                .add_field(CLASSIC_PAYMENT_AMOUNT_INDEX, &payment_amount)?
-                .add_field(CLASSIC_GAS_PRICE_TOLERANCE_INDEX, &gas_price_tolerance)?
-                .add_field(CLASSIC_STANDARD_PAYMENT_INDEX, &standard_payment)?
+                .add_field(TAG_FIELD_INDEX, &PAYMENT_LIMITED_VARIANT_TAG)?
+                .add_field(PAYMENT_LIMITED_PAYMENT_AMOUNT_INDEX, &payment_amount)?
+                .add_field(
+                    PAYMENT_LIMITED_GAS_PRICE_TOLERANCE_INDEX,
+                    &gas_price_tolerance,
+                )?
+                .add_field(PAYMENT_LIMITED_STANDARD_PAYMENT_INDEX, &standard_payment)?
                 .binary_payload_bytes(),
             PricingMode::Fixed {
                 gas_price_tolerance,
@@ -170,12 +169,6 @@
     }
 }
 
-<<<<<<< HEAD
-    fn serialized_length(&self) -> usize {
-        U8_SERIALIZED_LENGTH
-            + match self {
-                PricingMode::PaymentLimited {
-=======
 impl FromBytes for PricingMode {
     fn from_bytes(bytes: &[u8]) -> Result<(PricingMode, &[u8]), Error> {
         let (binary_payload, remainder) = CalltableSerializationEnvelope::from_bytes(4, bytes)?;
@@ -183,21 +176,20 @@
         window.verify_index(TAG_FIELD_INDEX)?;
         let (tag, window) = window.deserialize_and_maybe_next::<u8>()?;
         let to_ret = match tag {
-            CLASSIC_VARIANT_TAG => {
-                let window = window.ok_or(Formatting)?;
-                window.verify_index(CLASSIC_PAYMENT_AMOUNT_INDEX)?;
+            PAYMENT_LIMITED_VARIANT_TAG => {
+                let window = window.ok_or(Formatting)?;
+                window.verify_index(PAYMENT_LIMITED_PAYMENT_AMOUNT_INDEX)?;
                 let (payment_amount, window) = window.deserialize_and_maybe_next::<u64>()?;
                 let window = window.ok_or(Formatting)?;
-                window.verify_index(CLASSIC_GAS_PRICE_TOLERANCE_INDEX)?;
+                window.verify_index(PAYMENT_LIMITED_GAS_PRICE_TOLERANCE_INDEX)?;
                 let (gas_price_tolerance, window) = window.deserialize_and_maybe_next::<u8>()?;
                 let window = window.ok_or(Formatting)?;
-                window.verify_index(CLASSIC_STANDARD_PAYMENT_INDEX)?;
+                window.verify_index(PAYMENT_LIMITED_STANDARD_PAYMENT_INDEX)?;
                 let (standard_payment, window) = window.deserialize_and_maybe_next::<bool>()?;
                 if window.is_some() {
                     return Err(Formatting);
                 }
-                Ok(PricingMode::Classic {
->>>>>>> 0753169d
+                Ok(PricingMode::PaymentLimited {
                     payment_amount,
                     gas_price_tolerance,
                     standard_payment,
@@ -229,42 +221,10 @@
     }
 }
 
-<<<<<<< HEAD
-impl FromBytes for PricingMode {
-    fn from_bytes(bytes: &[u8]) -> Result<(Self, &[u8]), bytesrepr::Error> {
-        let (tag, remainder) = u8::from_bytes(bytes)?;
-
-        match tag {
-            CLASSIC_TAG => {
-                let (payment_amount, remainder) = u64::from_bytes(remainder)?;
-                let (gas_price, remainder) = u8::from_bytes(remainder)?;
-                let (standard_payment, remainder) = bool::from_bytes(remainder)?;
-                Ok((
-                    PricingMode::PaymentLimited {
-                        payment_amount,
-                        gas_price_tolerance: gas_price,
-                        standard_payment,
-                    },
-                    remainder,
-                ))
-            }
-            FIXED_TAG => {
-                let (gas_price_tolerance, remainder) = u8::from_bytes(remainder)?;
-                Ok((
-                    PricingMode::Fixed {
-                        gas_price_tolerance,
-                    },
-                    remainder,
-                ))
-            }
-            RESERVED_TAG => {
-                let (receipt, remainder) = Digest::from_bytes(remainder)?;
-                Ok((PricingMode::Reserved { receipt }, remainder))
-=======
 impl Display for PricingMode {
     fn fmt(&self, formatter: &mut Formatter) -> fmt::Result {
         match self {
-            PricingMode::Classic {
+            PricingMode::PaymentLimited {
                 payment_amount,
                 gas_price_tolerance: gas_price,
                 standard_payment,
@@ -274,7 +234,6 @@
                     "payment amount {}, gas price multiplier {} standard_payment {}",
                     payment_amount, gas_price, standard_payment
                 )
->>>>>>> 0753169d
             }
             PricingMode::Reserved { receipt } => write!(formatter, "reserved: {}", receipt),
             PricingMode::Fixed {
@@ -283,14 +242,12 @@
         }
     }
 }
+
 #[cfg(test)]
 mod tests {
     use super::*;
-<<<<<<< HEAD
-=======
     use crate::{bytesrepr, testing::TestRng};
 
->>>>>>> 0753169d
     #[test]
     fn test_to_bytes_and_from_bytes() {
         let classic = PricingMode::PaymentLimited {
