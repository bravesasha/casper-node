use alloc::{boxed::Box, string::String, vec::Vec};
use core::{
    array::TryFromSliceError,
    fmt::{self, Display, Formatter},
};
#[cfg(feature = "std")]
use std::error::Error as StdError;

#[cfg(feature = "datasize")]
use datasize::DataSize;
use serde::Serialize;

use super::super::TransactionEntryPoint;
#[cfg(doc)]
use super::TransactionV1;
use crate::{
    bytesrepr, crypto, transaction::PricingMode, CLType, DisplayIter, TimeDiff, Timestamp, U512,
};

/// Returned when a [`TransactionV1`] fails validation.
#[derive(Clone, Eq, PartialEq, Debug)]
#[cfg_attr(feature = "std", derive(Serialize))]
#[cfg_attr(feature = "datasize", derive(DataSize))]
#[non_exhaustive]
pub enum InvalidTransaction {
    /// Invalid chain name.
    InvalidChainName {
        /// The expected chain name.
        expected: String,
        /// The transaction's chain name.
        got: String,
    },

    /// Transaction is too large.
    ExcessiveSize(ExcessiveSizeErrorV1),

    /// Excessive time-to-live.
    ExcessiveTimeToLive {
        /// The time-to-live limit.
        max_ttl: TimeDiff,
        /// The transaction's time-to-live.
        got: TimeDiff,
    },

    /// Transaction's timestamp is in the future.
    TimestampInFuture {
        /// The node's timestamp when validating the transaction.
        validation_timestamp: Timestamp,
        /// Any configured leeway added to `validation_timestamp`.
        timestamp_leeway: TimeDiff,
        /// The transaction's timestamp.
        got: Timestamp,
    },

    /// The provided body hash does not match the actual hash of the body.
    InvalidBodyHash,

    /// The provided transaction hash does not match the actual hash of the transaction.
    InvalidTransactionHash,

    /// The transaction has no approvals.
    EmptyApprovals,

    /// Invalid approval.
    InvalidApproval {
        /// The index of the approval at fault.
        index: usize,
        /// The approval verification error.
        error: crypto::Error,
    },

    /// Excessive length of transaction's runtime args.
    ExcessiveArgsLength {
        /// The byte size limit of runtime arguments.
        max_length: usize,
        /// The length of the transaction's runtime arguments.
        got: usize,
    },

    /// The amount of approvals on the transaction exceeds the configured limit.
    ExcessiveApprovals {
        /// The chainspec limit for max_associated_keys.
        max_associated_keys: u32,
        /// Number of approvals on the transaction.
        got: u32,
    },

    /// The payment amount associated with the transaction exceeds the block gas limit.
    ExceedsBlockGasLimit {
        /// Configured block gas limit.
        block_gas_limit: u64,
        /// The transaction's calculated gas limit.
        got: Box<U512>,
    },

    /// Missing a required runtime arg.
    MissingArg {
        /// The name of the missing arg.
        arg_name: String,
    },

    /// Expected transaction args to be of a different type.
    InvalidTransactionArgumentsKind,

    /// Given runtime arg is not one of the expected types.
    UnexpectedArgType {
        /// The name of the invalid arg.
        arg_name: String,
        /// The choice of valid types for the given runtime arg.
        expected: Vec<CLType>,
        /// The provided type of the given runtime arg.
        got: CLType,
    },

    /// Failed to deserialize the given runtime arg.
    InvalidArg {
        /// The name of the invalid arg.
        arg_name: String,
        /// The deserialization error.
        error: bytesrepr::Error,
    },

    /// Insufficient transfer amount.
    InsufficientTransferAmount {
        /// The minimum transfer amount.
        minimum: u64,
        /// The attempted transfer amount.
        attempted: U512,
    },

    /// The entry point for this transaction target cannot be `call`.
    EntryPointCannotBeCall,
    /// The entry point for this transaction target cannot be `TransactionEntryPoint::Custom`.
    EntryPointCannotBeCustom {
        /// The invalid entry point.
        entry_point: TransactionEntryPoint,
    },

    /// Unable to instantiate a smart contract.
    UnableToInstantiate,
    /// The entry point for this transaction target must be `TransactionEntryPoint::Custom`.
    EntryPointMustBeCustom {
        /// The invalid entry point.
        entry_point: TransactionEntryPoint,
    },
    /// The transaction has empty module bytes.
    EmptyModuleBytes,
    /// Attempt to factor the amount over the gas_price failed.
    GasPriceConversion {
        /// The base amount.
        amount: u64,
        /// The attempted gas price.
        gas_price: u8,
    },
    /// Unable to calculate gas limit.
    UnableToCalculateGasLimit,
    /// Unable to calculate gas cost.
    UnableToCalculateGasCost,
    /// Invalid combination of pricing handling and pricing mode.
    InvalidPricingMode {
        /// The pricing mode as specified by the transaction.
        price_mode: PricingMode,
    },
    /// The transaction provided is not supported.
    InvalidTransactionKind(u8),
    /// Gas price tolerance too low.
    GasPriceToleranceTooLow {
        /// The minimum gas price tolerance.
        min_gas_price_tolerance: u8,
        /// The provided gas price tolerance.
        provided_gas_price_tolerance: u8,
    },
}

impl Display for InvalidTransaction {
    fn fmt(&self, formatter: &mut Formatter) -> fmt::Result {
        match self {
            InvalidTransaction::InvalidChainName { expected, got } => {
                write!(
                    formatter,
                    "invalid chain name: expected {expected}, got {got}"
                )
            }
            InvalidTransaction::ExcessiveSize(error) => {
                write!(formatter, "transaction size too large: {error}")
            }
            InvalidTransaction::ExcessiveTimeToLive { max_ttl, got } => {
                write!(
                    formatter,
                    "time-to-live of {got} exceeds limit of {max_ttl}"
                )
            }
            InvalidTransaction::TimestampInFuture {
                validation_timestamp,
                timestamp_leeway,
                got,
            } => {
                write!(
                    formatter,
                    "timestamp of {got} is later than node's validation timestamp of \
                    {validation_timestamp} plus leeway of {timestamp_leeway}"
                )
            }
            InvalidTransaction::InvalidBodyHash => {
                write!(
                    formatter,
                    "the provided hash does not match the actual hash of the transaction body"
                )
            }
            InvalidTransaction::InvalidTransactionHash => {
                write!(
                    formatter,
                    "the provided hash does not match the actual hash of the transaction"
                )
            }
            InvalidTransaction::EmptyApprovals => {
                write!(formatter, "the transaction has no approvals")
            }
            InvalidTransaction::InvalidApproval { index, error } => {
                write!(
                    formatter,
                    "the transaction approval at index {index} is invalid: {error}"
                )
            }
            InvalidTransaction::ExcessiveArgsLength { max_length, got } => {
                write!(
                    formatter,
                    "serialized transaction runtime args of {got} bytes exceeds limit of \
                    {max_length} bytes"
                )
            }
            InvalidTransaction::ExcessiveApprovals {
                max_associated_keys,
                got,
            } => {
                write!(
                    formatter,
                    "number of transaction approvals {got} exceeds the maximum number of \
                    associated keys {max_associated_keys}",
                )
            }
            InvalidTransaction::ExceedsBlockGasLimit {
                block_gas_limit,
                got,
            } => {
                write!(
                    formatter,
                    "payment amount of {got} exceeds the block gas limit of {block_gas_limit}"
                )
            }
            InvalidTransaction::MissingArg { arg_name } => {
                write!(formatter, "missing required runtime argument '{arg_name}'")
            }
            InvalidTransaction::UnexpectedArgType {
                arg_name,
                expected,
                got,
            } => {
                write!(
                    formatter,
                    "expected type of '{arg_name}' runtime argument to be one of {}, but got {got}",
                    DisplayIter::new(expected)
                )
            }
            InvalidTransaction::InvalidArg { arg_name, error } => {
                write!(formatter, "invalid runtime argument '{arg_name}': {error}")
            }
            InvalidTransaction::InsufficientTransferAmount { minimum, attempted } => {
                write!(
                    formatter,
                    "insufficient transfer amount; minimum: {minimum} attempted: {attempted}"
                )
            }
            InvalidTransaction::EntryPointCannotBeCall => {
                write!(formatter, "entry point cannot be call")
            }
            InvalidTransaction::EntryPointCannotBeCustom { entry_point } => {
                write!(formatter, "entry point cannot be custom: {entry_point}")
            }
            InvalidTransaction::EntryPointMustBeCustom { entry_point } => {
                write!(formatter, "entry point must be custom: {entry_point}")
            }
            InvalidTransaction::EmptyModuleBytes => {
                write!(formatter, "the transaction has empty module bytes")
            }
            InvalidTransaction::GasPriceConversion { amount, gas_price } => {
                write!(
                    formatter,
                    "failed to divide the amount {} by the gas price {}",
                    amount, gas_price
                )
            }
            InvalidTransaction::UnableToCalculateGasLimit => {
                write!(formatter, "unable to calculate gas limit",)
            }
            InvalidTransaction::UnableToCalculateGasCost => {
                write!(formatter, "unable to calculate gas cost",)
            }
            InvalidTransaction::InvalidPricingMode { price_mode } => {
                write!(
                    formatter,
                    "received a transaction with an invalid mode {price_mode}"
                )
            }
            InvalidTransaction::InvalidTransactionKind(kind) => {
                write!(
                    formatter,
                    "received a transaction with an invalid kind {kind}"
                )
            }
<<<<<<< HEAD
            InvalidTransaction::InvalidTransactionArgumentsKind => write!(
                formatter,
                "received a transaction with invalid arguments kind"
            ),
            InvalidTransaction::UnableToInstantiate => {
                write!(formatter, "entry point cannot be default")
=======
            InvalidTransaction::GasPriceToleranceTooLow {
                min_gas_price_tolerance,
                provided_gas_price_tolerance,
            } => {
                write!(
                    formatter,
                    "received a transaction with gas price tolerance {} but this chain will only go as low as {}",
                    provided_gas_price_tolerance, min_gas_price_tolerance
                )
>>>>>>> 32c973b8
            }
        }
    }
}

impl From<ExcessiveSizeErrorV1> for InvalidTransaction {
    fn from(error: ExcessiveSizeErrorV1) -> Self {
        InvalidTransaction::ExcessiveSize(error)
    }
}

#[cfg(feature = "std")]
impl StdError for InvalidTransaction {
    fn source(&self) -> Option<&(dyn StdError + 'static)> {
        match self {
            InvalidTransaction::InvalidApproval { error, .. } => Some(error),
            InvalidTransaction::InvalidArg { error, .. } => Some(error),
            InvalidTransaction::InvalidChainName { .. }
            | InvalidTransaction::ExcessiveSize(_)
            | InvalidTransaction::ExcessiveTimeToLive { .. }
            | InvalidTransaction::TimestampInFuture { .. }
            | InvalidTransaction::InvalidBodyHash
            | InvalidTransaction::InvalidTransactionHash
            | InvalidTransaction::EmptyApprovals
            | InvalidTransaction::ExcessiveArgsLength { .. }
            | InvalidTransaction::ExcessiveApprovals { .. }
            | InvalidTransaction::ExceedsBlockGasLimit { .. }
            | InvalidTransaction::MissingArg { .. }
            | InvalidTransaction::UnexpectedArgType { .. }
            | InvalidTransaction::InsufficientTransferAmount { .. }
            | InvalidTransaction::EntryPointCannotBeCall
            | InvalidTransaction::EntryPointCannotBeCustom { .. }
            | InvalidTransaction::EntryPointMustBeCustom { .. }
            | InvalidTransaction::EmptyModuleBytes
            | InvalidTransaction::GasPriceConversion { .. }
            | InvalidTransaction::UnableToCalculateGasLimit
            | InvalidTransaction::UnableToCalculateGasCost
            | InvalidTransaction::InvalidPricingMode { .. }
            | InvalidTransaction::GasPriceToleranceTooLow { .. }
            | InvalidTransaction::InvalidTransactionKind(_) => None,
            InvalidTransaction::InvalidTransactionArgumentsKind => None,
            InvalidTransaction::UnableToInstantiate => None,
        }
    }
}

/// Error returned when a transaction is too large.
#[derive(Clone, Ord, PartialOrd, Eq, PartialEq, Hash, Debug, Serialize)]
#[cfg_attr(feature = "datasize", derive(DataSize))]
pub struct ExcessiveSizeErrorV1 {
    /// The maximum permitted serialized transaction size, in bytes.
    pub max_transaction_size: u32,
    /// The serialized size of the transaction provided, in bytes.
    pub actual_transaction_size: usize,
}

impl Display for ExcessiveSizeErrorV1 {
    fn fmt(&self, formatter: &mut Formatter) -> fmt::Result {
        write!(
            formatter,
            "transaction size of {} bytes exceeds limit of {}",
            self.actual_transaction_size, self.max_transaction_size
        )
    }
}

#[cfg(feature = "std")]
impl StdError for ExcessiveSizeErrorV1 {}

/// Errors other than validation failures relating to Transactions.
#[derive(Debug)]
#[non_exhaustive]
pub enum ErrorV1 {
    /// Error while encoding to JSON.
    EncodeToJson(serde_json::Error),

    /// Error while decoding from JSON.
    DecodeFromJson(DecodeFromJsonErrorV1),

    /// Unable to calculate payment.
    InvalidPayment,
}

impl From<serde_json::Error> for ErrorV1 {
    fn from(error: serde_json::Error) -> Self {
        ErrorV1::EncodeToJson(error)
    }
}

impl From<DecodeFromJsonErrorV1> for ErrorV1 {
    fn from(error: DecodeFromJsonErrorV1) -> Self {
        ErrorV1::DecodeFromJson(error)
    }
}

impl Display for ErrorV1 {
    fn fmt(&self, formatter: &mut Formatter) -> fmt::Result {
        match self {
            ErrorV1::EncodeToJson(error) => {
                write!(formatter, "encoding to json: {}", error)
            }
            ErrorV1::DecodeFromJson(error) => {
                write!(formatter, "decoding from json: {}", error)
            }
            ErrorV1::InvalidPayment => write!(formatter, "invalid payment"),
        }
    }
}

#[cfg(feature = "std")]
impl StdError for ErrorV1 {
    fn source(&self) -> Option<&(dyn StdError + 'static)> {
        match self {
            ErrorV1::EncodeToJson(error) => Some(error),
            ErrorV1::DecodeFromJson(error) => Some(error),
            ErrorV1::InvalidPayment => None,
        }
    }
}

/// Error while decoding a `TransactionV1` from JSON.
#[derive(Debug)]
#[non_exhaustive]
pub enum DecodeFromJsonErrorV1 {
    /// Failed to decode from base 16.
    FromHex(base16::DecodeError),

    /// Failed to convert slice to array.
    TryFromSlice(TryFromSliceError),
}

impl From<base16::DecodeError> for DecodeFromJsonErrorV1 {
    fn from(error: base16::DecodeError) -> Self {
        DecodeFromJsonErrorV1::FromHex(error)
    }
}

impl From<TryFromSliceError> for DecodeFromJsonErrorV1 {
    fn from(error: TryFromSliceError) -> Self {
        DecodeFromJsonErrorV1::TryFromSlice(error)
    }
}

impl Display for DecodeFromJsonErrorV1 {
    fn fmt(&self, formatter: &mut Formatter) -> fmt::Result {
        match self {
            DecodeFromJsonErrorV1::FromHex(error) => {
                write!(formatter, "{}", error)
            }
            DecodeFromJsonErrorV1::TryFromSlice(error) => {
                write!(formatter, "{}", error)
            }
        }
    }
}

#[cfg(feature = "std")]
impl StdError for DecodeFromJsonErrorV1 {
    fn source(&self) -> Option<&(dyn StdError + 'static)> {
        match self {
            DecodeFromJsonErrorV1::FromHex(error) => Some(error),
            DecodeFromJsonErrorV1::TryFromSlice(error) => Some(error),
        }
    }
}<|MERGE_RESOLUTION|>--- conflicted
+++ resolved
@@ -308,14 +308,13 @@
                     "received a transaction with an invalid kind {kind}"
                 )
             }
-<<<<<<< HEAD
             InvalidTransaction::InvalidTransactionArgumentsKind => write!(
                 formatter,
                 "received a transaction with invalid arguments kind"
             ),
             InvalidTransaction::UnableToInstantiate => {
                 write!(formatter, "entry point cannot be default")
-=======
+            }
             InvalidTransaction::GasPriceToleranceTooLow {
                 min_gas_price_tolerance,
                 provided_gas_price_tolerance,
@@ -325,7 +324,6 @@
                     "received a transaction with gas price tolerance {} but this chain will only go as low as {}",
                     provided_gas_price_tolerance, min_gas_price_tolerance
                 )
->>>>>>> 32c973b8
             }
         }
     }
