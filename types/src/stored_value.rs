mod type_mismatch;

use alloc::{
    boxed::Box,
    string::{String, ToString},
    vec::Vec,
};
use core::{convert::TryFrom, fmt::Debug};

#[cfg(feature = "datasize")]
use datasize::DataSize;
#[cfg(feature = "json-schema")]
use schemars::JsonSchema;
use serde::{de, ser, Deserialize, Deserializer, Serialize, Serializer};
use serde_bytes::ByteBuf;

use crate::{
    account::Account,
    bytesrepr::{self, Error, FromBytes, ToBytes, U8_SERIALIZED_LENGTH},
    contracts::Contract,
    package::Package,
    system::auction::{Bid, BidKind, EraInfo, UnbondingPurse, WithdrawPurse},
    AddressableEntity, CLValue, ContractWasm, DeployInfo, Transfer,
};
pub use type_mismatch::TypeMismatch;

#[allow(clippy::large_enum_variant)]
#[repr(u8)]
enum Tag {
    CLValue = 0,
    Account = 1,
    ContractWasm = 2,
    Contract = 3,
    ContractPackage = 4,
    Transfer = 5,
    DeployInfo = 6,
    EraInfo = 7,
    Bid = 8,
    Withdraw = 9,
    Unbonding = 10,
    AddressableEntity = 11,
    BidKind = 12,
}

/// A value stored in Global State.
#[allow(clippy::large_enum_variant)]
#[derive(Eq, PartialEq, Clone, Debug)]
#[cfg_attr(feature = "datasize", derive(DataSize))]
#[cfg_attr(
    feature = "json-schema",
    derive(JsonSchema),
    schemars(with = "serde_helpers::BinarySerHelper")
)]
pub enum StoredValue {
    /// A CLValue.
    CLValue(CLValue),
    /// An account.
    Account(Account),
    /// A contract Wasm.
    ContractWasm(ContractWasm),
    /// A contract.
    Contract(Contract),
    /// A `Package`.
    ContractPackage(Package),
    /// A `Transfer`.
    Transfer(Transfer),
    /// Info about a deploy.
    DeployInfo(DeployInfo),
    /// Info about an era.
    EraInfo(EraInfo),
    /// Variant that stores [`Bid`].
    Bid(Box<Bid>),
    /// Variant that stores withdraw information.
    Withdraw(Vec<WithdrawPurse>),
    /// Unbonding information.
    Unbonding(Vec<UnbondingPurse>),
    /// An `AddressableEntity`.
    AddressableEntity(AddressableEntity),
    /// Variant that stores [`BidKind`].
    BidKind(BidKind),
}

impl StoredValue {
    /// Returns a reference to the wrapped `CLValue` if this is a `CLValue` variant.
    pub fn as_cl_value(&self) -> Option<&CLValue> {
        match self {
            StoredValue::CLValue(cl_value) => Some(cl_value),
            _ => None,
        }
    }

    /// Returns a reference to the wrapped `Account` if this is an `Account` variant.
    pub fn as_account(&self) -> Option<&Account> {
        match self {
            StoredValue::Account(account) => Some(account),
            _ => None,
        }
    }

    /// Returns a reference to the wrapped `ContractWasm` if this is a `ContractWasm` variant.
    pub fn as_contract_wasm(&self) -> Option<&ContractWasm> {
        match self {
            StoredValue::ContractWasm(contract_wasm) => Some(contract_wasm),
            _ => None,
        }
    }

    /// Returns a reference to the wrapped `Contract` if this is a `Contract` variant.
    pub fn as_contract(&self) -> Option<&Contract> {
        match self {
            StoredValue::Contract(contract) => Some(contract),
            _ => None,
        }
    }

    /// Returns a reference to the wrapped `Package` if this is a `Package` variant.
    pub fn as_contract_package(&self) -> Option<&Package> {
        match self {
            StoredValue::ContractPackage(contract_package) => Some(contract_package),
            _ => None,
        }
    }

    /// Returns a reference to the wrapped `Transfer` if this is a `Transfer` variant.
    pub fn as_transfer(&self) -> Option<&Transfer> {
        match self {
            StoredValue::Transfer(transfer) => Some(transfer),
            _ => None,
        }
    }

    /// Returns a reference to the wrapped `DeployInfo` if this is a `DeployInfo` variant.
    pub fn as_deploy_info(&self) -> Option<&DeployInfo> {
        match self {
            StoredValue::DeployInfo(deploy_info) => Some(deploy_info),
            _ => None,
        }
    }

    /// Returns a reference to the wrapped `EraInfo` if this is an `EraInfo` variant.
    pub fn as_era_info(&self) -> Option<&EraInfo> {
        match self {
            StoredValue::EraInfo(era_info) => Some(era_info),
            _ => None,
        }
    }

<<<<<<< HEAD
    /// Returns a reference to the wrapped `Bid` if this is a `Bid` variant.
    pub fn as_bid(&self) -> Option<&Bid> {
=======
    /// Returns a wrapped [`Bid`] if this is a `Bid` variant.
    pub fn as_bid_kind(&self) -> Option<&BidKind> {
>>>>>>> 461e7409
        match self {
            StoredValue::BidKind(bid) => Some(bid),
            _ => None,
        }
    }

    /// Returns a reference to the wrapped list of `WithdrawPurse`s if this is a `Withdraw` variant.
    pub fn as_withdraw(&self) -> Option<&Vec<WithdrawPurse>> {
        match self {
            StoredValue::Withdraw(withdraw_purses) => Some(withdraw_purses),
            _ => None,
        }
    }

    /// Returns a reference to the wrapped list of `UnbondingPurse`s if this is an `Unbonding`
    /// variant.
    pub fn as_unbonding(&self) -> Option<&Vec<UnbondingPurse>> {
        match self {
            StoredValue::Unbonding(unbonding_purses) => Some(unbonding_purses),
            _ => None,
        }
    }

    /// Returns a reference to the wrapped `AddressableEntity` if this is an `AddressableEntity`
    /// variant.
    pub fn as_addressable_entity(&self) -> Option<&AddressableEntity> {
        match self {
            StoredValue::AddressableEntity(entity) => Some(entity),
            _ => None,
        }
    }

    /// Returns the `CLValue` if this is a `CLValue` variant.
    pub fn into_cl_value(self) -> Option<CLValue> {
        match self {
            StoredValue::CLValue(cl_value) => Some(cl_value),
            _ => None,
        }
    }

    /// Returns the `Account` if this is an `Account` variant.
    pub fn into_account(self) -> Option<Account> {
        match self {
            StoredValue::Account(account) => Some(account),
            _ => None,
        }
    }

    /// Returns the `ContractWasm` if this is a `ContractWasm` variant.
    pub fn into_contract_wasm(self) -> Option<ContractWasm> {
        match self {
            StoredValue::ContractWasm(contract_wasm) => Some(contract_wasm),
            _ => None,
        }
    }

    /// Returns the `Contract` if this is a `Contract` variant.
    pub fn into_contract(self) -> Option<Contract> {
        match self {
            StoredValue::Contract(contract) => Some(contract),
            _ => None,
        }
    }

    /// Returns the `Package` if this is a `Package` variant.
    pub fn into_contract_package(self) -> Option<Package> {
        match self {
            StoredValue::ContractPackage(contract_package) => Some(contract_package),
            _ => None,
        }
    }

    /// Returns the `Transfer` if this is a `Transfer` variant.
    pub fn into_transfer(self) -> Option<Transfer> {
        match self {
            StoredValue::Transfer(transfer) => Some(transfer),
            _ => None,
        }
    }

    /// Returns the `DeployInfo` if this is a `DeployInfo` variant.
    pub fn into_deploy_info(self) -> Option<DeployInfo> {
        match self {
            StoredValue::DeployInfo(deploy_info) => Some(deploy_info),
            _ => None,
        }
    }

    /// Returns the `EraInfo` if this is an `EraInfo` variant.
    pub fn into_era_info(self) -> Option<EraInfo> {
        match self {
            StoredValue::EraInfo(era_info) => Some(era_info),
            _ => None,
        }
    }

    /// Returns the `Bid` if this is a `Bid` variant.
    pub fn into_bid(self) -> Option<Bid> {
        match self {
            StoredValue::Bid(bid) => Some(*bid),
            _ => None,
        }
    }

    /// Returns the list of `WithdrawPurse`s if this is a `Withdraw` variant.
    pub fn into_withdraw(self) -> Option<Vec<WithdrawPurse>> {
        match self {
            StoredValue::Withdraw(withdraw_purses) => Some(withdraw_purses),
            _ => None,
        }
    }

    /// Returns the list of `UnbondingPurse`s if this is an `Unbonding` variant.
    pub fn into_unbonding(self) -> Option<Vec<UnbondingPurse>> {
        match self {
            StoredValue::Unbonding(unbonding_purses) => Some(unbonding_purses),
            _ => None,
        }
    }

    /// Returns the `AddressableEntity` if this is an `AddressableEntity` variant.
    pub fn into_addressable_entity(self) -> Option<AddressableEntity> {
        match self {
            StoredValue::AddressableEntity(entity) => Some(entity),
            _ => None,
        }
    }

    /// Returns the type name of the [`StoredValue`] enum variant.
    ///
    /// For [`CLValue`] variants it will return the name of the [`CLType`](crate::cl_type::CLType)
    pub fn type_name(&self) -> String {
        match self {
            StoredValue::CLValue(cl_value) => format!("{:?}", cl_value.cl_type()),
            StoredValue::Account(_) => "Account".to_string(),
            StoredValue::ContractWasm(_) => "ContractWasm".to_string(),
            StoredValue::Contract(_) => "Contract".to_string(),
            StoredValue::ContractPackage(_) => "ContractPackage".to_string(),
            StoredValue::Transfer(_) => "Transfer".to_string(),
            StoredValue::DeployInfo(_) => "DeployInfo".to_string(),
            StoredValue::EraInfo(_) => "EraInfo".to_string(),
            StoredValue::Bid(_) => "Bid".to_string(),
            StoredValue::Withdraw(_) => "Withdraw".to_string(),
            StoredValue::Unbonding(_) => "Unbonding".to_string(),
            StoredValue::AddressableEntity(_) => "AddressableEntity".to_string(),
            StoredValue::BidKind(_) => "BidKind".to_string(),
        }
    }

    fn tag(&self) -> Tag {
        match self {
            StoredValue::CLValue(_) => Tag::CLValue,
            StoredValue::Account(_) => Tag::Account,
            StoredValue::ContractWasm(_) => Tag::ContractWasm,
            StoredValue::Contract(_) => Tag::Contract,
            StoredValue::ContractPackage(_) => Tag::ContractPackage,
            StoredValue::Transfer(_) => Tag::Transfer,
            StoredValue::DeployInfo(_) => Tag::DeployInfo,
            StoredValue::EraInfo(_) => Tag::EraInfo,
            StoredValue::Bid(_) => Tag::Bid,
            StoredValue::Withdraw(_) => Tag::Withdraw,
            StoredValue::Unbonding(_) => Tag::Unbonding,
            StoredValue::AddressableEntity(_) => Tag::AddressableEntity,
            StoredValue::BidKind(_) => Tag::BidKind,
        }
    }
}

impl From<CLValue> for StoredValue {
    fn from(value: CLValue) -> StoredValue {
        StoredValue::CLValue(value)
    }
}
impl From<Account> for StoredValue {
    fn from(value: Account) -> StoredValue {
        StoredValue::Account(value)
    }
}

impl From<ContractWasm> for StoredValue {
    fn from(value: ContractWasm) -> StoredValue {
        StoredValue::ContractWasm(value)
    }
}

impl From<Contract> for StoredValue {
    fn from(value: Contract) -> Self {
        StoredValue::Contract(value)
    }
}

impl From<AddressableEntity> for StoredValue {
    fn from(value: AddressableEntity) -> StoredValue {
        StoredValue::AddressableEntity(value)
    }
}
impl From<Package> for StoredValue {
    fn from(value: Package) -> StoredValue {
        StoredValue::ContractPackage(value)
    }
}

impl From<Bid> for StoredValue {
    fn from(bid: Bid) -> StoredValue {
        StoredValue::Bid(Box::new(bid))
    }
}

impl From<BidKind> for StoredValue {
    fn from(bid_kind: BidKind) -> StoredValue {
        StoredValue::BidKind(bid_kind)
    }
}

impl TryFrom<StoredValue> for CLValue {
    type Error = TypeMismatch;

    fn try_from(stored_value: StoredValue) -> Result<Self, Self::Error> {
        let type_name = stored_value.type_name();
        match stored_value {
            StoredValue::CLValue(cl_value) => Ok(cl_value),
            StoredValue::ContractPackage(contract_package) => Ok(CLValue::from_t(contract_package)
                .map_err(|_error| TypeMismatch::new("ContractPackage".to_string(), type_name))?),
            _ => Err(TypeMismatch::new("CLValue".to_string(), type_name)),
        }
    }
}

impl TryFrom<StoredValue> for Account {
    type Error = TypeMismatch;

    fn try_from(stored_value: StoredValue) -> Result<Self, Self::Error> {
        match stored_value {
            StoredValue::Account(account) => Ok(account),
            _ => Err(TypeMismatch::new(
                "Account".to_string(),
                stored_value.type_name(),
            )),
        }
    }
}

impl TryFrom<StoredValue> for ContractWasm {
    type Error = TypeMismatch;

    fn try_from(stored_value: StoredValue) -> Result<Self, Self::Error> {
        match stored_value {
            StoredValue::ContractWasm(contract_wasm) => Ok(contract_wasm),
            _ => Err(TypeMismatch::new(
                "ContractWasm".to_string(),
                stored_value.type_name(),
            )),
        }
    }
}

impl TryFrom<StoredValue> for Package {
    type Error = TypeMismatch;

    fn try_from(stored_value: StoredValue) -> Result<Self, Self::Error> {
        match stored_value {
            StoredValue::ContractPackage(contract_package) => Ok(contract_package),
            _ => Err(TypeMismatch::new(
                "ContractPackage".to_string(),
                stored_value.type_name(),
            )),
        }
    }
}

impl TryFrom<StoredValue> for AddressableEntity {
    type Error = TypeMismatch;

    fn try_from(stored_value: StoredValue) -> Result<Self, Self::Error> {
        match stored_value {
            StoredValue::AddressableEntity(contract) => Ok(contract),
            _ => Err(TypeMismatch::new(
                "AddressableEntity".to_string(),
                stored_value.type_name(),
            )),
        }
    }
}

impl TryFrom<StoredValue> for Transfer {
    type Error = TypeMismatch;

    fn try_from(value: StoredValue) -> Result<Self, Self::Error> {
        match value {
            StoredValue::Transfer(transfer) => Ok(transfer),
            _ => Err(TypeMismatch::new("Transfer".to_string(), value.type_name())),
        }
    }
}

impl TryFrom<StoredValue> for DeployInfo {
    type Error = TypeMismatch;

    fn try_from(value: StoredValue) -> Result<Self, Self::Error> {
        match value {
            StoredValue::DeployInfo(deploy_info) => Ok(deploy_info),
            _ => Err(TypeMismatch::new(
                "DeployInfo".to_string(),
                value.type_name(),
            )),
        }
    }
}

impl TryFrom<StoredValue> for EraInfo {
    type Error = TypeMismatch;

    fn try_from(value: StoredValue) -> Result<Self, Self::Error> {
        match value {
            StoredValue::EraInfo(era_info) => Ok(era_info),
            _ => Err(TypeMismatch::new("EraInfo".to_string(), value.type_name())),
        }
    }
}

impl TryFrom<StoredValue> for Bid {
    type Error = TypeMismatch;

    fn try_from(value: StoredValue) -> Result<Self, Self::Error> {
        match value {
            StoredValue::Bid(bid) => Ok(*bid),
            _ => Err(TypeMismatch::new("Bid".to_string(), value.type_name())),
        }
    }
}

impl TryFrom<StoredValue> for BidKind {
    type Error = TypeMismatch;

    fn try_from(value: StoredValue) -> Result<Self, Self::Error> {
        match value {
            StoredValue::BidKind(bid_kind) => Ok(bid_kind),
            _ => Err(TypeMismatch::new("BidKind".to_string(), value.type_name())),
        }
    }
}

impl ToBytes for StoredValue {
    fn to_bytes(&self) -> Result<Vec<u8>, bytesrepr::Error> {
        let mut buffer = bytesrepr::allocate_buffer(self)?;
        self.write_bytes(&mut buffer)?;
        Ok(buffer)
    }

    fn serialized_length(&self) -> usize {
        U8_SERIALIZED_LENGTH
            + match self {
                StoredValue::CLValue(cl_value) => cl_value.serialized_length(),
                StoredValue::Account(account) => account.serialized_length(),
                StoredValue::ContractWasm(contract_wasm) => contract_wasm.serialized_length(),
                StoredValue::Contract(contract_header) => contract_header.serialized_length(),
                StoredValue::ContractPackage(contract_package) => {
                    contract_package.serialized_length()
                }
                StoredValue::Transfer(transfer) => transfer.serialized_length(),
                StoredValue::DeployInfo(deploy_info) => deploy_info.serialized_length(),
                StoredValue::EraInfo(era_info) => era_info.serialized_length(),
                StoredValue::Bid(bid) => bid.serialized_length(),
                StoredValue::Withdraw(withdraw_purses) => withdraw_purses.serialized_length(),
                StoredValue::Unbonding(unbonding_purses) => unbonding_purses.serialized_length(),
                StoredValue::AddressableEntity(entity) => entity.serialized_length(),
                StoredValue::BidKind(bid_kind) => bid_kind.serialized_length(),
            }
    }

    fn write_bytes(&self, writer: &mut Vec<u8>) -> Result<(), bytesrepr::Error> {
        writer.push(self.tag() as u8);
        match self {
            StoredValue::CLValue(cl_value) => cl_value.write_bytes(writer)?,
            StoredValue::Account(account) => account.write_bytes(writer)?,
            StoredValue::ContractWasm(contract_wasm) => contract_wasm.write_bytes(writer)?,
            StoredValue::Contract(contract_header) => contract_header.write_bytes(writer)?,
            StoredValue::ContractPackage(contract_package) => {
                contract_package.write_bytes(writer)?
            }
            StoredValue::Transfer(transfer) => transfer.write_bytes(writer)?,
            StoredValue::DeployInfo(deploy_info) => deploy_info.write_bytes(writer)?,
            StoredValue::EraInfo(era_info) => era_info.write_bytes(writer)?,
            StoredValue::Bid(bid) => bid.write_bytes(writer)?,
            StoredValue::Withdraw(unbonding_purses) => unbonding_purses.write_bytes(writer)?,
            StoredValue::Unbonding(unbonding_purses) => unbonding_purses.write_bytes(writer)?,
            StoredValue::AddressableEntity(entity) => entity.write_bytes(writer)?,
            StoredValue::BidKind(bid_kind) => bid_kind.write_bytes(writer)?,
        };
        Ok(())
    }
}

impl FromBytes for StoredValue {
    fn from_bytes(bytes: &[u8]) -> Result<(Self, &[u8]), bytesrepr::Error> {
        let (tag, remainder) = u8::from_bytes(bytes)?;
        match tag {
            tag if tag == Tag::CLValue as u8 => CLValue::from_bytes(remainder)
                .map(|(cl_value, remainder)| (StoredValue::CLValue(cl_value), remainder)),
            tag if tag == Tag::Account as u8 => Account::from_bytes(remainder)
                .map(|(account, remainder)| (StoredValue::Account(account), remainder)),
            tag if tag == Tag::ContractWasm as u8 => {
                ContractWasm::from_bytes(remainder).map(|(contract_wasm, remainder)| {
                    (StoredValue::ContractWasm(contract_wasm), remainder)
                })
            }
            tag if tag == Tag::ContractPackage as u8 => {
                Package::from_bytes(remainder).map(|(contract_package, remainder)| {
                    (StoredValue::ContractPackage(contract_package), remainder)
                })
            }
            tag if tag == Tag::Contract as u8 => Contract::from_bytes(remainder)
                .map(|(contract, remainder)| (StoredValue::Contract(contract), remainder)),
            tag if tag == Tag::Transfer as u8 => Transfer::from_bytes(remainder)
                .map(|(transfer, remainder)| (StoredValue::Transfer(transfer), remainder)),
            tag if tag == Tag::DeployInfo as u8 => DeployInfo::from_bytes(remainder)
                .map(|(deploy_info, remainder)| (StoredValue::DeployInfo(deploy_info), remainder)),
            tag if tag == Tag::EraInfo as u8 => EraInfo::from_bytes(remainder)
                .map(|(deploy_info, remainder)| (StoredValue::EraInfo(deploy_info), remainder)),
            tag if tag == Tag::Bid as u8 => Bid::from_bytes(remainder)
                .map(|(bid, remainder)| (StoredValue::Bid(Box::new(bid)), remainder)),
            tag if tag == Tag::BidKind as u8 => BidKind::from_bytes(remainder)
                .map(|(bid_kind, remainder)| (StoredValue::BidKind(bid_kind), remainder)),
            tag if tag == Tag::Withdraw as u8 => {
                Vec::<WithdrawPurse>::from_bytes(remainder).map(|(withdraw_purses, remainder)| {
                    (StoredValue::Withdraw(withdraw_purses), remainder)
                })
            }
            tag if tag == Tag::Unbonding as u8 => {
                Vec::<UnbondingPurse>::from_bytes(remainder).map(|(unbonding_purses, remainder)| {
                    (StoredValue::Unbonding(unbonding_purses), remainder)
                })
            }
            tag if tag == Tag::AddressableEntity as u8 => AddressableEntity::from_bytes(remainder)
                .map(|(entity, remainder)| (StoredValue::AddressableEntity(entity), remainder)),
            _ => Err(Error::Formatting),
        }
    }
}

mod serde_helpers {
    use super::*;

    #[derive(Serialize)]
    pub(super) enum BinarySerHelper<'a> {
        /// A CLValue.
        CLValue(&'a CLValue),
        /// An account.
        Account(&'a Account),
        /// A contract Wasm.
        ContractWasm(&'a ContractWasm),
        /// A contract.
        Contract(&'a Contract),
        /// A `Package`.
        ContractPackage(&'a Package),
        /// A `Transfer`.
        Transfer(&'a Transfer),
        /// Info about a deploy.
        DeployInfo(&'a DeployInfo),
        /// Info about an era.
        EraInfo(&'a EraInfo),
        /// Variant that stores [`Bid`].
        Bid(&'a Bid),
        /// Variant that stores withdraw information.
        Withdraw(&'a Vec<WithdrawPurse>),
        /// Unbonding information.
        Unbonding(&'a Vec<UnbondingPurse>),
        /// An `AddressableEntity`.
        AddressableEntity(&'a AddressableEntity),
        /// Variant that stores [`BidKind`].
        BidKind(&'a BidKind),
    }

    #[derive(Deserialize)]
    pub(super) enum BinaryDeserHelper {
        /// A CLValue.
        CLValue(CLValue),
        /// An account.
        Account(Account),
        /// A contract Wasm.
        ContractWasm(ContractWasm),
        /// A contract.
        Contract(Contract),
        /// A `Package`.
        ContractPackage(Package),
        /// A `Transfer`.
        Transfer(Transfer),
        /// Info about a deploy.
        DeployInfo(DeployInfo),
        /// Info about an era.
        EraInfo(EraInfo),
        /// Variant that stores [`Bid`].
        Bid(Box<Bid>),
        /// Variant that stores withdraw information.
        Withdraw(Vec<WithdrawPurse>),
        /// Unbonding information.
        Unbonding(Vec<UnbondingPurse>),
        /// An `AddressableEntity`.
        AddressableEntity(AddressableEntity),
        /// Variant that stores [`BidKind`].
        BidKind(BidKind),
    }

    impl<'a> From<&'a StoredValue> for BinarySerHelper<'a> {
        fn from(stored_value: &'a StoredValue) -> Self {
            match stored_value {
                StoredValue::CLValue(payload) => BinarySerHelper::CLValue(payload),
                StoredValue::Account(payload) => BinarySerHelper::Account(payload),
                StoredValue::ContractWasm(payload) => BinarySerHelper::ContractWasm(payload),
                StoredValue::Contract(payload) => BinarySerHelper::Contract(payload),
                StoredValue::ContractPackage(payload) => BinarySerHelper::ContractPackage(payload),
                StoredValue::Transfer(payload) => BinarySerHelper::Transfer(payload),
                StoredValue::DeployInfo(payload) => BinarySerHelper::DeployInfo(payload),
                StoredValue::EraInfo(payload) => BinarySerHelper::EraInfo(payload),
                StoredValue::Bid(payload) => BinarySerHelper::Bid(payload),
                StoredValue::Withdraw(payload) => BinarySerHelper::Withdraw(payload),
                StoredValue::Unbonding(payload) => BinarySerHelper::Unbonding(payload),
                StoredValue::AddressableEntity(payload) => {
                    BinarySerHelper::AddressableEntity(payload)
                }
                StoredValue::BidKind(payload) => BinarySerHelper::BidKind(payload),
            }
        }
    }

    impl From<BinaryDeserHelper> for StoredValue {
        fn from(helper: BinaryDeserHelper) -> Self {
            match helper {
                BinaryDeserHelper::CLValue(payload) => StoredValue::CLValue(payload),
                BinaryDeserHelper::Account(payload) => StoredValue::Account(payload),
                BinaryDeserHelper::ContractWasm(payload) => StoredValue::ContractWasm(payload),
                BinaryDeserHelper::Contract(payload) => StoredValue::Contract(payload),
                BinaryDeserHelper::ContractPackage(payload) => {
                    StoredValue::ContractPackage(payload)
                }
                BinaryDeserHelper::Transfer(payload) => StoredValue::Transfer(payload),
                BinaryDeserHelper::DeployInfo(payload) => StoredValue::DeployInfo(payload),
                BinaryDeserHelper::EraInfo(payload) => StoredValue::EraInfo(payload),
                BinaryDeserHelper::Bid(bid) => StoredValue::Bid(bid),
                BinaryDeserHelper::Withdraw(payload) => StoredValue::Withdraw(payload),
                BinaryDeserHelper::Unbonding(payload) => StoredValue::Unbonding(payload),
                BinaryDeserHelper::AddressableEntity(payload) => {
                    StoredValue::AddressableEntity(payload)
                }
                BinaryDeserHelper::BidKind(payload) => StoredValue::BidKind(payload),
            }
        }
    }
}

impl Serialize for StoredValue {
    fn serialize<S: Serializer>(&self, serializer: S) -> Result<S::Ok, S::Error> {
        if serializer.is_human_readable() {
            serde_helpers::BinarySerHelper::from(self).serialize(serializer)
        } else {
            let bytes = self
                .to_bytes()
                .map_err(|error| ser::Error::custom(format!("{:?}", error)))?;
            ByteBuf::from(bytes).serialize(serializer)
        }
    }
}

impl<'de> Deserialize<'de> for StoredValue {
    fn deserialize<D: Deserializer<'de>>(deserializer: D) -> Result<Self, D::Error> {
        if deserializer.is_human_readable() {
            let json_helper = serde_helpers::BinaryDeserHelper::deserialize(deserializer)?;
            Ok(StoredValue::from(json_helper))
        } else {
            let bytes = ByteBuf::deserialize(deserializer)?.into_vec();
            bytesrepr::deserialize::<StoredValue>(bytes)
                .map_err(|error| de::Error::custom(format!("{:?}", error)))
        }
    }
}

#[cfg(test)]
mod tests {
    use proptest::proptest;

    use crate::{bytesrepr, gens};

    proptest! {
        #[test]
        fn serialization_roundtrip(v in gens::stored_value_arb()) {
            bytesrepr::test_serialization_roundtrip(&v);
        }
    }
}<|MERGE_RESOLUTION|>--- conflicted
+++ resolved
@@ -145,15 +145,10 @@
         }
     }
 
-<<<<<<< HEAD
     /// Returns a reference to the wrapped `Bid` if this is a `Bid` variant.
     pub fn as_bid(&self) -> Option<&Bid> {
-=======
-    /// Returns a wrapped [`Bid`] if this is a `Bid` variant.
-    pub fn as_bid_kind(&self) -> Option<&BidKind> {
->>>>>>> 461e7409
-        match self {
-            StoredValue::BidKind(bid) => Some(bid),
+        match self {
+            StoredValue::Bid(bid) => Some(bid),
             _ => None,
         }
     }
@@ -184,6 +179,14 @@
         }
     }
 
+    /// Returns a reference to the wrapped `BidKind` if this is a `BidKind` variant.
+    pub fn as_bid_kind(&self) -> Option<&BidKind> {
+        match self {
+            StoredValue::BidKind(bid_kind) => Some(bid_kind),
+            _ => None,
+        }
+    }
+
     /// Returns the `CLValue` if this is a `CLValue` variant.
     pub fn into_cl_value(self) -> Option<CLValue> {
         match self {
@@ -276,6 +279,14 @@
     pub fn into_addressable_entity(self) -> Option<AddressableEntity> {
         match self {
             StoredValue::AddressableEntity(entity) => Some(entity),
+            _ => None,
+        }
+    }
+
+    /// Returns the `BidKind` if this is a `BidKind` variant.
+    pub fn into_bid_kind(self) -> Option<BidKind> {
+        match self {
+            StoredValue::BidKind(bid_kind) => Some(bid_kind),
             _ => None,
         }
     }
