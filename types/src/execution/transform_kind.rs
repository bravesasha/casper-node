use alloc::{string::ToString, vec::Vec};
use core::{any, convert::TryFrom};

#[cfg(feature = "datasize")]
use datasize::DataSize;
use num::traits::{AsPrimitive, WrappingAdd};
#[cfg(any(feature = "testing", test))]
use rand::Rng;
#[cfg(feature = "json-schema")]
use schemars::JsonSchema;
use serde::{Deserialize, Serialize};

use super::TransformError;
use crate::{
    bytesrepr::{self, FromBytes, ToBytes, U8_SERIALIZED_LENGTH},
    contracts::NamedKeys,
    CLType, CLTyped, CLValue, Key, StoredValue, StoredValueTypeMismatch, U128, U256, U512,
};

/// Taxonomy of Transform.
#[derive(PartialEq, Eq, Debug, Clone)]
pub enum TransformInstruction {
    /// Store a StoredValue.
    Store(StoredValue),
    /// Prune a StoredValue by Key.
    Prune(Key),
}

impl TransformInstruction {
    /// Store instruction.
    pub fn store(stored_value: StoredValue) -> Self {
        Self::Store(stored_value)
    }

    /// Prune instruction.
    pub fn prune(key: Key) -> Self {
        Self::Prune(key)
    }
}

impl From<StoredValue> for TransformInstruction {
    fn from(value: StoredValue) -> Self {
        TransformInstruction::Store(value)
    }
}

/// Representation of a single transformation occurring during execution.
///
/// Note that all arithmetic variants of `TransformKindV2` are commutative which means that a given
/// collection of them can be executed in any order to produce the same end result.
#[derive(Clone, Eq, PartialEq, Serialize, Deserialize, Debug, Default)]
#[cfg_attr(feature = "datasize", derive(DataSize))]
#[cfg_attr(feature = "json-schema", derive(JsonSchema))]
#[serde(deny_unknown_fields)]
pub enum TransformKindV2 {
    /// An identity transformation that does not modify a value in the global state.
    ///
    /// Created as a result of reading from the global state.
    #[default]
    Identity,
    /// Writes a new value in the global state.
    Write(StoredValue),
    /// A wrapping addition of an `i32` to an existing numeric value (not necessarily an `i32`) in
    /// the global state.
    AddInt32(i32),
    /// A wrapping addition of a `u64` to an existing numeric value (not necessarily an `u64`) in
    /// the global state.
    AddUInt64(u64),
    /// A wrapping addition of a `U128` to an existing numeric value (not necessarily an `U128`) in
    /// the global state.
    AddUInt128(U128),
    /// A wrapping addition of a `U256` to an existing numeric value (not necessarily an `U256`) in
    /// the global state.
    AddUInt256(U256),
    /// A wrapping addition of a `U512` to an existing numeric value (not necessarily an `U512`) in
    /// the global state.
    AddUInt512(U512),
    /// Adds new named keys to an existing entry in the global state.
    ///
    /// This transform assumes that the existing stored value is either an Account or a Contract.
    AddKeys(NamedKeys),
    /// Removes the pathing to the global state entry of the specified key. The pruned element
    /// remains reachable from previously generated global state root hashes, but will not be
    /// included in the next generated global state root hash and subsequent state accumulated
    /// from it.
    Prune(Key),
    /// Represents the case where applying a transform would cause an error.
    Failure(TransformError),
}

impl TransformKindV2 {
    /// Applies the transformation on a specified stored value instance.
    ///
    /// This method produces a new `StoredValue` instance based on the `TransformKind` variant.
    pub fn apply(self, stored_value: StoredValue) -> Result<TransformInstruction, TransformError> {
        fn store(sv: StoredValue) -> TransformInstruction {
            TransformInstruction::Store(sv)
        }
        match self {
            TransformKindV2::Identity => Ok(store(stored_value)),
            TransformKindV2::Write(new_value) => Ok(store(new_value)),
            TransformKindV2::Prune(key) => Ok(TransformInstruction::prune(key)),
            TransformKindV2::AddInt32(to_add) => wrapping_addition(stored_value, to_add),
            TransformKindV2::AddUInt64(to_add) => wrapping_addition(stored_value, to_add),
            TransformKindV2::AddUInt128(to_add) => wrapping_addition(stored_value, to_add),
            TransformKindV2::AddUInt256(to_add) => wrapping_addition(stored_value, to_add),
            TransformKindV2::AddUInt512(to_add) => wrapping_addition(stored_value, to_add),
            TransformKindV2::AddKeys(keys) => match stored_value {
                StoredValue::Contract(mut contract) => {
                    contract.named_keys_append(keys);
                    Ok(store(StoredValue::Contract(contract)))
                }
                StoredValue::Account(mut account) => {
                    account.named_keys_append(keys);
                    Ok(store(StoredValue::Account(account)))
                }
                StoredValue::AddressableEntity(_) => Err(TransformError::Deprecated),
                StoredValue::CLValue(cl_value) => {
                    let expected = "Contract or Account".to_string();
                    let found = format!("{:?}", cl_value.cl_type());
                    Err(StoredValueTypeMismatch::new(expected, found).into())
                }
                StoredValue::Package(_) => {
                    let expected = "Contract or Account".to_string();
                    let found = "ContractPackage".to_string();
                    Err(StoredValueTypeMismatch::new(expected, found).into())
                }
                StoredValue::ByteCode(_) => {
                    let expected = "Contract or Account".to_string();
                    let found = "ByteCode".to_string();
                    Err(StoredValueTypeMismatch::new(expected, found).into())
                }
                StoredValue::LegacyTransfer(_) => {
                    let expected = "Contract or Account".to_string();
                    let found = "Transfer".to_string();
                    Err(StoredValueTypeMismatch::new(expected, found).into())
                }
                StoredValue::DeployInfo(_) => {
                    let expected = "Contract or Account".to_string();
                    let found = "DeployInfo".to_string();
                    Err(StoredValueTypeMismatch::new(expected, found).into())
                }
                StoredValue::EraInfo(_) => {
                    let expected = "Contract or Account".to_string();
                    let found = "EraInfo".to_string();
                    Err(StoredValueTypeMismatch::new(expected, found).into())
                }
                StoredValue::Bid(_) => {
                    let expected = "Contract or Account".to_string();
                    let found = "Bid".to_string();
                    Err(StoredValueTypeMismatch::new(expected, found).into())
                }
                StoredValue::BidKind(_) => {
                    let expected = "Contract or Account".to_string();
                    let found = "BidKind".to_string();
                    Err(StoredValueTypeMismatch::new(expected, found).into())
                }
                StoredValue::Withdraw(_) => {
                    let expected = "Contract or Account".to_string();
                    let found = "Withdraw".to_string();
                    Err(StoredValueTypeMismatch::new(expected, found).into())
                }
                StoredValue::Unbonding(_) => {
                    let expected = "Contract or Account".to_string();
                    let found = "Unbonding".to_string();
                    Err(StoredValueTypeMismatch::new(expected, found).into())
                }
                StoredValue::ContractWasm(_) => {
                    let expected = "Contract or Account".to_string();
                    let found = "ContractWasm".to_string();
                    Err(StoredValueTypeMismatch::new(expected, found).into())
                }
                StoredValue::ContractPackage(_) => {
                    let expected = "Contract or Account".to_string();
                    let found = "ContractPackage".to_string();
                    Err(StoredValueTypeMismatch::new(expected, found).into())
                }
                StoredValue::NamedKey(_) => {
                    let expected = "Contract or Account".to_string();
                    let found = "NamedKeyValue".to_string();
                    Err(StoredValueTypeMismatch::new(expected, found).into())
                }
                StoredValue::MessageTopic(_) => {
                    let expected = "Contract or Account".to_string();
                    let found = "MessageTopic".to_string();
                    Err(StoredValueTypeMismatch::new(expected, found).into())
                }
                StoredValue::Message(_) => {
                    let expected = "Contract or Account".to_string();
                    let found = "Message".to_string();
                    Err(StoredValueTypeMismatch::new(expected, found).into())
                }
<<<<<<< HEAD
                StoredValue::RawBytes(_) => {
                    let expected = "Contract or Account".to_string();
                    let found = "RawBytes".to_string();
                    Err(StoredValueTypeMismatch::new(expected, found).into())
                }
                StoredValue::Reservation(_) => {
=======
                StoredValue::Prepaid(_) => {
>>>>>>> 6d724242
                    let expected = "Contract or Account".to_string();
                    let found = "Reservation".to_string();
                    Err(StoredValueTypeMismatch::new(expected, found).into())
                }
                StoredValue::EntryPoint(_) => {
                    let expected = "Contract or Account".to_string();
                    let found = "EntryPoint".to_string();
                    Err(StoredValueTypeMismatch::new(expected, found).into())
                }
            },
            TransformKindV2::Failure(error) => Err(error),
        }
    }

    /// Returns a random `TransformKind`.
    #[cfg(any(feature = "testing", test))]
    pub fn random<R: Rng + ?Sized>(rng: &mut R) -> Self {
        match rng.gen_range(0..10) {
            0 => TransformKindV2::Identity,
            1 => TransformKindV2::Write(StoredValue::CLValue(CLValue::from_t(true).unwrap())),
            2 => TransformKindV2::AddInt32(rng.gen()),
            3 => TransformKindV2::AddUInt64(rng.gen()),
            4 => TransformKindV2::AddUInt128(rng.gen::<u64>().into()),
            5 => TransformKindV2::AddUInt256(rng.gen::<u64>().into()),
            6 => TransformKindV2::AddUInt512(rng.gen::<u64>().into()),
            7 => {
                let mut named_keys = NamedKeys::new();
                for _ in 0..rng.gen_range(1..6) {
                    named_keys.insert(rng.gen::<u64>().to_string(), rng.gen());
                }
                TransformKindV2::AddKeys(named_keys)
            }
            8 => TransformKindV2::Failure(TransformError::Serialization(
                bytesrepr::Error::EarlyEndOfStream,
            )),
            9 => TransformKindV2::Prune(rng.gen::<Key>()),
            _ => unreachable!(),
        }
    }
}

impl ToBytes for TransformKindV2 {
    fn write_bytes(&self, writer: &mut Vec<u8>) -> Result<(), bytesrepr::Error> {
        match self {
            TransformKindV2::Identity => (TransformTag::Identity as u8).write_bytes(writer),
            TransformKindV2::Write(stored_value) => {
                (TransformTag::Write as u8).write_bytes(writer)?;
                stored_value.write_bytes(writer)
            }
            TransformKindV2::AddInt32(value) => {
                (TransformTag::AddInt32 as u8).write_bytes(writer)?;
                value.write_bytes(writer)
            }
            TransformKindV2::AddUInt64(value) => {
                (TransformTag::AddUInt64 as u8).write_bytes(writer)?;
                value.write_bytes(writer)
            }
            TransformKindV2::AddUInt128(value) => {
                (TransformTag::AddUInt128 as u8).write_bytes(writer)?;
                value.write_bytes(writer)
            }
            TransformKindV2::AddUInt256(value) => {
                (TransformTag::AddUInt256 as u8).write_bytes(writer)?;
                value.write_bytes(writer)
            }
            TransformKindV2::AddUInt512(value) => {
                (TransformTag::AddUInt512 as u8).write_bytes(writer)?;
                value.write_bytes(writer)
            }
            TransformKindV2::AddKeys(named_keys) => {
                (TransformTag::AddKeys as u8).write_bytes(writer)?;
                named_keys.write_bytes(writer)
            }
            TransformKindV2::Failure(error) => {
                (TransformTag::Failure as u8).write_bytes(writer)?;
                error.write_bytes(writer)
            }
            TransformKindV2::Prune(value) => {
                (TransformTag::Prune as u8).write_bytes(writer)?;
                value.write_bytes(writer)
            }
        }
    }

    fn to_bytes(&self) -> Result<Vec<u8>, bytesrepr::Error> {
        let mut buffer = bytesrepr::allocate_buffer(self)?;
        self.write_bytes(&mut buffer)?;
        Ok(buffer)
    }

    fn serialized_length(&self) -> usize {
        U8_SERIALIZED_LENGTH
            + match self {
                TransformKindV2::Identity => 0,
                TransformKindV2::Write(stored_value) => stored_value.serialized_length(),
                TransformKindV2::AddInt32(value) => value.serialized_length(),
                TransformKindV2::AddUInt64(value) => value.serialized_length(),
                TransformKindV2::AddUInt128(value) => value.serialized_length(),
                TransformKindV2::AddUInt256(value) => value.serialized_length(),
                TransformKindV2::AddUInt512(value) => value.serialized_length(),
                TransformKindV2::AddKeys(named_keys) => named_keys.serialized_length(),
                TransformKindV2::Failure(error) => error.serialized_length(),
                TransformKindV2::Prune(value) => value.serialized_length(),
            }
    }
}

impl FromBytes for TransformKindV2 {
    fn from_bytes(bytes: &[u8]) -> Result<(Self, &[u8]), bytesrepr::Error> {
        let (tag, remainder) = u8::from_bytes(bytes)?;
        match tag {
            tag if tag == TransformTag::Identity as u8 => {
                Ok((TransformKindV2::Identity, remainder))
            }
            tag if tag == TransformTag::Write as u8 => {
                let (stored_value, remainder) = StoredValue::from_bytes(remainder)?;
                Ok((TransformKindV2::Write(stored_value), remainder))
            }
            tag if tag == TransformTag::AddInt32 as u8 => {
                let (value, remainder) = i32::from_bytes(remainder)?;
                Ok((TransformKindV2::AddInt32(value), remainder))
            }
            tag if tag == TransformTag::AddUInt64 as u8 => {
                let (value, remainder) = u64::from_bytes(remainder)?;
                Ok((TransformKindV2::AddUInt64(value), remainder))
            }
            tag if tag == TransformTag::AddUInt128 as u8 => {
                let (value, remainder) = U128::from_bytes(remainder)?;
                Ok((TransformKindV2::AddUInt128(value), remainder))
            }
            tag if tag == TransformTag::AddUInt256 as u8 => {
                let (value, remainder) = U256::from_bytes(remainder)?;
                Ok((TransformKindV2::AddUInt256(value), remainder))
            }
            tag if tag == TransformTag::AddUInt512 as u8 => {
                let (value, remainder) = U512::from_bytes(remainder)?;
                Ok((TransformKindV2::AddUInt512(value), remainder))
            }
            tag if tag == TransformTag::AddKeys as u8 => {
                let (named_keys, remainder) = NamedKeys::from_bytes(remainder)?;
                Ok((TransformKindV2::AddKeys(named_keys), remainder))
            }
            tag if tag == TransformTag::Failure as u8 => {
                let (error, remainder) = TransformError::from_bytes(remainder)?;
                Ok((TransformKindV2::Failure(error), remainder))
            }
            tag if tag == TransformTag::Prune as u8 => {
                let (key, remainder) = Key::from_bytes(remainder)?;
                Ok((TransformKindV2::Prune(key), remainder))
            }
            _ => Err(bytesrepr::Error::Formatting),
        }
    }
}

/// Attempts a wrapping addition of `to_add` to `stored_value`, assuming `stored_value` is
/// compatible with type `Y`.
fn wrapping_addition<Y>(
    stored_value: StoredValue,
    to_add: Y,
) -> Result<TransformInstruction, TransformError>
where
    Y: AsPrimitive<i32>
        + AsPrimitive<i64>
        + AsPrimitive<u8>
        + AsPrimitive<u32>
        + AsPrimitive<u64>
        + AsPrimitive<U128>
        + AsPrimitive<U256>
        + AsPrimitive<U512>,
{
    let cl_value = CLValue::try_from(stored_value)?;

    match cl_value.cl_type() {
        CLType::I32 => do_wrapping_addition::<i32, _>(cl_value, to_add),
        CLType::I64 => do_wrapping_addition::<i64, _>(cl_value, to_add),
        CLType::U8 => do_wrapping_addition::<u8, _>(cl_value, to_add),
        CLType::U32 => do_wrapping_addition::<u32, _>(cl_value, to_add),
        CLType::U64 => do_wrapping_addition::<u64, _>(cl_value, to_add),
        CLType::U128 => do_wrapping_addition::<U128, _>(cl_value, to_add),
        CLType::U256 => do_wrapping_addition::<U256, _>(cl_value, to_add),
        CLType::U512 => do_wrapping_addition::<U512, _>(cl_value, to_add),
        other => {
            let expected = format!("integral type compatible with {}", any::type_name::<Y>());
            let found = format!("{:?}", other);
            Err(StoredValueTypeMismatch::new(expected, found).into())
        }
    }
}

/// Attempts a wrapping addition of `to_add` to the value represented by `cl_value`.
fn do_wrapping_addition<X, Y>(
    cl_value: CLValue,
    to_add: Y,
) -> Result<TransformInstruction, TransformError>
where
    X: WrappingAdd + CLTyped + ToBytes + FromBytes + Copy + 'static,
    Y: AsPrimitive<X>,
{
    let x: X = cl_value.into_t()?;
    let result = x.wrapping_add(&(to_add.as_()));
    let stored_value = StoredValue::CLValue(CLValue::from_t(result)?);
    Ok(TransformInstruction::store(stored_value))
}

#[derive(Debug)]
#[repr(u8)]
enum TransformTag {
    Identity = 0,
    Write = 1,
    AddInt32 = 2,
    AddUInt64 = 3,
    AddUInt128 = 4,
    AddUInt256 = 5,
    AddUInt512 = 6,
    AddKeys = 7,
    Failure = 8,
    Prune = 9,
}

#[cfg(test)]
mod tests {
    use std::{collections::BTreeMap, fmt};

    use num::{Bounded, Num};

    use crate::{
        byte_code::ByteCodeKind, bytesrepr::Bytes, testing::TestRng, AccessRights, ByteCode, Key,
        URef, U128, U256, U512,
    };

    use super::*;

    const ZERO_ARRAY: [u8; 32] = [0; 32];
    const TEST_STR: &str = "a";
    const TEST_BOOL: bool = true;

    const ZERO_I32: i32 = 0;
    const ONE_I32: i32 = 1;
    const NEG_ONE_I32: i32 = -1;
    const NEG_TWO_I32: i32 = -2;
    const MIN_I32: i32 = i32::MIN;
    const MAX_I32: i32 = i32::MAX;

    const ZERO_I64: i64 = 0;
    const ONE_I64: i64 = 1;
    const NEG_ONE_I64: i64 = -1;
    const NEG_TWO_I64: i64 = -2;
    const MIN_I64: i64 = i64::MIN;
    const MAX_I64: i64 = i64::MAX;

    const ZERO_U8: u8 = 0;
    const ONE_U8: u8 = 1;
    const MAX_U8: u8 = u8::MAX;

    const ZERO_U32: u32 = 0;
    const ONE_U32: u32 = 1;
    const MAX_U32: u32 = u32::MAX;

    const ZERO_U64: u64 = 0;
    const ONE_U64: u64 = 1;
    const MAX_U64: u64 = u64::MAX;

    const ZERO_U128: U128 = U128([0; 2]);
    const ONE_U128: U128 = U128([1, 0]);
    const MAX_U128: U128 = U128([MAX_U64; 2]);

    const ZERO_U256: U256 = U256([0; 4]);
    const ONE_U256: U256 = U256([1, 0, 0, 0]);
    const MAX_U256: U256 = U256([MAX_U64; 4]);

    const ZERO_U512: U512 = U512([0; 8]);
    const ONE_U512: U512 = U512([1, 0, 0, 0, 0, 0, 0, 0]);
    const MAX_U512: U512 = U512([MAX_U64; 8]);

    #[test]
    fn i32_overflow() {
        let max = i32::MAX;
        let min = i32::MIN;

        let max_value = StoredValue::CLValue(CLValue::from_t(max).unwrap());
        let min_value = StoredValue::CLValue(CLValue::from_t(min).unwrap());

        let apply_overflow = TransformKindV2::AddInt32(1).apply(max_value.clone());
        let apply_underflow = TransformKindV2::AddInt32(-1).apply(min_value.clone());

        assert_eq!(
            apply_overflow.expect("Unexpected overflow"),
            TransformInstruction::store(min_value)
        );
        assert_eq!(
            apply_underflow.expect("Unexpected underflow"),
            TransformInstruction::store(max_value)
        );
    }

    fn uint_overflow_test<T>()
    where
        T: Num + Bounded + CLTyped + ToBytes + Into<TransformKindV2> + Copy,
    {
        let max = T::max_value();
        let min = T::min_value();
        let one = T::one();
        let zero = T::zero();

        let max_value = StoredValue::CLValue(CLValue::from_t(max).unwrap());
        let min_value = StoredValue::CLValue(CLValue::from_t(min).unwrap());
        let zero_value = StoredValue::CLValue(CLValue::from_t(zero).unwrap());

        let one_transform: TransformKindV2 = one.into();

        let apply_overflow = TransformKindV2::AddInt32(1).apply(max_value.clone());

        let apply_overflow_uint = one_transform.apply(max_value.clone());
        let apply_underflow = TransformKindV2::AddInt32(-1).apply(min_value);

        assert_eq!(apply_overflow, Ok(zero_value.clone().into()));
        assert_eq!(apply_overflow_uint, Ok(zero_value.into()));
        assert_eq!(apply_underflow, Ok(max_value.into()));
    }

    #[test]
    fn u128_overflow() {
        impl From<U128> for TransformKindV2 {
            fn from(x: U128) -> Self {
                TransformKindV2::AddUInt128(x)
            }
        }
        uint_overflow_test::<U128>();
    }

    #[test]
    fn u256_overflow() {
        impl From<U256> for TransformKindV2 {
            fn from(x: U256) -> Self {
                TransformKindV2::AddUInt256(x)
            }
        }
        uint_overflow_test::<U256>();
    }

    #[test]
    fn u512_overflow() {
        impl From<U512> for TransformKindV2 {
            fn from(x: U512) -> Self {
                TransformKindV2::AddUInt512(x)
            }
        }
        uint_overflow_test::<U512>();
    }

    #[test]
    fn addition_between_mismatched_types_should_fail() {
        fn assert_yields_type_mismatch_error(stored_value: StoredValue) {
            match wrapping_addition(stored_value, ZERO_I32) {
                Err(TransformError::TypeMismatch(_)) => (),
                _ => panic!("wrapping addition should yield TypeMismatch error"),
            };
        }

        let byte_code = StoredValue::ByteCode(ByteCode::new(ByteCodeKind::V1CasperWasm, vec![]));
        assert_yields_type_mismatch_error(byte_code);

        let uref = URef::new(ZERO_ARRAY, AccessRights::READ);

        let cl_bool =
            StoredValue::CLValue(CLValue::from_t(TEST_BOOL).expect("should create CLValue"));
        assert_yields_type_mismatch_error(cl_bool);

        let cl_unit = StoredValue::CLValue(CLValue::from_t(()).expect("should create CLValue"));
        assert_yields_type_mismatch_error(cl_unit);

        let cl_string =
            StoredValue::CLValue(CLValue::from_t(TEST_STR).expect("should create CLValue"));
        assert_yields_type_mismatch_error(cl_string);

        let cl_key = StoredValue::CLValue(
            CLValue::from_t(Key::Hash(ZERO_ARRAY)).expect("should create CLValue"),
        );
        assert_yields_type_mismatch_error(cl_key);

        let cl_uref = StoredValue::CLValue(CLValue::from_t(uref).expect("should create CLValue"));
        assert_yields_type_mismatch_error(cl_uref);

        let cl_option =
            StoredValue::CLValue(CLValue::from_t(Some(ZERO_U8)).expect("should create CLValue"));
        assert_yields_type_mismatch_error(cl_option);

        let cl_list = StoredValue::CLValue(
            CLValue::from_t(Bytes::from(vec![ZERO_U8])).expect("should create CLValue"),
        );
        assert_yields_type_mismatch_error(cl_list);

        let cl_fixed_list =
            StoredValue::CLValue(CLValue::from_t([ZERO_U8]).expect("should create CLValue"));
        assert_yields_type_mismatch_error(cl_fixed_list);

        let cl_result: Result<(), u8> = Err(ZERO_U8);
        let cl_result =
            StoredValue::CLValue(CLValue::from_t(cl_result).expect("should create CLValue"));
        assert_yields_type_mismatch_error(cl_result);

        let cl_map = StoredValue::CLValue(
            CLValue::from_t(BTreeMap::<u8, u8>::new()).expect("should create CLValue"),
        );
        assert_yields_type_mismatch_error(cl_map);

        let cl_tuple1 =
            StoredValue::CLValue(CLValue::from_t((ZERO_U8,)).expect("should create CLValue"));
        assert_yields_type_mismatch_error(cl_tuple1);

        let cl_tuple2 = StoredValue::CLValue(
            CLValue::from_t((ZERO_U8, ZERO_U8)).expect("should create CLValue"),
        );
        assert_yields_type_mismatch_error(cl_tuple2);

        let cl_tuple3 = StoredValue::CLValue(
            CLValue::from_t((ZERO_U8, ZERO_U8, ZERO_U8)).expect("should create CLValue"),
        );
        assert_yields_type_mismatch_error(cl_tuple3);
    }

    #[test]
    #[allow(clippy::cognitive_complexity)]
    fn wrapping_addition_should_succeed() {
        fn add<X, Y>(current_value: X, to_add: Y) -> X
        where
            X: CLTyped + ToBytes + FromBytes + PartialEq + fmt::Debug,
            Y: AsPrimitive<i32>
                + AsPrimitive<i64>
                + AsPrimitive<u8>
                + AsPrimitive<u32>
                + AsPrimitive<u64>
                + AsPrimitive<U128>
                + AsPrimitive<U256>
                + AsPrimitive<U512>,
        {
            let current = StoredValue::CLValue(
                CLValue::from_t(current_value).expect("should create CLValue"),
            );
            if let TransformInstruction::Store(result) =
                wrapping_addition(current, to_add).expect("wrapping addition should succeed")
            {
                CLValue::try_from(result)
                    .expect("should be CLValue")
                    .into_t()
                    .expect("should parse to X")
            } else {
                panic!("expected TransformInstruction::Store");
            }
        }

        // Adding to i32
        assert_eq!(ONE_I32, add(ZERO_I32, ONE_I32));
        assert_eq!(MIN_I32, add(MAX_I32, ONE_I32));
        assert_eq!(NEG_TWO_I32, add(MAX_I32, MAX_I32));
        assert_eq!(ZERO_I32, add(ONE_I32, NEG_ONE_I32));
        assert_eq!(NEG_ONE_I32, add(ZERO_I32, NEG_ONE_I32));
        assert_eq!(MAX_I32, add(NEG_ONE_I32, MIN_I32));

        assert_eq!(ONE_I32, add(ZERO_I32, ONE_U64));
        assert_eq!(MIN_I32, add(MAX_I32, ONE_U64));
        assert_eq!(NEG_TWO_I32, add(MAX_I32, MAX_I32 as u64));

        assert_eq!(ONE_I32, add(ZERO_I32, ONE_U128));
        assert_eq!(MIN_I32, add(MAX_I32, ONE_U128));
        assert_eq!(NEG_TWO_I32, add(MAX_I32, U128::from(MAX_I32)));

        assert_eq!(ONE_I32, add(ZERO_I32, ONE_U256));
        assert_eq!(MIN_I32, add(MAX_I32, ONE_U256));
        assert_eq!(NEG_TWO_I32, add(MAX_I32, U256::from(MAX_I32)));

        assert_eq!(ONE_I32, add(ZERO_I32, ONE_U512));
        assert_eq!(MIN_I32, add(MAX_I32, ONE_U512));
        assert_eq!(NEG_TWO_I32, add(MAX_I32, U512::from(MAX_I32)));

        // Adding to i64
        assert_eq!(ONE_I64, add(ZERO_I64, ONE_I32));
        assert_eq!(MIN_I64, add(MAX_I64, ONE_I32));
        assert_eq!(ZERO_I64, add(ONE_I64, NEG_ONE_I32));
        assert_eq!(NEG_ONE_I64, add(ZERO_I64, NEG_ONE_I32));
        assert_eq!(MAX_I64, add(MIN_I64, NEG_ONE_I32));

        assert_eq!(ONE_I64, add(ZERO_I64, ONE_U64));
        assert_eq!(MIN_I64, add(MAX_I64, ONE_U64));
        assert_eq!(NEG_TWO_I64, add(MAX_I64, MAX_I64 as u64));

        assert_eq!(ONE_I64, add(ZERO_I64, ONE_U128));
        assert_eq!(MIN_I64, add(MAX_I64, ONE_U128));
        assert_eq!(NEG_TWO_I64, add(MAX_I64, U128::from(MAX_I64)));

        assert_eq!(ONE_I64, add(ZERO_I64, ONE_U256));
        assert_eq!(MIN_I64, add(MAX_I64, ONE_U256));
        assert_eq!(NEG_TWO_I64, add(MAX_I64, U256::from(MAX_I64)));

        assert_eq!(ONE_I64, add(ZERO_I64, ONE_U512));
        assert_eq!(MIN_I64, add(MAX_I64, ONE_U512));
        assert_eq!(NEG_TWO_I64, add(MAX_I64, U512::from(MAX_I64)));

        // Adding to u8
        assert_eq!(ONE_U8, add(ZERO_U8, ONE_I32));
        assert_eq!(ZERO_U8, add(MAX_U8, ONE_I32));
        assert_eq!(MAX_U8, add(MAX_U8, 256_i32));
        assert_eq!(ZERO_U8, add(MAX_U8, 257_i32));
        assert_eq!(ZERO_U8, add(ONE_U8, NEG_ONE_I32));
        assert_eq!(MAX_U8, add(ZERO_U8, NEG_ONE_I32));
        assert_eq!(ZERO_U8, add(ZERO_U8, -256_i32));
        assert_eq!(MAX_U8, add(ZERO_U8, -257_i32));
        assert_eq!(MAX_U8, add(ZERO_U8, MAX_I32));
        assert_eq!(ZERO_U8, add(ZERO_U8, MIN_I32));

        assert_eq!(ONE_U8, add(ZERO_U8, ONE_U64));
        assert_eq!(ZERO_U8, add(MAX_U8, ONE_U64));
        assert_eq!(ONE_U8, add(ZERO_U8, u64::from(MAX_U8) + 2));
        assert_eq!(MAX_U8, add(ZERO_U8, MAX_U64));

        assert_eq!(ONE_U8, add(ZERO_U8, ONE_U128));
        assert_eq!(ZERO_U8, add(MAX_U8, ONE_U128));
        assert_eq!(ONE_U8, add(ZERO_U8, U128::from(MAX_U8) + 2));
        assert_eq!(MAX_U8, add(ZERO_U8, MAX_U128));

        assert_eq!(ONE_U8, add(ZERO_U8, ONE_U256));
        assert_eq!(ZERO_U8, add(MAX_U8, ONE_U256));
        assert_eq!(ONE_U8, add(ZERO_U8, U256::from(MAX_U8) + 2));
        assert_eq!(MAX_U8, add(ZERO_U8, MAX_U256));

        assert_eq!(ONE_U8, add(ZERO_U8, ONE_U512));
        assert_eq!(ZERO_U8, add(MAX_U8, ONE_U512));
        assert_eq!(ONE_U8, add(ZERO_U8, U512::from(MAX_U8) + 2));
        assert_eq!(MAX_U8, add(ZERO_U8, MAX_U512));

        // Adding to u32
        assert_eq!(ONE_U32, add(ZERO_U32, ONE_I32));
        assert_eq!(ZERO_U32, add(MAX_U32, ONE_I32));
        assert_eq!(ZERO_U32, add(ONE_U32, NEG_ONE_I32));
        assert_eq!(MAX_U32, add(ZERO_U32, NEG_ONE_I32));
        assert_eq!(MAX_I32 as u32 + 1, add(ZERO_U32, MIN_I32));

        assert_eq!(ONE_U32, add(ZERO_U32, ONE_U64));
        assert_eq!(ZERO_U32, add(MAX_U32, ONE_U64));
        assert_eq!(ONE_U32, add(ZERO_U32, u64::from(MAX_U32) + 2));
        assert_eq!(MAX_U32, add(ZERO_U32, MAX_U64));

        assert_eq!(ONE_U32, add(ZERO_U32, ONE_U128));
        assert_eq!(ZERO_U32, add(MAX_U32, ONE_U128));
        assert_eq!(ONE_U32, add(ZERO_U32, U128::from(MAX_U32) + 2));
        assert_eq!(MAX_U32, add(ZERO_U32, MAX_U128));

        assert_eq!(ONE_U32, add(ZERO_U32, ONE_U256));
        assert_eq!(ZERO_U32, add(MAX_U32, ONE_U256));
        assert_eq!(ONE_U32, add(ZERO_U32, U256::from(MAX_U32) + 2));
        assert_eq!(MAX_U32, add(ZERO_U32, MAX_U256));

        assert_eq!(ONE_U32, add(ZERO_U32, ONE_U512));
        assert_eq!(ZERO_U32, add(MAX_U32, ONE_U512));
        assert_eq!(ONE_U32, add(ZERO_U32, U512::from(MAX_U32) + 2));
        assert_eq!(MAX_U32, add(ZERO_U32, MAX_U512));

        // Adding to u64
        assert_eq!(ONE_U64, add(ZERO_U64, ONE_I32));
        assert_eq!(ZERO_U64, add(MAX_U64, ONE_I32));
        assert_eq!(ZERO_U64, add(ONE_U64, NEG_ONE_I32));
        assert_eq!(MAX_U64, add(ZERO_U64, NEG_ONE_I32));

        assert_eq!(ONE_U64, add(ZERO_U64, ONE_U64));
        assert_eq!(ZERO_U64, add(MAX_U64, ONE_U64));
        assert_eq!(MAX_U64 - 1, add(MAX_U64, MAX_U64));

        assert_eq!(ONE_U64, add(ZERO_U64, ONE_U128));
        assert_eq!(ZERO_U64, add(MAX_U64, ONE_U128));
        assert_eq!(ONE_U64, add(ZERO_U64, U128::from(MAX_U64) + 2));
        assert_eq!(MAX_U64, add(ZERO_U64, MAX_U128));

        assert_eq!(ONE_U64, add(ZERO_U64, ONE_U256));
        assert_eq!(ZERO_U64, add(MAX_U64, ONE_U256));
        assert_eq!(ONE_U64, add(ZERO_U64, U256::from(MAX_U64) + 2));
        assert_eq!(MAX_U64, add(ZERO_U64, MAX_U256));

        assert_eq!(ONE_U64, add(ZERO_U64, ONE_U512));
        assert_eq!(ZERO_U64, add(MAX_U64, ONE_U512));
        assert_eq!(ONE_U64, add(ZERO_U64, U512::from(MAX_U64) + 2));
        assert_eq!(MAX_U64, add(ZERO_U64, MAX_U512));

        // Adding to U128
        assert_eq!(ONE_U128, add(ZERO_U128, ONE_I32));
        assert_eq!(ZERO_U128, add(MAX_U128, ONE_I32));
        assert_eq!(ZERO_U128, add(ONE_U128, NEG_ONE_I32));
        assert_eq!(MAX_U128, add(ZERO_U128, NEG_ONE_I32));

        assert_eq!(ONE_U128, add(ZERO_U128, ONE_U64));
        assert_eq!(ZERO_U128, add(MAX_U128, ONE_U64));

        assert_eq!(ONE_U128, add(ZERO_U128, ONE_U128));
        assert_eq!(ZERO_U128, add(MAX_U128, ONE_U128));
        assert_eq!(MAX_U128 - 1, add(MAX_U128, MAX_U128));

        assert_eq!(ONE_U128, add(ZERO_U128, ONE_U256));
        assert_eq!(ZERO_U128, add(MAX_U128, ONE_U256));
        assert_eq!(
            ONE_U128,
            add(
                ZERO_U128,
                U256::from_dec_str(&MAX_U128.to_string()).unwrap() + 2,
            )
        );
        assert_eq!(MAX_U128, add(ZERO_U128, MAX_U256));

        assert_eq!(ONE_U128, add(ZERO_U128, ONE_U512));
        assert_eq!(ZERO_U128, add(MAX_U128, ONE_U512));
        assert_eq!(
            ONE_U128,
            add(
                ZERO_U128,
                U512::from_dec_str(&MAX_U128.to_string()).unwrap() + 2,
            )
        );
        assert_eq!(MAX_U128, add(ZERO_U128, MAX_U512));

        // Adding to U256
        assert_eq!(ONE_U256, add(ZERO_U256, ONE_I32));
        assert_eq!(ZERO_U256, add(MAX_U256, ONE_I32));
        assert_eq!(ZERO_U256, add(ONE_U256, NEG_ONE_I32));
        assert_eq!(MAX_U256, add(ZERO_U256, NEG_ONE_I32));

        assert_eq!(ONE_U256, add(ZERO_U256, ONE_U64));
        assert_eq!(ZERO_U256, add(MAX_U256, ONE_U64));

        assert_eq!(ONE_U256, add(ZERO_U256, ONE_U128));
        assert_eq!(ZERO_U256, add(MAX_U256, ONE_U128));

        assert_eq!(ONE_U256, add(ZERO_U256, ONE_U256));
        assert_eq!(ZERO_U256, add(MAX_U256, ONE_U256));
        assert_eq!(MAX_U256 - 1, add(MAX_U256, MAX_U256));

        assert_eq!(ONE_U256, add(ZERO_U256, ONE_U512));
        assert_eq!(ZERO_U256, add(MAX_U256, ONE_U512));
        assert_eq!(
            ONE_U256,
            add(
                ZERO_U256,
                U512::from_dec_str(&MAX_U256.to_string()).unwrap() + 2,
            )
        );
        assert_eq!(MAX_U256, add(ZERO_U256, MAX_U512));

        // Adding to U512
        assert_eq!(ONE_U512, add(ZERO_U512, ONE_I32));
        assert_eq!(ZERO_U512, add(MAX_U512, ONE_I32));
        assert_eq!(ZERO_U512, add(ONE_U512, NEG_ONE_I32));
        assert_eq!(MAX_U512, add(ZERO_U512, NEG_ONE_I32));

        assert_eq!(ONE_U512, add(ZERO_U512, ONE_U64));
        assert_eq!(ZERO_U512, add(MAX_U512, ONE_U64));

        assert_eq!(ONE_U512, add(ZERO_U512, ONE_U128));
        assert_eq!(ZERO_U512, add(MAX_U512, ONE_U128));

        assert_eq!(ONE_U512, add(ZERO_U512, ONE_U256));
        assert_eq!(ZERO_U512, add(MAX_U512, ONE_U256));

        assert_eq!(ONE_U512, add(ZERO_U512, ONE_U512));
        assert_eq!(ZERO_U512, add(MAX_U512, ONE_U512));
        assert_eq!(MAX_U512 - 1, add(MAX_U512, MAX_U512));
    }

    #[test]
    fn bytesrepr_roundtrip() {
        let rng = &mut TestRng::new();
        for _ in 0..11 {
            let execution_result = TransformKindV2::random(rng);
            bytesrepr::test_serialization_roundtrip(&execution_result);
        }
    }
}<|MERGE_RESOLUTION|>--- conflicted
+++ resolved
@@ -190,16 +190,12 @@
                     let found = "Message".to_string();
                     Err(StoredValueTypeMismatch::new(expected, found).into())
                 }
-<<<<<<< HEAD
                 StoredValue::RawBytes(_) => {
                     let expected = "Contract or Account".to_string();
                     let found = "RawBytes".to_string();
                     Err(StoredValueTypeMismatch::new(expected, found).into())
                 }
-                StoredValue::Reservation(_) => {
-=======
                 StoredValue::Prepaid(_) => {
->>>>>>> 6d724242
                     let expected = "Contract or Account".to_string();
                     let found = "Reservation".to_string();
                     Err(StoredValueTypeMismatch::new(expected, found).into())
