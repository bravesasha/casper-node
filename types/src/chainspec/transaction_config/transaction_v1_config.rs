use core::cmp;

#[cfg(feature = "datasize")]
use datasize::DataSize;
#[cfg(any(feature = "once_cell", test))]
use once_cell::sync::OnceCell;
#[cfg(any(feature = "testing", test))]
use rand::Rng;
use serde::{
    de::{Error, Unexpected},
    ser::SerializeSeq,
    Deserialize, Deserializer, Serialize, Serializer,
};

#[cfg(any(feature = "testing", test))]
use crate::testing::TestRng;
use crate::{
    bytesrepr::{self, FromBytes, ToBytes},
<<<<<<< HEAD
    transaction::TransactionLane,
=======
    AUCTION_LANE_ID, INSTALL_UPGRADE_LANE_ID, MINT_LANE_ID,
>>>>>>> 9669f5b2
};

/// Default gas limit of standard transactions
pub const DEFAULT_LARGE_TRANSACTION_GAS_LIMIT: u64 = 6_000_000_000_000;

const DEFAULT_NATIVE_MINT_LANE: [u64; 5] = [0, 1_048_576, 1024, 2_500_000_000, 650];
const DEFAULT_NATIVE_AUCTION_LANE: [u64; 5] = [1, 1_048_576, 1024, 5_000_000_000_000, 145];
const DEFAULT_INSTALL_UPGRADE_LANE: [u64; 5] = [2, 1_048_576, 2048, 3_500_000_000_000, 2];

const TRANSACTION_ID_INDEX: usize = 0;
const TRANSACTION_LENGTH_INDEX: usize = 1;
const TRANSACTION_ARGS_LENGTH_INDEX: usize = 2;
const TRANSACTION_GAS_LIMIT_INDEX: usize = 3;
const TRANSACTION_COUNT_INDEX: usize = 4;

/// Structured limits imposed on a transaction lane
#[derive(Clone, PartialEq, Eq, Serialize, Deserialize, Debug)]
#[cfg_attr(feature = "datasize", derive(DataSize))]
pub struct TransactionLimitsDefinition {
    /// The lane identifier
    pub id: u8,
    /// The maximum length of a transaction i bytes
    pub max_transaction_length: u64,
    /// The maximum number of runtime args
    pub max_transaction_args_length: u64,
    /// The maximum gas limit
    pub max_transaction_gas_limit: u64,
    /// The maximum number of transactions
    pub max_transaction_count: u64,
}

impl TryFrom<Vec<u64>> for TransactionLimitsDefinition {
    type Error = TransactionConfigError;

    fn try_from(v: Vec<u64>) -> Result<Self, Self::Error> {
        if v.len() != 5 {
            return Err(TransactionConfigError::InvalidArgsProvided);
        }
        Ok(TransactionLimitsDefinition {
            id: v[TRANSACTION_ID_INDEX] as u8,
            max_transaction_length: v[TRANSACTION_LENGTH_INDEX],
            max_transaction_args_length: v[TRANSACTION_ARGS_LENGTH_INDEX],
            max_transaction_gas_limit: v[TRANSACTION_GAS_LIMIT_INDEX],
            max_transaction_count: v[TRANSACTION_COUNT_INDEX],
        })
    }
}

impl TransactionLimitsDefinition {
    /// Creates a new instance of TransactionLimitsDefinition
    pub fn new(
        id: u8,
        max_transaction_length: u64,
        max_transaction_args_length: u64,
        max_transaction_gas_limit: u64,
        max_transaction_count: u64,
    ) -> Self {
        Self {
            id,
            max_transaction_length,
            max_transaction_args_length,
            max_transaction_gas_limit,
            max_transaction_count,
        }
    }

    fn as_vec(&self) -> Vec<u64> {
        vec![
            self.id as u64,
            self.max_transaction_length,
            self.max_transaction_args_length,
            self.max_transaction_gas_limit,
            self.max_transaction_count,
        ]
    }

    /// Returns max_transaction_length
    pub fn max_transaction_length(&self) -> u64 {
        self.max_transaction_length
    }

    /// Returns max_transaction_args_length
    pub fn max_transaction_args_length(&self) -> u64 {
        self.max_transaction_args_length
    }

    /// Returns max_transaction_gas_limit
    pub fn max_transaction_gas_limit(&self) -> u64 {
        self.max_transaction_gas_limit
    }

    /// Returns max_transaction_count
    pub fn max_transaction_count(&self) -> u64 {
        self.max_transaction_count
    }

    /// Returns id
    pub fn id(&self) -> u8 {
        self.id
    }
}

#[derive(Debug, Clone)]
pub enum TransactionConfigError {
    InvalidArgsProvided,
}

/// Configuration values associated with V1 Transactions.
#[derive(Clone, Eq, Serialize, Deserialize, Debug)]
#[cfg_attr(feature = "datasize", derive(DataSize))]
// Disallow unknown fields to ensure config files and command-line overrides contain valid keys.
#[serde(deny_unknown_fields)]
pub struct TransactionV1Config {
    #[serde(
        serialize_with = "limit_definition_to_vec",
        deserialize_with = "vec_to_limit_definition"
    )]
    /// Lane configuration of the native mint interaction.
    pub native_mint_lane: TransactionLimitsDefinition,
    #[serde(
        serialize_with = "limit_definition_to_vec",
        deserialize_with = "vec_to_limit_definition"
    )]
    /// Lane configuration for the native auction interaction.
    pub native_auction_lane: TransactionLimitsDefinition,
    #[serde(
        serialize_with = "limit_definition_to_vec",
        deserialize_with = "vec_to_limit_definition"
    )]
    /// Lane configuration for the install/upgrade interaction.
    pub install_upgrade_lane: TransactionLimitsDefinition,
    #[serde(
        serialize_with = "wasm_definitions_to_vec",
        deserialize_with = "definition_to_wasms"
    )]
    /// Lane configurations for Wasm based lanes that are not declared as install/upgrade.
    pub wasm_lanes: Vec<TransactionLimitsDefinition>,
    #[cfg_attr(any(all(feature = "std", feature = "once_cell"), test), serde(skip))]
    #[cfg_attr(
        all(any(feature = "once_cell", test), feature = "datasize"),
        data_size(skip)
    )]
    #[cfg(any(feature = "once_cell", test))]
    wasm_lanes_ordered_by_transaction_size: OnceCell<Vec<TransactionLimitsDefinition>>,
}

impl PartialEq for TransactionV1Config {
    fn eq(&self, other: &TransactionV1Config) -> bool {
        // Destructure to make sure we don't accidentally omit fields.
        let TransactionV1Config {
            native_mint_lane,
            native_auction_lane,
            install_upgrade_lane,
            wasm_lanes,
            #[cfg(any(feature = "once_cell", test))]
                wasm_lanes_ordered_by_transaction_size: _,
        } = self;
        *native_mint_lane == other.native_mint_lane
            && *native_auction_lane == other.native_auction_lane
            && *install_upgrade_lane == other.install_upgrade_lane
            && *wasm_lanes == other.wasm_lanes
    }
}

impl TransactionV1Config {
    /// Cretaes a new instance of TransactionV1Config
    pub fn new(
        native_mint_lane: TransactionLimitsDefinition,
        native_auction_lane: TransactionLimitsDefinition,
        install_upgrade_lane: TransactionLimitsDefinition,
        wasm_lanes: Vec<TransactionLimitsDefinition>,
    ) -> Self {
        #[cfg(any(feature = "once_cell", test))]
        let wasm_lanes_ordered_by_transaction_size = OnceCell::with_value(
            Self::build_wasm_lanes_ordered_by_transaction_size(wasm_lanes.clone()),
        );
        TransactionV1Config {
            native_mint_lane,
            native_auction_lane,
            install_upgrade_lane,
            wasm_lanes,
            #[cfg(any(feature = "once_cell", test))]
            wasm_lanes_ordered_by_transaction_size,
        }
    }

    #[cfg(any(feature = "testing", test))]
    /// Generates a random instance using a `TestRng`.
    pub fn random(rng: &mut TestRng) -> Self {
        let native_mint_lane = DEFAULT_NATIVE_MINT_LANE.to_vec();
        let native_auction_lane = DEFAULT_NATIVE_AUCTION_LANE.to_vec();
        let install_upgrade_lane = DEFAULT_INSTALL_UPGRADE_LANE.to_vec();
        let mut wasm_lanes = vec![];
        for kind in 2..7 {
            let lane = vec![
                kind as u64,
                rng.gen_range(0..=1_048_576),
                rng.gen_range(0..=1024),
                rng.gen_range(0..=2_500_000_000),
                rng.gen_range(5..=150),
            ];
            wasm_lanes.push(lane.try_into().unwrap())
        }

        TransactionV1Config::new(
            native_mint_lane.try_into().unwrap(),
            native_auction_lane.try_into().unwrap(),
            install_upgrade_lane.try_into().unwrap(),
            wasm_lanes,
        )
    }

<<<<<<< HEAD
    /// Returns the max serialized length of a transaction for the given category.
    pub fn get_max_serialized_length(&self, lane: u8) -> u64 {
        if !self.is_supported(lane) {
            return 0;
        }
        match lane {
            0 => self.native_mint_lane[MAX_TRANSACTION_LENGTH],
            1 => self.native_auction_lane[MAX_TRANSACTION_LENGTH],
            _ => {
                match self
                    .wasm_lanes
                    .iter()
                    .find(|wasm_lane: &&Vec<u64>| wasm_lane.first() == Some(&(lane as u64)))
                {
                    Some(wasm_lane) => wasm_lane[MAX_TRANSACTION_LENGTH],
                    None => 0,
                }
            }
        }
    }

    /// Returns the max serialized args length of a transaction for the given category.
    pub fn get_max_args_length(&self, lane: u8) -> u64 {
        if !self.is_supported(lane) {
            return 0;
        }
        match lane {
            0 => self.native_mint_lane[MAX_TRANSACTION_ARGS_LENGTH],
            1 => self.native_auction_lane[MAX_TRANSACTION_ARGS_LENGTH],
            _ => {
                match self
                    .wasm_lanes
                    .iter()
                    .find(|wasm_lane| wasm_lane.first() == Some(&(lane as u64)))
                {
                    Some(wasm_lane) => wasm_lane[MAX_TRANSACTION_ARGS_LENGTH],
                    None => 0,
                }
            }
        }
    }

    /// Returns the max gas limit of a transaction for the given category.
    pub fn get_max_gas_limit(&self, lane: u8) -> u64 {
        if !self.is_supported(lane) {
            return 0;
        }
        match lane {
            0 => self.native_mint_lane[MAX_TRANSACTION_GAS_LIMIT],
            1 => self.native_auction_lane[MAX_TRANSACTION_GAS_LIMIT],
            _ => {
                match self
                    .wasm_lanes
                    .iter()
                    .find(|wasm_lane| wasm_lane.first() == Some(&(lane as u64)))
                {
                    Some(wasm_lane) => wasm_lane[MAX_TRANSACTION_GAS_LIMIT],
                    None => 0,
                }
            }
        }
    }

    /// Returns the max gas limit of a transaction for the given category.
    pub fn get_max_transaction_count(&self, lane: u8) -> u64 {
        if !self.is_supported(lane) {
            return 0;
        }
        match lane {
            0 => self.native_mint_lane[MAX_TRANSACTION_COUNT],
            1 => self.native_auction_lane[MAX_TRANSACTION_COUNT],
            _ => {
                match self
                    .wasm_lanes
                    .iter()
                    .find(|wasm_lane| wasm_lane.first() == Some(&(lane as u64)))
                {
                    Some(wasm_lane) => wasm_lane[MAX_TRANSACTION_COUNT],
                    None => 0,
                }
            }
        }
    }

    /// Returns true if the given category is supported.
    pub fn is_supported(&self, lane: u8) -> bool {
        if !self.is_native_lane(lane) {
            return self
                .wasm_lanes
                .iter()
                .any(|wasm_lane| wasm_lane.first() == Some(&(lane as u64)));
=======
    /// Returns the max serialized length of a transaction for the given lane.
    pub fn get_max_serialized_length(&self, lane_id: u8) -> u64 {
        match lane_id {
            MINT_LANE_ID => self.native_mint_lane.max_transaction_length,
            AUCTION_LANE_ID => self.native_auction_lane.max_transaction_length,
            INSTALL_UPGRADE_LANE_ID => self.install_upgrade_lane.max_transaction_length,
            _ => match self.wasm_lanes.iter().find(|lane| lane.id == lane_id) {
                Some(wasm_lane) => wasm_lane.max_transaction_length,
                None => 0,
            },
        }
    }

    /// Returns the max number of runtime args
    pub fn get_max_args_length(&self, lane_id: u8) -> u64 {
        match lane_id {
            MINT_LANE_ID => self.native_mint_lane.max_transaction_args_length,
            AUCTION_LANE_ID => self.native_auction_lane.max_transaction_args_length,
            INSTALL_UPGRADE_LANE_ID => self.install_upgrade_lane.max_transaction_args_length,
            _ => match self.wasm_lanes.iter().find(|lane| lane.id == lane_id) {
                Some(wasm_lane) => wasm_lane.max_transaction_args_length,
                None => 0,
            },
        }
    }

    /// Returns the max gas limit of a transaction for the given lane.
    pub fn get_max_transaction_gas_limit(&self, lane_id: u8) -> u64 {
        match lane_id {
            MINT_LANE_ID => self.native_mint_lane.max_transaction_gas_limit,
            AUCTION_LANE_ID => self.native_auction_lane.max_transaction_gas_limit,
            INSTALL_UPGRADE_LANE_ID => self.install_upgrade_lane.max_transaction_gas_limit,
            _ => match self.wasm_lanes.iter().find(|lane| lane.id == lane_id) {
                Some(wasm_lane) => wasm_lane.max_transaction_gas_limit,
                None => 0,
            },
        }
    }

    /// Returns the max transactions count for the given lane.
    pub fn get_max_transaction_count(&self, lane_id: u8) -> u64 {
        match lane_id {
            MINT_LANE_ID => self.native_mint_lane.max_transaction_count,
            AUCTION_LANE_ID => self.native_auction_lane.max_transaction_count,
            INSTALL_UPGRADE_LANE_ID => self.install_upgrade_lane.max_transaction_count,
            _ => match self.wasm_lanes.iter().find(|lane| lane.id == lane_id) {
                Some(wasm_lane) => wasm_lane.max_transaction_count,
                None => 0,
            },
>>>>>>> 9669f5b2
        }
    }

    /// Returns the maximum number of Wasm based transactions across wasm lanes.
    pub fn get_max_wasm_transaction_count(&self) -> u64 {
        let mut ret = 0;
        for lane in self.wasm_lanes.iter() {
            ret += lane.max_transaction_count;
        }
        ret
    }

    /// Are the given transaction parameters supported.
    pub fn is_supported(&self, lane_id: u8) -> bool {
        if !self.is_predefined_lane(lane_id) {
            return self.wasm_lanes.iter().any(|lane| lane.id == lane_id);
        }
        true
    }

    /// Returns the list of currently supported lane identifiers.
    pub fn get_supported_lanes(&self) -> Vec<u8> {
        let mut ret = vec![0, 1, 2];
        for lane in self.wasm_lanes.iter() {
            ret.push(lane.id);
        }
        ret
    }

    /// Returns the transaction v1 configuration with the specified lane limits.
    #[cfg(any(feature = "testing", test))]
    pub fn with_count_limits(
        mut self,
        mint: Option<u64>,
        auction: Option<u64>,
        install: Option<u64>,
        large: Option<u64>,
    ) -> Self {
        if let Some(mint_count) = mint {
            self.native_mint_lane.max_transaction_count = mint_count;
        }
        if let Some(auction_count) = auction {
            self.native_auction_lane.max_transaction_count = auction_count;
        }
        if let Some(install_upgrade) = install {
            self.install_upgrade_lane.max_transaction_count = install_upgrade;
        }
        if let Some(large_limit) = large {
            for lane in self.wasm_lanes.iter_mut() {
                if lane.id == 3 {
                    lane.max_transaction_count = large_limit;
                }
            }
        }
        self
    }

    /// Returns the max total count for all transactions across all lanes allowed in a block.
    pub fn get_max_block_count(&self) -> u64 {
        self.native_mint_lane.max_transaction_count
            + self.native_auction_lane.max_transaction_count
            + self.install_upgrade_lane.max_transaction_count
            + self
                .wasm_lanes
                .iter()
                .map(|lane| lane.max_transaction_count)
                .sum::<u64>()
    }

    /// Returns true if the lane identifier is for one of the predefined lanes.
    pub fn is_predefined_lane(&self, lane: u8) -> bool {
        lane == AUCTION_LANE_ID || lane == MINT_LANE_ID || lane == INSTALL_UPGRADE_LANE_ID
    }

    /// Returns a wasm lane id based on the transaction size adjusted by
    /// maybe_additional_computation_factor if necessary.
    pub fn get_wasm_lane_id(
        &self,
        transaction_size: u64,
        additional_computation_factor: u8,
    ) -> Option<u8> {
        let mut maybe_adequate_lane_index = None;
        let buckets = self.get_wasm_lanes_ordered();
        let number_of_lanes = buckets.len();
        for (i, lane) in buckets.iter().enumerate() {
            let lane_size = lane.max_transaction_length;
            if lane_size >= transaction_size {
                maybe_adequate_lane_index = Some(i);
                break;
            }
        }
        if let Some(adequate_lane_index) = maybe_adequate_lane_index {
            maybe_adequate_lane_index = Some(cmp::min(
                adequate_lane_index + additional_computation_factor as usize,
                number_of_lanes - 1,
            ));
        }
        maybe_adequate_lane_index.map(|index| buckets[index].id)
    }

    #[allow(unreachable_code)]
    //We're allowing unreachable code here because there's a possibility that someone might
    // want to use the types crate without once_cell
    fn get_wasm_lanes_ordered(&self) -> &Vec<TransactionLimitsDefinition> {
        #[cfg(any(feature = "once_cell", test))]
        return self.wasm_lanes_ordered_by_transaction_size.get_or_init(|| {
            Self::build_wasm_lanes_ordered_by_transaction_size(self.wasm_lanes.clone())
        });
        &Self::build_wasm_lanes_ordered_by_transaction_size(self.wasm_lanes.clone())
    }

    fn build_wasm_lanes_ordered_by_transaction_size(
        wasm_lanes: Vec<TransactionLimitsDefinition>,
    ) -> Vec<TransactionLimitsDefinition> {
        let mut wasm_lanes_ordered_by_transaction_size = wasm_lanes;
        wasm_lanes_ordered_by_transaction_size
            .sort_by(|a, b| a.max_transaction_length.cmp(&b.max_transaction_length));
        wasm_lanes_ordered_by_transaction_size
    }
}

#[cfg(any(feature = "std", test))]
impl Default for TransactionV1Config {
    fn default() -> Self {
<<<<<<< HEAD
        let large_lane = vec![
            TransactionLane::Large as u64,
=======
        let wasm_lane = vec![
            3_u64, //large lane id
>>>>>>> 9669f5b2
            1_048_576,
            1024,
            DEFAULT_LARGE_TRANSACTION_GAS_LIMIT,
            10,
        ];

<<<<<<< HEAD
        let install_upgrade_lane = vec![
            TransactionLane::InstallUpgrade as u64,
            1_048_576,
            2048,
            DEFAULT_INSTALL_UPGRADE_GAS_LIMIT,
            2,
        ];

=======
>>>>>>> 9669f5b2
        let native_mint_lane = DEFAULT_NATIVE_MINT_LANE.to_vec();
        let native_auction_lane = DEFAULT_NATIVE_AUCTION_LANE.to_vec();
        let install_upgrade_lane = DEFAULT_INSTALL_UPGRADE_LANE.to_vec();
        let raw_wasm_lanes = vec![wasm_lane];
        let wasm_lanes: Result<Vec<TransactionLimitsDefinition>, _> =
            raw_wasm_lanes.into_iter().map(|v| v.try_into()).collect();

        TransactionV1Config::new(
            native_mint_lane.try_into().unwrap(),
            native_auction_lane.try_into().unwrap(),
            install_upgrade_lane.try_into().unwrap(),
            wasm_lanes.unwrap(),
        )
    }
}

impl ToBytes for TransactionV1Config {
    fn write_bytes(&self, writer: &mut Vec<u8>) -> Result<(), bytesrepr::Error> {
        self.native_mint_lane.as_vec().write_bytes(writer)?;
        self.native_auction_lane.as_vec().write_bytes(writer)?;
        self.install_upgrade_lane.as_vec().write_bytes(writer)?;
        let wasm_lanes_as_vecs: Vec<Vec<u64>> = self
            .wasm_lanes
            .iter()
            .map(TransactionLimitsDefinition::as_vec)
            .collect();
        wasm_lanes_as_vecs.write_bytes(writer)
    }

    fn to_bytes(&self) -> Result<Vec<u8>, bytesrepr::Error> {
        let mut buffer = bytesrepr::allocate_buffer(self)?;
        self.write_bytes(&mut buffer)?;
        Ok(buffer)
    }

    fn serialized_length(&self) -> usize {
        let wasm_lanes_as_vecs: Vec<Vec<u64>> = self
            .wasm_lanes
            .iter()
            .map(TransactionLimitsDefinition::as_vec)
            .collect();
        self.native_mint_lane.as_vec().serialized_length()
            + self.native_auction_lane.as_vec().serialized_length()
            + self.install_upgrade_lane.as_vec().serialized_length()
            + wasm_lanes_as_vecs.serialized_length()
    }
}

impl FromBytes for TransactionV1Config {
    fn from_bytes(bytes: &[u8]) -> Result<(Self, &[u8]), bytesrepr::Error> {
        let (raw_native_mint_lane, remainder): (Vec<u64>, &[u8]) = FromBytes::from_bytes(bytes)?;
        let (raw_native_auction_lane, remainder): (Vec<u64>, &[u8]) =
            FromBytes::from_bytes(remainder)?;
        let (raw_install_upgrade_lane, remainder): (Vec<u64>, &[u8]) =
            FromBytes::from_bytes(remainder)?;
        let (raw_wasm_lanes, remainder): (Vec<Vec<u64>>, &[u8]) = FromBytes::from_bytes(remainder)?;
        let native_mint_lane = raw_native_mint_lane
            .try_into()
            .map_err(|_| bytesrepr::Error::Formatting)?;
        let native_auction_lane = raw_native_auction_lane
            .try_into()
            .map_err(|_| bytesrepr::Error::Formatting)?;
        let install_upgrade_lane = raw_install_upgrade_lane
            .try_into()
            .map_err(|_| bytesrepr::Error::Formatting)?;
        let wasm_lanes: Result<Vec<TransactionLimitsDefinition>, _> =
            raw_wasm_lanes.into_iter().map(|v| v.try_into()).collect();
        let config = TransactionV1Config::new(
            native_mint_lane,
            native_auction_lane,
            install_upgrade_lane,
            wasm_lanes.map_err(|_| bytesrepr::Error::Formatting)?,
        );
        Ok((config, remainder))
    }
}

fn vec_to_limit_definition<'de, D>(deserializer: D) -> Result<TransactionLimitsDefinition, D::Error>
where
    D: Deserializer<'de>,
{
    let vec = Vec::<u64>::deserialize(deserializer)?;
    let limits = TransactionLimitsDefinition::try_from(vec).map_err(|_| {
        D::Error::invalid_value(
            Unexpected::Seq,
            &"expected 5 u64 compliant numbers to create a TransactionLimitsDefinition",
        )
    })?;
    Ok(limits)
}

fn limit_definition_to_vec<S>(
    limits: &TransactionLimitsDefinition,
    serializer: S,
) -> Result<S::Ok, S::Error>
where
    S: Serializer,
{
    let vec = limits.as_vec();
    let mut seq = serializer.serialize_seq(Some(vec.len()))?;
    for element in vec {
        seq.serialize_element(&element)?;
    }
    seq.end()
}

fn definition_to_wasms<'de, D>(
    deserializer: D,
) -> Result<Vec<TransactionLimitsDefinition>, D::Error>
where
    D: Deserializer<'de>,
{
    let vec = Vec::<Vec<u64>>::deserialize(deserializer)?;
    let result: Result<Vec<TransactionLimitsDefinition>, TransactionConfigError> =
        vec.into_iter().map(|v| v.try_into()).collect();
    result.map_err(|_| {
        D::Error::invalid_value(
            Unexpected::Seq,
            &"sequence of sequences to assemble wasm definitions",
        )
    })
}

fn wasm_definitions_to_vec<S>(
    limits: &[TransactionLimitsDefinition],
    serializer: S,
) -> Result<S::Ok, S::Error>
where
    S: Serializer,
{
    let vec_of_vecs: Vec<Vec<u64>> = limits.iter().map(|v| v.as_vec()).collect();
    let mut seq = serializer.serialize_seq(Some(vec_of_vecs.len()))?;
    for element in vec_of_vecs {
        seq.serialize_element(&element)?;
    }
    seq.end()
}

#[cfg(test)]
mod tests {
    use serde_json::Value;

    use super::*;
    const EXAMPLE_JSON: &str = r#"{
        "native_mint_lane": [0,1,2,3,4],
        "native_auction_lane": [1,5,6,7,8],
        "install_upgrade_lane": [2,9,10,11,12],
        "wasm_lanes": [[3,13,14,15,16], [4,17,18,19,20], [5,21,22,23,24]]
        }"#;
    #[test]
    fn bytesrepr_roundtrip() {
        let mut rng = TestRng::new();
        let config = TransactionV1Config::random(&mut rng);
        bytesrepr::test_serialization_roundtrip(&config);
    }

    #[test]
    fn should_correctly_track_supported() {
        let config = TransactionV1Config::default();
        assert!(config.is_supported(0));
        assert!(config.is_supported(1));
        assert!(config.is_supported(2));
        assert!(config.is_supported(3));
        assert!(!config.is_supported(10));
    }

    #[test]
    fn should_get_configuration_for_wasm() {
        let config = build_example_transaction_config();
        let got = config.get_wasm_lane_id(100, 0);
        assert_eq!(got, Some(3));
        let config = build_example_transaction_config_reverse_wasm_ids();
        let got = config.get_wasm_lane_id(100, 0);
        assert_eq!(got, Some(5));
    }

    #[test]
    fn given_too_big_transaction_should_return_none() {
        let config = build_example_transaction_config();
        let got = config.get_wasm_lane_id(100000000, 0);
        assert!(got.is_none());
        let config = build_example_transaction_config_reverse_wasm_ids();
        let got = config.get_wasm_lane_id(100000000, 0);
        assert!(got.is_none());
    }

    #[test]
    fn given_wasm_should_return_first_fit() {
        let config = build_example_transaction_config();

        let got = config.get_wasm_lane_id(660, 0);
        assert_eq!(got, Some(4));

        let got = config.get_wasm_lane_id(800, 0);
        assert_eq!(got, Some(5));

        let got = config.get_wasm_lane_id(1, 0);
        assert_eq!(got, Some(3));

        let config = build_example_transaction_config_reverse_wasm_ids();

        let got = config.get_wasm_lane_id(660, 0);
        assert_eq!(got, Some(4));

        let got = config.get_wasm_lane_id(800, 0);
        assert_eq!(got, Some(3));

        let got = config.get_wasm_lane_id(1, 0);
        assert_eq!(got, Some(5));
    }

    #[test]
    fn given_additional_computation_factor_should_be_applied() {
        let config = build_example_transaction_config();
        let got = config.get_wasm_lane_id(660, 1);
        assert_eq!(got, Some(5));

        let config = build_example_transaction_config_reverse_wasm_ids();
        let got = config.get_wasm_lane_id(660, 1);
        assert_eq!(got, Some(3));
    }

    #[test]
    fn given_additional_computation_factor_should_not_overflow() {
        let config = build_example_transaction_config();
        let got = config.get_wasm_lane_id(660, 2);
        assert_eq!(got, Some(5));
        let got_2 = config.get_wasm_lane_id(660, 20);
        assert_eq!(got_2, Some(5));

        let config = build_example_transaction_config_reverse_wasm_ids();
        let got = config.get_wasm_lane_id(660, 2);
        assert_eq!(got, Some(3));
        let got_2 = config.get_wasm_lane_id(660, 20);
        assert_eq!(got_2, Some(3));
    }

    #[test]
    fn given_no_wasm_lanes_should_return_none() {
        let config = build_example_transaction_config_no_wasms();
        let got = config.get_wasm_lane_id(660, 2);
        assert!(got.is_none());
        let got = config.get_wasm_lane_id(660, 0);
        assert!(got.is_none());
        let got = config.get_wasm_lane_id(660, 20);
        assert!(got.is_none());
    }

    #[test]
    fn should_deserialize() {
        let got: TransactionV1Config = serde_json::from_str(EXAMPLE_JSON).unwrap();
        let expected = TransactionV1Config::new(
            TransactionLimitsDefinition::new(0, 1, 2, 3, 4),
            TransactionLimitsDefinition::new(1, 5, 6, 7, 8),
            TransactionLimitsDefinition::new(2, 9, 10, 11, 12),
            vec![
                TransactionLimitsDefinition::new(3, 13, 14, 15, 16),
                TransactionLimitsDefinition::new(4, 17, 18, 19, 20),
                TransactionLimitsDefinition::new(5, 21, 22, 23, 24),
            ],
        );
        assert_eq!(got, expected);
    }

    #[test]
    fn should_serialize() {
        let input = TransactionV1Config::new(
            TransactionLimitsDefinition::new(0, 1, 2, 3, 4),
            TransactionLimitsDefinition::new(1, 5, 6, 7, 8),
            TransactionLimitsDefinition::new(2, 9, 10, 11, 12),
            vec![
                TransactionLimitsDefinition::new(3, 13, 14, 15, 16),
                TransactionLimitsDefinition::new(4, 17, 18, 19, 20),
                TransactionLimitsDefinition::new(5, 21, 22, 23, 24),
            ],
        );
        let raw = serde_json::to_string(&input).unwrap();
        let got = serde_json::from_str::<Value>(&raw).unwrap();
        let expected: Value = serde_json::from_str::<Value>(EXAMPLE_JSON).unwrap();
        assert_eq!(got, expected);
    }

    fn example_native() -> TransactionLimitsDefinition {
        TransactionLimitsDefinition::new(0, 1500, 1024, 1_500_000_000, 150)
    }

    fn example_auction() -> TransactionLimitsDefinition {
        TransactionLimitsDefinition::new(1, 500, 3024, 3_500_000_000, 350)
    }

    fn example_install_upgrade() -> TransactionLimitsDefinition {
        TransactionLimitsDefinition::new(2, 10000, 2024, 2_500_000_000, 250)
    }

    fn wasm_small(id: u8) -> TransactionLimitsDefinition {
        TransactionLimitsDefinition::new(id, 600, 4024, 4_500_000_000, 450)
    }

    fn wasm_medium(id: u8) -> TransactionLimitsDefinition {
        TransactionLimitsDefinition::new(id, 700, 5024, 5_500_000_000, 550)
    }

    fn wasm_large(id: u8) -> TransactionLimitsDefinition {
        TransactionLimitsDefinition::new(id, 800, 6024, 6_500_000_000, 650)
    }

    fn example_wasm() -> Vec<TransactionLimitsDefinition> {
        vec![wasm_small(3), wasm_medium(4), wasm_large(5)]
    }

    fn example_wasm_reversed_ids() -> Vec<TransactionLimitsDefinition> {
        vec![wasm_small(5), wasm_medium(4), wasm_large(3)]
    }

    fn build_example_transaction_config_no_wasms() -> TransactionV1Config {
        TransactionV1Config::new(
            example_native(),
            example_auction(),
            example_install_upgrade(),
            vec![],
        )
    }

    fn build_example_transaction_config() -> TransactionV1Config {
        TransactionV1Config::new(
            example_native(),
            example_auction(),
            example_install_upgrade(),
            example_wasm(),
        )
    }

    fn build_example_transaction_config_reverse_wasm_ids() -> TransactionV1Config {
        TransactionV1Config::new(
            example_native(),
            example_auction(),
            example_install_upgrade(),
            example_wasm_reversed_ids(),
        )
    }
}<|MERGE_RESOLUTION|>--- conflicted
+++ resolved
@@ -16,11 +16,7 @@
 use crate::testing::TestRng;
 use crate::{
     bytesrepr::{self, FromBytes, ToBytes},
-<<<<<<< HEAD
-    transaction::TransactionLane,
-=======
     AUCTION_LANE_ID, INSTALL_UPGRADE_LANE_ID, MINT_LANE_ID,
->>>>>>> 9669f5b2
 };
 
 /// Default gas limit of standard transactions
@@ -233,99 +229,6 @@
         )
     }
 
-<<<<<<< HEAD
-    /// Returns the max serialized length of a transaction for the given category.
-    pub fn get_max_serialized_length(&self, lane: u8) -> u64 {
-        if !self.is_supported(lane) {
-            return 0;
-        }
-        match lane {
-            0 => self.native_mint_lane[MAX_TRANSACTION_LENGTH],
-            1 => self.native_auction_lane[MAX_TRANSACTION_LENGTH],
-            _ => {
-                match self
-                    .wasm_lanes
-                    .iter()
-                    .find(|wasm_lane: &&Vec<u64>| wasm_lane.first() == Some(&(lane as u64)))
-                {
-                    Some(wasm_lane) => wasm_lane[MAX_TRANSACTION_LENGTH],
-                    None => 0,
-                }
-            }
-        }
-    }
-
-    /// Returns the max serialized args length of a transaction for the given category.
-    pub fn get_max_args_length(&self, lane: u8) -> u64 {
-        if !self.is_supported(lane) {
-            return 0;
-        }
-        match lane {
-            0 => self.native_mint_lane[MAX_TRANSACTION_ARGS_LENGTH],
-            1 => self.native_auction_lane[MAX_TRANSACTION_ARGS_LENGTH],
-            _ => {
-                match self
-                    .wasm_lanes
-                    .iter()
-                    .find(|wasm_lane| wasm_lane.first() == Some(&(lane as u64)))
-                {
-                    Some(wasm_lane) => wasm_lane[MAX_TRANSACTION_ARGS_LENGTH],
-                    None => 0,
-                }
-            }
-        }
-    }
-
-    /// Returns the max gas limit of a transaction for the given category.
-    pub fn get_max_gas_limit(&self, lane: u8) -> u64 {
-        if !self.is_supported(lane) {
-            return 0;
-        }
-        match lane {
-            0 => self.native_mint_lane[MAX_TRANSACTION_GAS_LIMIT],
-            1 => self.native_auction_lane[MAX_TRANSACTION_GAS_LIMIT],
-            _ => {
-                match self
-                    .wasm_lanes
-                    .iter()
-                    .find(|wasm_lane| wasm_lane.first() == Some(&(lane as u64)))
-                {
-                    Some(wasm_lane) => wasm_lane[MAX_TRANSACTION_GAS_LIMIT],
-                    None => 0,
-                }
-            }
-        }
-    }
-
-    /// Returns the max gas limit of a transaction for the given category.
-    pub fn get_max_transaction_count(&self, lane: u8) -> u64 {
-        if !self.is_supported(lane) {
-            return 0;
-        }
-        match lane {
-            0 => self.native_mint_lane[MAX_TRANSACTION_COUNT],
-            1 => self.native_auction_lane[MAX_TRANSACTION_COUNT],
-            _ => {
-                match self
-                    .wasm_lanes
-                    .iter()
-                    .find(|wasm_lane| wasm_lane.first() == Some(&(lane as u64)))
-                {
-                    Some(wasm_lane) => wasm_lane[MAX_TRANSACTION_COUNT],
-                    None => 0,
-                }
-            }
-        }
-    }
-
-    /// Returns true if the given category is supported.
-    pub fn is_supported(&self, lane: u8) -> bool {
-        if !self.is_native_lane(lane) {
-            return self
-                .wasm_lanes
-                .iter()
-                .any(|wasm_lane| wasm_lane.first() == Some(&(lane as u64)));
-=======
     /// Returns the max serialized length of a transaction for the given lane.
     pub fn get_max_serialized_length(&self, lane_id: u8) -> u64 {
         match lane_id {
@@ -375,7 +278,6 @@
                 Some(wasm_lane) => wasm_lane.max_transaction_count,
                 None => 0,
             },
->>>>>>> 9669f5b2
         }
     }
 
@@ -500,30 +402,14 @@
 #[cfg(any(feature = "std", test))]
 impl Default for TransactionV1Config {
     fn default() -> Self {
-<<<<<<< HEAD
-        let large_lane = vec![
-            TransactionLane::Large as u64,
-=======
         let wasm_lane = vec![
             3_u64, //large lane id
->>>>>>> 9669f5b2
             1_048_576,
             1024,
             DEFAULT_LARGE_TRANSACTION_GAS_LIMIT,
             10,
         ];
 
-<<<<<<< HEAD
-        let install_upgrade_lane = vec![
-            TransactionLane::InstallUpgrade as u64,
-            1_048_576,
-            2048,
-            DEFAULT_INSTALL_UPGRADE_GAS_LIMIT,
-            2,
-        ];
-
-=======
->>>>>>> 9669f5b2
         let native_mint_lane = DEFAULT_NATIVE_MINT_LANE.to_vec();
         let native_auction_lane = DEFAULT_NATIVE_AUCTION_LANE.to_vec();
         let install_upgrade_lane = DEFAULT_INSTALL_UPGRADE_LANE.to_vec();
