use core::cmp;

#[cfg(feature = "datasize")]
use datasize::DataSize;
#[cfg(any(feature = "once_cell", test))]
use once_cell::sync::OnceCell;
#[cfg(any(feature = "testing", test))]
use rand::Rng;
use serde::{
    de::{Error, Unexpected},
    ser::SerializeSeq,
    Deserialize, Deserializer, Serialize, Serializer,
};

<<<<<<< HEAD
=======
#[cfg(any(feature = "testing", test))]
use crate::testing::TestRng;
>>>>>>> 35679210
use crate::{
    bytesrepr::{self, FromBytes, ToBytes},
    AUCTION_LANE_ID, INSTALL_UPGRADE_LANE_ID, MINT_LANE_ID,
};
#[cfg(any(feature = "testing", test))]
use crate::{testing::TestRng, INSTALL_UPGRADE_LANE_ID};

/// Default gas limit of standard transactions
pub const DEFAULT_LARGE_TRANSACTION_GAS_LIMIT: u64 = 500_000_000_000;

const DEFAULT_NATIVE_MINT_LANE: [u64; 5] = [0, 1_048_576, 1024, 2_500_000_000, 650];
const DEFAULT_NATIVE_AUCTION_LANE: [u64; 5] = [1, 1_048_576, 1024, 2_500_000_000, 145];
const DEFAULT_INSTALL_UPGRADE_LANE: [u64; 5] = [2, 1_048_576, 2048, 3_500_000_000_000, 2];

const TRANSACTION_ID_INDEX: usize = 0;
const TRANSACTION_LENGTH_INDEX: usize = 1;
const TRANSACTION_ARGS_LENGTH_INDEX: usize = 2;
const TRANSACTION_GAS_LIMIT_INDEX: usize = 3;
const TRANSACTION_COUNT_INDEX: usize = 4;

/// Structured limits imposed on a transaction lane
#[derive(Clone, PartialEq, Eq, Serialize, Deserialize, Debug)]
#[cfg_attr(feature = "datasize", derive(DataSize))]
pub struct TransactionLimitsDefinition {
    /// The lane identifier
    pub id: u8,
    /// The maximum length of a transaction i bytes
    pub max_transaction_length: u64,
    /// The maximum number of runtime args
    pub max_transaction_args_length: u64,
    /// The maximum gas limit
    pub max_transaction_gas_limit: u64,
    /// The maximum number of transactions
    pub max_transaction_count: u64,
}

impl TryFrom<Vec<u64>> for TransactionLimitsDefinition {
    type Error = TransactionConfigError;

    fn try_from(v: Vec<u64>) -> Result<Self, Self::Error> {
        if v.len() != 5 {
            return Err(TransactionConfigError::InvalidArgsProvided);
        }
        Ok(TransactionLimitsDefinition {
            id: v[TRANSACTION_ID_INDEX] as u8,
            max_transaction_length: v[TRANSACTION_LENGTH_INDEX],
            max_transaction_args_length: v[TRANSACTION_ARGS_LENGTH_INDEX],
            max_transaction_gas_limit: v[TRANSACTION_GAS_LIMIT_INDEX],
            max_transaction_count: v[TRANSACTION_COUNT_INDEX],
        })
    }
}

impl TransactionLimitsDefinition {
    /// Creates a new instance of TransactionLimitsDefinition
    pub fn new(
        id: u8,
        max_transaction_length: u64,
        max_transaction_args_length: u64,
        max_transaction_gas_limit: u64,
        max_transaction_count: u64,
    ) -> Self {
        Self {
            id,
            max_transaction_length,
            max_transaction_args_length,
            max_transaction_gas_limit,
            max_transaction_count,
        }
    }

    fn as_vec(&self) -> Vec<u64> {
        vec![
            self.id as u64,
            self.max_transaction_length,
            self.max_transaction_args_length,
            self.max_transaction_gas_limit,
            self.max_transaction_count,
        ]
    }

    /// Returns max_transaction_length
    pub fn max_transaction_length(&self) -> u64 {
        self.max_transaction_length
    }

    /// Returns max_transaction_args_length
    pub fn max_transaction_args_length(&self) -> u64 {
        self.max_transaction_args_length
    }

    /// Returns max_transaction_gas_limit
    pub fn max_transaction_gas_limit(&self) -> u64 {
        self.max_transaction_gas_limit
    }

    /// Returns max_transaction_count
    pub fn max_transaction_count(&self) -> u64 {
        self.max_transaction_count
    }

    /// Returns id
    pub fn id(&self) -> u8 {
        self.id
    }
}

#[derive(Debug, Clone)]
pub enum TransactionConfigError {
    InvalidArgsProvided,
}

/// Configuration values associated with V1 Transactions.
#[derive(Clone, Eq, Serialize, Deserialize, Debug)]
#[cfg_attr(feature = "datasize", derive(DataSize))]
// Disallow unknown fields to ensure config files and command-line overrides contain valid keys.
#[serde(deny_unknown_fields)]
pub struct TransactionV1Config {
    #[serde(
        serialize_with = "limit_definition_to_vec",
        deserialize_with = "vec_to_limit_definition"
    )]
    /// Lane configuration of the native mint interaction.
    pub native_mint_lane: TransactionLimitsDefinition,
    #[serde(
        serialize_with = "limit_definition_to_vec",
        deserialize_with = "vec_to_limit_definition"
    )]
    /// Lane configuration for the native auction interaction.
    pub native_auction_lane: TransactionLimitsDefinition,
    #[serde(
        serialize_with = "limit_definition_to_vec",
        deserialize_with = "vec_to_limit_definition"
    )]
    /// Lane configuration for the install/upgrade interaction.
    pub install_upgrade_lane: TransactionLimitsDefinition,
    #[serde(
        serialize_with = "wasm_definitions_to_vec",
        deserialize_with = "definition_to_wasms"
    )]
    /// Lane configurations for Wasm based lanes that are not declared as install/upgrade.
    pub wasm_lanes: Vec<TransactionLimitsDefinition>,
    #[cfg_attr(any(all(feature = "std", feature = "once_cell"), test), serde(skip))]
    #[cfg_attr(
        all(any(feature = "once_cell", test), feature = "datasize"),
        data_size(skip)
    )]
    #[cfg(any(feature = "once_cell", test))]
    wasm_lanes_ordered_by_transaction_size: OnceCell<Vec<TransactionLimitsDefinition>>,
}

impl PartialEq for TransactionV1Config {
    fn eq(&self, other: &TransactionV1Config) -> bool {
        // Destructure to make sure we don't accidentally omit fields.
        let TransactionV1Config {
            native_mint_lane,
            native_auction_lane,
            install_upgrade_lane,
            wasm_lanes,
            #[cfg(any(feature = "once_cell", test))]
                wasm_lanes_ordered_by_transaction_size: _,
        } = self;
        *native_mint_lane == other.native_mint_lane
            && *native_auction_lane == other.native_auction_lane
            && *install_upgrade_lane == other.install_upgrade_lane
            && *wasm_lanes == other.wasm_lanes
    }
}

impl TransactionV1Config {
    /// Cretaes a new instance of TransactionV1Config
    pub fn new(
        native_mint_lane: TransactionLimitsDefinition,
        native_auction_lane: TransactionLimitsDefinition,
        install_upgrade_lane: TransactionLimitsDefinition,
        wasm_lanes: Vec<TransactionLimitsDefinition>,
    ) -> Self {
        #[cfg(any(feature = "once_cell", test))]
        let wasm_lanes_ordered_by_transaction_size = OnceCell::with_value(
            Self::build_wasm_lanes_ordered_by_transaction_size(wasm_lanes.clone()),
        );
        TransactionV1Config {
            native_mint_lane,
            native_auction_lane,
            install_upgrade_lane,
            wasm_lanes,
            #[cfg(any(feature = "once_cell", test))]
            wasm_lanes_ordered_by_transaction_size,
        }
    }

    #[cfg(any(feature = "testing", test))]
    /// Generates a random instance using a `TestRng`.
    pub fn random(rng: &mut TestRng) -> Self {
        let native_mint_lane = DEFAULT_NATIVE_MINT_LANE.to_vec();
        let native_auction_lane = DEFAULT_NATIVE_AUCTION_LANE.to_vec();
        let install_upgrade_lane = DEFAULT_INSTALL_UPGRADE_LANE.to_vec();
        let mut wasm_lanes = vec![];
        for kind in 2..7 {
            let lane = vec![
                kind as u64,
                rng.gen_range(0..=1_048_576),
                rng.gen_range(0..=1024),
                rng.gen_range(0..=2_500_000_000),
                rng.gen_range(5..=150),
            ];
            wasm_lanes.push(lane.try_into().unwrap())
        }

        TransactionV1Config::new(
            native_mint_lane.try_into().unwrap(),
            native_auction_lane.try_into().unwrap(),
            install_upgrade_lane.try_into().unwrap(),
            wasm_lanes,
        )
    }

    /// Returns the max serialized length of a transaction for the given lane.
    pub fn get_max_serialized_length(&self, lane_id: u8) -> u64 {
        match lane_id {
            MINT_LANE_ID => self.native_mint_lane.max_transaction_length,
            AUCTION_LANE_ID => self.native_auction_lane.max_transaction_length,
            INSTALL_UPGRADE_LANE_ID => self.install_upgrade_lane.max_transaction_length,
            _ => match self.wasm_lanes.iter().find(|lane| lane.id == lane_id) {
                Some(wasm_lane) => wasm_lane.max_transaction_length,
                None => 0,
            },
        }
    }

    /// Returns the max number of runtime args
    pub fn get_max_args_length(&self, lane_id: u8) -> u64 {
        match lane_id {
            MINT_LANE_ID => self.native_mint_lane.max_transaction_args_length,
            AUCTION_LANE_ID => self.native_auction_lane.max_transaction_args_length,
            INSTALL_UPGRADE_LANE_ID => self.install_upgrade_lane.max_transaction_args_length,
            _ => match self.wasm_lanes.iter().find(|lane| lane.id == lane_id) {
                Some(wasm_lane) => wasm_lane.max_transaction_args_length,
                None => 0,
            },
        }
    }

    /// Returns the max gas limit of a transaction for the given lane.
    pub fn get_max_transaction_gas_limit(&self, lane_id: u8) -> u64 {
        match lane_id {
            MINT_LANE_ID => self.native_mint_lane.max_transaction_gas_limit,
            AUCTION_LANE_ID => self.native_auction_lane.max_transaction_gas_limit,
            INSTALL_UPGRADE_LANE_ID => self.install_upgrade_lane.max_transaction_gas_limit,
            _ => match self.wasm_lanes.iter().find(|lane| lane.id == lane_id) {
                Some(wasm_lane) => wasm_lane.max_transaction_gas_limit,
                None => 0,
            },
        }
    }

    /// Returns the max transactions count for the given lane.
    pub fn get_max_transaction_count(&self, lane_id: u8) -> u64 {
        match lane_id {
            MINT_LANE_ID => self.native_mint_lane.max_transaction_count,
            AUCTION_LANE_ID => self.native_auction_lane.max_transaction_count,
            INSTALL_UPGRADE_LANE_ID => self.install_upgrade_lane.max_transaction_count,
            _ => match self.wasm_lanes.iter().find(|lane| lane.id == lane_id) {
                Some(wasm_lane) => wasm_lane.max_transaction_count,
                None => 0,
            },
        }
    }

    /// Returns the maximum number of Wasm based transactions across wasm lanes.
    pub fn get_max_wasm_transaction_count(&self) -> u64 {
        let mut ret = 0;
        for lane in self.wasm_lanes.iter() {
            ret += lane.max_transaction_count;
        }
        ret
    }

    /// Are the given transaction parameters supported.
    pub fn is_supported(&self, lane_id: u8) -> bool {
        if !self.is_predefined_lane(lane_id) {
            return self.wasm_lanes.iter().any(|lane| lane.id == lane_id);
        }
        true
    }

    /// Returns the list of currently supported lane identifiers.
    pub fn get_supported_lanes(&self) -> Vec<u8> {
        let mut ret = vec![0, 1, 2];
        for lane in self.wasm_lanes.iter() {
            ret.push(lane.id);
        }
        ret
    }

    /// Returns the transaction v1 configuration with the specified lane limits.
    #[cfg(any(feature = "testing", test))]
    pub fn with_count_limits(
        mut self,
        mint: Option<u64>,
        auction: Option<u64>,
        install: Option<u64>,
        large: Option<u64>,
    ) -> Self {
        if let Some(mint_count) = mint {
            self.native_mint_lane.max_transaction_count = mint_count;
        }
        if let Some(auction_count) = auction {
            self.native_auction_lane.max_transaction_count = auction_count;
        }
        if let Some(install_upgrade) = install {
            self.install_upgrade_lane.max_transaction_count = install_upgrade;
        }
        if let Some(large_limit) = large {
            for lane in self.wasm_lanes.iter_mut() {
                if lane.id == 3 {
                    lane.max_transaction_count = large_limit;
                }
            }
        }
        self
    }

    /// Returns the max total count for all transactions across all lanes allowed in a block.
    pub fn get_max_block_count(&self) -> u64 {
        self.native_mint_lane.max_transaction_count
            + self.native_auction_lane.max_transaction_count
            + self.install_upgrade_lane.max_transaction_count
            + self
                .wasm_lanes
                .iter()
                .map(|lane| lane.max_transaction_count)
                .sum::<u64>()
    }

    /// Returns true if the lane identifier is for one of the predefined lanes.
    pub fn is_predefined_lane(&self, lane: u8) -> bool {
        lane == AUCTION_LANE_ID || lane == MINT_LANE_ID || lane == INSTALL_UPGRADE_LANE_ID
    }

    /// Returns a wasm lane id based on the transaction size adjusted by
    /// maybe_additional_computation_factor if necessary.
    pub fn get_wasm_lane_id(
        &self,
        transaction_size: u64,
        additional_computation_factor: u8,
    ) -> Option<u8> {
        let mut maybe_adequate_lane_index = None;
        let buckets = self.get_wasm_lanes_ordered();
        let number_of_lanes = buckets.len();
        for (i, lane) in buckets.iter().enumerate() {
            let lane_size = lane.max_transaction_length;
            if lane_size >= transaction_size {
                maybe_adequate_lane_index = Some(i);
                break;
            }
        }
        if let Some(adequate_lane_index) = maybe_adequate_lane_index {
            maybe_adequate_lane_index = Some(cmp::min(
                adequate_lane_index + additional_computation_factor as usize,
                number_of_lanes - 1,
            ));
        }
        maybe_adequate_lane_index.map(|index| buckets[index].id)
    }

    #[allow(unreachable_code)]
    //We're allowing unreachable code here because there's a possibility that someone might
    // want to use the types crate without once_cell
    fn get_wasm_lanes_ordered(&self) -> &Vec<TransactionLimitsDefinition> {
        #[cfg(any(feature = "once_cell", test))]
        return self.wasm_lanes_ordered_by_transaction_size.get_or_init(|| {
            Self::build_wasm_lanes_ordered_by_transaction_size(self.wasm_lanes.clone())
        });
        &Self::build_wasm_lanes_ordered_by_transaction_size(self.wasm_lanes.clone())
    }

    fn build_wasm_lanes_ordered_by_transaction_size(
        wasm_lanes: Vec<TransactionLimitsDefinition>,
    ) -> Vec<TransactionLimitsDefinition> {
        let mut wasm_lanes_ordered_by_transaction_size = wasm_lanes;
        wasm_lanes_ordered_by_transaction_size
            .sort_by(|a, b| a.max_transaction_length.cmp(&b.max_transaction_length));
        wasm_lanes_ordered_by_transaction_size
    }
}

#[cfg(any(feature = "std", test))]
impl Default for TransactionV1Config {
    fn default() -> Self {
        let wasm_lane = vec![
            3_u64, //large lane id
            1_048_576,
            1024,
            DEFAULT_LARGE_TRANSACTION_GAS_LIMIT,
            10,
        ];

        let native_mint_lane = DEFAULT_NATIVE_MINT_LANE.to_vec();
        let native_auction_lane = DEFAULT_NATIVE_AUCTION_LANE.to_vec();
        let install_upgrade_lane = DEFAULT_INSTALL_UPGRADE_LANE.to_vec();
        let raw_wasm_lanes = vec![wasm_lane];
        let wasm_lanes: Result<Vec<TransactionLimitsDefinition>, _> =
            raw_wasm_lanes.into_iter().map(|v| v.try_into()).collect();

        TransactionV1Config::new(
            native_mint_lane.try_into().unwrap(),
            native_auction_lane.try_into().unwrap(),
            install_upgrade_lane.try_into().unwrap(),
            wasm_lanes.unwrap(),
        )
    }
}

impl ToBytes for TransactionV1Config {
    fn write_bytes(&self, writer: &mut Vec<u8>) -> Result<(), bytesrepr::Error> {
        self.native_mint_lane.as_vec().write_bytes(writer)?;
        self.native_auction_lane.as_vec().write_bytes(writer)?;
        self.install_upgrade_lane.as_vec().write_bytes(writer)?;
        let wasm_lanes_as_vecs: Vec<Vec<u64>> = self
            .wasm_lanes
            .iter()
            .map(TransactionLimitsDefinition::as_vec)
            .collect();
        wasm_lanes_as_vecs.write_bytes(writer)
    }

    fn to_bytes(&self) -> Result<Vec<u8>, bytesrepr::Error> {
        let mut buffer = bytesrepr::allocate_buffer(self)?;
        self.write_bytes(&mut buffer)?;
        Ok(buffer)
    }

    fn serialized_length(&self) -> usize {
        let wasm_lanes_as_vecs: Vec<Vec<u64>> = self
            .wasm_lanes
            .iter()
            .map(TransactionLimitsDefinition::as_vec)
            .collect();
        self.native_mint_lane.as_vec().serialized_length()
            + self.native_auction_lane.as_vec().serialized_length()
            + self.install_upgrade_lane.as_vec().serialized_length()
            + wasm_lanes_as_vecs.serialized_length()
    }
}

impl FromBytes for TransactionV1Config {
    fn from_bytes(bytes: &[u8]) -> Result<(Self, &[u8]), bytesrepr::Error> {
        let (raw_native_mint_lane, remainder): (Vec<u64>, &[u8]) = FromBytes::from_bytes(bytes)?;
        let (raw_native_auction_lane, remainder): (Vec<u64>, &[u8]) =
            FromBytes::from_bytes(remainder)?;
        let (raw_install_upgrade_lane, remainder): (Vec<u64>, &[u8]) =
            FromBytes::from_bytes(remainder)?;
        let (raw_wasm_lanes, remainder): (Vec<Vec<u64>>, &[u8]) = FromBytes::from_bytes(remainder)?;
        let native_mint_lane = raw_native_mint_lane
            .try_into()
            .map_err(|_| bytesrepr::Error::Formatting)?;
        let native_auction_lane = raw_native_auction_lane
            .try_into()
            .map_err(|_| bytesrepr::Error::Formatting)?;
        let install_upgrade_lane = raw_install_upgrade_lane
            .try_into()
            .map_err(|_| bytesrepr::Error::Formatting)?;
        let wasm_lanes: Result<Vec<TransactionLimitsDefinition>, _> =
            raw_wasm_lanes.into_iter().map(|v| v.try_into()).collect();
        let config = TransactionV1Config::new(
            native_mint_lane,
            native_auction_lane,
            install_upgrade_lane,
            wasm_lanes.map_err(|_| bytesrepr::Error::Formatting)?,
        );
        Ok((config, remainder))
    }
}

fn vec_to_limit_definition<'de, D>(deserializer: D) -> Result<TransactionLimitsDefinition, D::Error>
where
    D: Deserializer<'de>,
{
    let vec = Vec::<u64>::deserialize(deserializer)?;
    let limits = TransactionLimitsDefinition::try_from(vec).map_err(|_| {
        D::Error::invalid_value(
            Unexpected::Seq,
            &"expected 5 u64 compliant numbers to create a TransactionLimitsDefinition",
        )
    })?;
    Ok(limits)
}

fn limit_definition_to_vec<S>(
    limits: &TransactionLimitsDefinition,
    serializer: S,
) -> Result<S::Ok, S::Error>
where
    S: Serializer,
{
    let vec = limits.as_vec();
    let mut seq = serializer.serialize_seq(Some(vec.len()))?;
    for element in vec {
        seq.serialize_element(&element)?;
    }
    seq.end()
}

fn definition_to_wasms<'de, D>(
    deserializer: D,
) -> Result<Vec<TransactionLimitsDefinition>, D::Error>
where
    D: Deserializer<'de>,
{
    let vec = Vec::<Vec<u64>>::deserialize(deserializer)?;
    let result: Result<Vec<TransactionLimitsDefinition>, TransactionConfigError> =
        vec.into_iter().map(|v| v.try_into()).collect();
    result.map_err(|_| {
        D::Error::invalid_value(
            Unexpected::Seq,
            &"sequence of sequences to assemble wasm definitions",
        )
    })
}

fn wasm_definitions_to_vec<S>(
    limits: &[TransactionLimitsDefinition],
    serializer: S,
) -> Result<S::Ok, S::Error>
where
    S: Serializer,
{
    let vec_of_vecs: Vec<Vec<u64>> = limits.iter().map(|v| v.as_vec()).collect();
    let mut seq = serializer.serialize_seq(Some(vec_of_vecs.len()))?;
    for element in vec_of_vecs {
        seq.serialize_element(&element)?;
    }
    seq.end()
}

#[cfg(test)]
mod tests {
    use serde_json::Value;

    use super::*;
    const EXAMPLE_JSON: &str = r#"{
        "native_mint_lane": [0,1,2,3,4],
        "native_auction_lane": [1,5,6,7,8],
        "install_upgrade_lane": [2,9,10,11,12],
        "wasm_lanes": [[3,13,14,15,16], [4,17,18,19,20], [5,21,22,23,24]]
        }"#;
    #[test]
    fn bytesrepr_roundtrip() {
        let mut rng = TestRng::new();
        let config = TransactionV1Config::random(&mut rng);
        bytesrepr::test_serialization_roundtrip(&config);
    }

    #[test]
    fn should_correctly_track_supported() {
        let config = TransactionV1Config::default();
        assert!(config.is_supported(0));
        assert!(config.is_supported(1));
        assert!(config.is_supported(2));
        assert!(config.is_supported(3));
        assert!(!config.is_supported(10));
    }

    #[test]
    fn should_get_configuration_for_wasm() {
        let config = build_example_transaction_config();
        let got = config.get_wasm_lane_id(100, 0);
        assert_eq!(got, Some(3));
        let config = build_example_transaction_config_reverse_wasm_ids();
        let got = config.get_wasm_lane_id(100, 0);
        assert_eq!(got, Some(5));
    }

    #[test]
    fn given_too_big_transaction_should_return_none() {
        let config = build_example_transaction_config();
        let got = config.get_wasm_lane_id(100000000, 0);
        assert!(got.is_none());
        let config = build_example_transaction_config_reverse_wasm_ids();
        let got = config.get_wasm_lane_id(100000000, 0);
        assert!(got.is_none());
    }

    #[test]
    fn given_wasm_should_return_first_fit() {
        let config = build_example_transaction_config();

        let got = config.get_wasm_lane_id(660, 0);
        assert_eq!(got, Some(4));

        let got = config.get_wasm_lane_id(800, 0);
        assert_eq!(got, Some(5));

        let got = config.get_wasm_lane_id(1, 0);
        assert_eq!(got, Some(3));

        let config = build_example_transaction_config_reverse_wasm_ids();

        let got = config.get_wasm_lane_id(660, 0);
        assert_eq!(got, Some(4));

        let got = config.get_wasm_lane_id(800, 0);
        assert_eq!(got, Some(3));

        let got = config.get_wasm_lane_id(1, 0);
        assert_eq!(got, Some(5));
    }

    #[test]
    fn given_additional_computation_factor_should_be_applied() {
        let config = build_example_transaction_config();
        let got = config.get_wasm_lane_id(660, 1);
        assert_eq!(got, Some(5));

        let config = build_example_transaction_config_reverse_wasm_ids();
        let got = config.get_wasm_lane_id(660, 1);
        assert_eq!(got, Some(3));
    }

    #[test]
    fn given_additional_computation_factor_should_not_overflow() {
        let config = build_example_transaction_config();
        let got = config.get_wasm_lane_id(660, 2);
        assert_eq!(got, Some(5));
        let got_2 = config.get_wasm_lane_id(660, 20);
        assert_eq!(got_2, Some(5));

        let config = build_example_transaction_config_reverse_wasm_ids();
        let got = config.get_wasm_lane_id(660, 2);
        assert_eq!(got, Some(3));
        let got_2 = config.get_wasm_lane_id(660, 20);
        assert_eq!(got_2, Some(3));
    }

    #[test]
    fn given_no_wasm_lanes_should_return_none() {
        let config = build_example_transaction_config_no_wasms();
        let got = config.get_wasm_lane_id(660, 2);
        assert!(got.is_none());
        let got = config.get_wasm_lane_id(660, 0);
        assert!(got.is_none());
        let got = config.get_wasm_lane_id(660, 20);
        assert!(got.is_none());
    }

    #[test]
    fn should_deserialize() {
        let got: TransactionV1Config = serde_json::from_str(EXAMPLE_JSON).unwrap();
        let expected = TransactionV1Config::new(
            TransactionLimitsDefinition::new(0, 1, 2, 3, 4),
            TransactionLimitsDefinition::new(1, 5, 6, 7, 8),
            TransactionLimitsDefinition::new(2, 9, 10, 11, 12),
            vec![
                TransactionLimitsDefinition::new(3, 13, 14, 15, 16),
                TransactionLimitsDefinition::new(4, 17, 18, 19, 20),
                TransactionLimitsDefinition::new(5, 21, 22, 23, 24),
            ],
        );
        assert_eq!(got, expected);
    }

    #[test]
    fn should_serialize() {
        let input = TransactionV1Config::new(
            TransactionLimitsDefinition::new(0, 1, 2, 3, 4),
            TransactionLimitsDefinition::new(1, 5, 6, 7, 8),
            TransactionLimitsDefinition::new(2, 9, 10, 11, 12),
            vec![
                TransactionLimitsDefinition::new(3, 13, 14, 15, 16),
                TransactionLimitsDefinition::new(4, 17, 18, 19, 20),
                TransactionLimitsDefinition::new(5, 21, 22, 23, 24),
            ],
        );
        let raw = serde_json::to_string(&input).unwrap();
        let got = serde_json::from_str::<Value>(&raw).unwrap();
        let expected: Value = serde_json::from_str::<Value>(EXAMPLE_JSON).unwrap();
        assert_eq!(got, expected);
    }

    fn example_native() -> TransactionLimitsDefinition {
        TransactionLimitsDefinition::new(0, 1500, 1024, 1_500_000_000, 150)
    }

    fn example_auction() -> TransactionLimitsDefinition {
        TransactionLimitsDefinition::new(1, 500, 3024, 3_500_000_000, 350)
    }

    fn example_install_upgrade() -> TransactionLimitsDefinition {
        TransactionLimitsDefinition::new(2, 10000, 2024, 2_500_000_000, 250)
    }

    fn wasm_small(id: u8) -> TransactionLimitsDefinition {
        TransactionLimitsDefinition::new(id, 600, 4024, 4_500_000_000, 450)
    }

    fn wasm_medium(id: u8) -> TransactionLimitsDefinition {
        TransactionLimitsDefinition::new(id, 700, 5024, 5_500_000_000, 550)
    }

    fn wasm_large(id: u8) -> TransactionLimitsDefinition {
        TransactionLimitsDefinition::new(id, 800, 6024, 6_500_000_000, 650)
    }

    fn example_wasm() -> Vec<TransactionLimitsDefinition> {
        vec![wasm_small(3), wasm_medium(4), wasm_large(5)]
    }

    fn example_wasm_reversed_ids() -> Vec<TransactionLimitsDefinition> {
        vec![wasm_small(5), wasm_medium(4), wasm_large(3)]
    }

    fn build_example_transaction_config_no_wasms() -> TransactionV1Config {
        TransactionV1Config::new(
            example_native(),
            example_auction(),
            example_install_upgrade(),
            vec![],
        )
    }

    fn build_example_transaction_config() -> TransactionV1Config {
        TransactionV1Config::new(
            example_native(),
            example_auction(),
            example_install_upgrade(),
            example_wasm(),
        )
    }

    fn build_example_transaction_config_reverse_wasm_ids() -> TransactionV1Config {
        TransactionV1Config::new(
            example_native(),
            example_auction(),
            example_install_upgrade(),
            example_wasm_reversed_ids(),
        )
    }
}<|MERGE_RESOLUTION|>--- conflicted
+++ resolved
@@ -12,14 +12,9 @@
     Deserialize, Deserializer, Serialize, Serializer,
 };
 
-<<<<<<< HEAD
-=======
-#[cfg(any(feature = "testing", test))]
-use crate::testing::TestRng;
->>>>>>> 35679210
 use crate::{
     bytesrepr::{self, FromBytes, ToBytes},
-    AUCTION_LANE_ID, INSTALL_UPGRADE_LANE_ID, MINT_LANE_ID,
+    AUCTION_LANE_ID, MINT_LANE_ID,
 };
 #[cfg(any(feature = "testing", test))]
 use crate::{testing::TestRng, INSTALL_UPGRADE_LANE_ID};
