//! Support for host function gas cost tables.
use core::ops::Add;

#[cfg(feature = "datasize")]
use datasize::DataSize;
use derive_more::Add;
use num_traits::Zero;
use rand::{distributions::Standard, prelude::Distribution, Rng};
use serde::{Deserialize, Serialize};

use crate::{
    bytesrepr::{self, FromBytes, ToBytes, U32_SERIALIZED_LENGTH},
    Gas,
};

/// Representation of argument's cost.
pub type Cost = u32;

const COST_SERIALIZED_LENGTH: usize = U32_SERIALIZED_LENGTH;

/// An identifier that represents an unused argument.
const NOT_USED: Cost = 0;

/// An arbitrary default fixed cost for host functions that were not researched yet.
const DEFAULT_FIXED_COST: Cost = 200;

const DEFAULT_ADD_COST: u32 = 5_800;
const DEFAULT_ADD_ASSOCIATED_KEY_COST: u32 = 9_000;

const DEFAULT_CALL_CONTRACT_COST: u32 = 4_500;
const DEFAULT_CALL_CONTRACT_ARGS_SIZE_WEIGHT: u32 = 420;

const DEFAULT_CREATE_PURSE_COST: u32 = 2_500_000_000;
const DEFAULT_GET_BALANCE_COST: u32 = 3_800;
const DEFAULT_GET_BLOCKTIME_COST: u32 = 330;
const DEFAULT_GET_CALLER_COST: u32 = 380;
const DEFAULT_GET_KEY_COST: u32 = 2_000;
const DEFAULT_GET_KEY_NAME_SIZE_WEIGHT: u32 = 440;
const DEFAULT_GET_MAIN_PURSE_COST: u32 = 1_300;
const DEFAULT_GET_PHASE_COST: u32 = 710;
const DEFAULT_GET_SYSTEM_CONTRACT_COST: u32 = 1_100;
const DEFAULT_HAS_KEY_COST: u32 = 1_500;
const DEFAULT_HAS_KEY_NAME_SIZE_WEIGHT: u32 = 840;
const DEFAULT_IS_VALID_UREF_COST: u32 = 760;
const DEFAULT_LOAD_NAMED_KEYS_COST: u32 = 42_000;
const DEFAULT_NEW_UREF_COST: u32 = 17_000;
const DEFAULT_NEW_UREF_VALUE_SIZE_WEIGHT: u32 = 590;

const DEFAULT_PRINT_COST: u32 = 20_000;
const DEFAULT_PRINT_TEXT_SIZE_WEIGHT: u32 = 4_600;

const DEFAULT_PUT_KEY_COST: u32 = 38_000;
const DEFAULT_PUT_KEY_NAME_SIZE_WEIGHT: u32 = 1_100;

const DEFAULT_READ_HOST_BUFFER_COST: u32 = 3_500;
const DEFAULT_READ_HOST_BUFFER_DEST_SIZE_WEIGHT: u32 = 310;

const DEFAULT_READ_VALUE_COST: u32 = 6_000;
const DEFAULT_DICTIONARY_GET_COST: u32 = 5_500;
const DEFAULT_DICTIONARY_GET_KEY_SIZE_WEIGHT: u32 = 590;

const DEFAULT_REMOVE_ASSOCIATED_KEY_COST: u32 = 4_200;

const DEFAULT_REMOVE_KEY_COST: u32 = 61_000;
const DEFAULT_REMOVE_KEY_NAME_SIZE_WEIGHT: u32 = 3_200;

const DEFAULT_RET_COST: u32 = 23_000;
const DEFAULT_RET_VALUE_SIZE_WEIGHT: u32 = 420_000;

const DEFAULT_REVERT_COST: u32 = 500;
const DEFAULT_SET_ACTION_THRESHOLD_COST: u32 = 74_000;
const DEFAULT_TRANSFER_FROM_PURSE_TO_ACCOUNT_COST: u32 = 2_500_000_000;
const DEFAULT_TRANSFER_FROM_PURSE_TO_PURSE_COST: u32 = 82_000;
const DEFAULT_TRANSFER_TO_ACCOUNT_COST: u32 = 2_500_000_000;
const DEFAULT_UPDATE_ASSOCIATED_KEY_COST: u32 = 4_200;

const DEFAULT_WRITE_COST: u32 = 14_000;
const DEFAULT_WRITE_VALUE_SIZE_WEIGHT: u32 = 980;

const DEFAULT_DICTIONARY_PUT_COST: u32 = 9_500;
const DEFAULT_DICTIONARY_PUT_KEY_BYTES_SIZE_WEIGHT: u32 = 1_800;
const DEFAULT_DICTIONARY_PUT_VALUE_SIZE_WEIGHT: u32 = 520;

/// Default cost for a new dictionary.
pub const DEFAULT_NEW_DICTIONARY_COST: u32 = DEFAULT_NEW_UREF_COST;

/// Host function cost unit for a new dictionary.
pub const DEFAULT_HOST_FUNCTION_NEW_DICTIONARY: HostFunction<[Cost; 1]> =
    HostFunction::new(DEFAULT_NEW_DICTIONARY_COST, [NOT_USED]);

/// Default value that the cost of calling `casper_emit_message` increases by for every new message
/// emitted within an execution.
pub const DEFAULT_COST_INCREASE_PER_MESSAGE_EMITTED: u32 = 50;

/// Representation of a host function cost.
///
/// The total gas cost is equal to `cost` + sum of each argument weight multiplied by the byte size
/// of the data.
#[derive(Copy, Clone, PartialEq, Eq, Deserialize, Serialize, Debug)]
#[cfg_attr(feature = "datasize", derive(DataSize))]
#[serde(deny_unknown_fields)]
pub struct HostFunction<T> {
    /// How much the user is charged for calling the host function.
    cost: Cost,
    /// Weights of the function arguments.
    arguments: T,
}

impl<T> Default for HostFunction<T>
where
    T: Default,
{
    fn default() -> Self {
        HostFunction::new(DEFAULT_FIXED_COST, Default::default())
    }
}

impl<T> HostFunction<T> {
    /// Creates a new instance of `HostFunction` with a fixed call cost and argument weights.
    pub const fn new(cost: Cost, arguments: T) -> Self {
        Self { cost, arguments }
    }

    /// Returns the base gas fee for calling the host function.
    pub fn cost(&self) -> Cost {
        self.cost
    }
}

impl<T> HostFunction<T>
where
    T: Default,
{
    /// Creates a new fixed host function cost with argument weights of zero.
    pub fn fixed(cost: Cost) -> Self {
        Self {
            cost,
            ..Default::default()
        }
    }
}

impl<T> HostFunction<T>
where
    T: AsRef<[Cost]>,
{
    /// Returns a slice containing the argument weights.
    pub fn arguments(&self) -> &[Cost] {
        self.arguments.as_ref()
    }

    /// Calculate gas cost for a host function
    pub fn calculate_gas_cost(&self, weights: T) -> Gas {
        let mut gas = Gas::new(self.cost.into());
        for (argument, weight) in self.arguments.as_ref().iter().zip(weights.as_ref()) {
            let lhs = Gas::new((*argument).into());
            let rhs = Gas::new((*weight).into());
            gas += lhs * rhs;
        }
        gas
    }
}

impl<const COUNT: usize> Add for HostFunction<[Cost; COUNT]> {
    type Output = HostFunction<[Cost; COUNT]>;

    fn add(self, rhs: Self) -> Self::Output {
        let mut result = HostFunction::new(self.cost + rhs.cost, [0; COUNT]);
        for i in 0..COUNT {
            result.arguments[i] = self.arguments[i] + rhs.arguments[i];
        }
        result
    }
}

impl<const COUNT: usize> Zero for HostFunction<[Cost; COUNT]> {
    fn zero() -> Self {
        HostFunction::new(0, [0; COUNT])
    }

    fn is_zero(&self) -> bool {
        !self.arguments.iter().any(|cost| *cost != 0) && self.cost.is_zero()
    }
}

impl<T> Distribution<HostFunction<T>> for Standard
where
    Standard: Distribution<T>,
    T: AsRef<[Cost]>,
{
    fn sample<R: Rng + ?Sized>(&self, rng: &mut R) -> HostFunction<T> {
        let cost = rng.gen::<Cost>();
        let arguments = rng.gen();
        HostFunction::new(cost, arguments)
    }
}

impl<T> ToBytes for HostFunction<T>
where
    T: AsRef<[Cost]>,
{
    fn to_bytes(&self) -> Result<Vec<u8>, bytesrepr::Error> {
        let mut ret = bytesrepr::unchecked_allocate_buffer(self);
        ret.append(&mut self.cost.to_bytes()?);
        for value in self.arguments.as_ref().iter() {
            ret.append(&mut value.to_bytes()?);
        }
        Ok(ret)
    }

    fn serialized_length(&self) -> usize {
        self.cost.serialized_length() + (COST_SERIALIZED_LENGTH * self.arguments.as_ref().len())
    }
}

impl<T> FromBytes for HostFunction<T>
where
    T: Default + AsMut<[Cost]>,
{
    fn from_bytes(bytes: &[u8]) -> Result<(Self, &[u8]), bytesrepr::Error> {
        let (cost, mut bytes) = FromBytes::from_bytes(bytes)?;
        let mut arguments = T::default();
        let arguments_mut = arguments.as_mut();
        for ith_argument in arguments_mut {
            let (cost, rem) = FromBytes::from_bytes(bytes)?;
            *ith_argument = cost;
            bytes = rem;
        }
        Ok((Self { cost, arguments }, bytes))
    }
}

/// Definition of a host function cost table.
#[derive(Add, Copy, Clone, PartialEq, Eq, Serialize, Deserialize, Debug)]
#[cfg_attr(feature = "datasize", derive(DataSize))]
#[serde(deny_unknown_fields)]
pub struct HostFunctionCosts {
    /// Cost increase for successive calls to `casper_emit_message` within an execution.
    pub cost_increase_per_message: u32,
    /// Cost of calling the `read_value` host function.
    pub read_value: HostFunction<[Cost; 3]>,
    /// Cost of calling the `dictionary_get` host function.
    #[serde(alias = "read_value_local")]
    pub dictionary_get: HostFunction<[Cost; 3]>,
    /// Cost of calling the `write` host function.
    pub write: HostFunction<[Cost; 4]>,
    /// Cost of calling the `dictionary_put` host function.
    #[serde(alias = "write_local")]
    pub dictionary_put: HostFunction<[Cost; 4]>,
    /// Cost of calling the `add` host function.
    pub add: HostFunction<[Cost; 4]>,
    /// Cost of calling the `new_uref` host function.
    pub new_uref: HostFunction<[Cost; 3]>,
    /// Cost of calling the `load_named_keys` host function.
    pub load_named_keys: HostFunction<[Cost; 2]>,
    /// Cost of calling the `ret` host function.
    pub ret: HostFunction<[Cost; 2]>,
    /// Cost of calling the `get_key` host function.
    pub get_key: HostFunction<[Cost; 5]>,
    /// Cost of calling the `has_key` host function.
    pub has_key: HostFunction<[Cost; 2]>,
    /// Cost of calling the `put_key` host function.
    pub put_key: HostFunction<[Cost; 4]>,
    /// Cost of calling the `remove_key` host function.
    pub remove_key: HostFunction<[Cost; 2]>,
    /// Cost of calling the `revert` host function.
    pub revert: HostFunction<[Cost; 1]>,
    /// Cost of calling the `is_valid_uref` host function.
    pub is_valid_uref: HostFunction<[Cost; 2]>,
    /// Cost of calling the `add_associated_key` host function.
    pub add_associated_key: HostFunction<[Cost; 3]>,
    /// Cost of calling the `remove_associated_key` host function.
    pub remove_associated_key: HostFunction<[Cost; 2]>,
    /// Cost of calling the `update_associated_key` host function.
    pub update_associated_key: HostFunction<[Cost; 3]>,
    /// Cost of calling the `set_action_threshold` host function.
    pub set_action_threshold: HostFunction<[Cost; 2]>,
    /// Cost of calling the `get_caller` host function.
    pub get_caller: HostFunction<[Cost; 1]>,
    /// Cost of calling the `get_blocktime` host function.
    pub get_blocktime: HostFunction<[Cost; 1]>,
    /// Cost of calling the `create_purse` host function.
    pub create_purse: HostFunction<[Cost; 2]>,
    /// Cost of calling the `transfer_to_account` host function.
    pub transfer_to_account: HostFunction<[Cost; 7]>,
    /// Cost of calling the `transfer_from_purse_to_account` host function.
    pub transfer_from_purse_to_account: HostFunction<[Cost; 9]>,
    /// Cost of calling the `transfer_from_purse_to_purse` host function.
    pub transfer_from_purse_to_purse: HostFunction<[Cost; 8]>,
    /// Cost of calling the `get_balance` host function.
    pub get_balance: HostFunction<[Cost; 3]>,
    /// Cost of calling the `get_phase` host function.
    pub get_phase: HostFunction<[Cost; 1]>,
    /// Cost of calling the `get_system_contract` host function.
    pub get_system_contract: HostFunction<[Cost; 3]>,
    /// Cost of calling the `get_main_purse` host function.
    pub get_main_purse: HostFunction<[Cost; 1]>,
    /// Cost of calling the `read_host_buffer` host function.
    pub read_host_buffer: HostFunction<[Cost; 3]>,
    /// Cost of calling the `create_contract_package_at_hash` host function.
    pub create_contract_package_at_hash: HostFunction<[Cost; 2]>,
    /// Cost of calling the `create_contract_user_group` host function.
    pub create_contract_user_group: HostFunction<[Cost; 8]>,
    /// Cost of calling the `add_contract_version` host function.
    pub add_contract_version: HostFunction<[Cost; 9]>,
    /// Cost of calling the `disable_contract_version` host function.
    pub disable_contract_version: HostFunction<[Cost; 4]>,
    /// Cost of calling the `call_contract` host function.
    pub call_contract: HostFunction<[Cost; 7]>,
    /// Cost of calling the `call_versioned_contract` host function.
    pub call_versioned_contract: HostFunction<[Cost; 9]>,
    /// Cost of calling the `get_named_arg_size` host function.
    pub get_named_arg_size: HostFunction<[Cost; 3]>,
    /// Cost of calling the `get_named_arg` host function.
    pub get_named_arg: HostFunction<[Cost; 4]>,
    /// Cost of calling the `remove_contract_user_group` host function.
    pub remove_contract_user_group: HostFunction<[Cost; 4]>,
    /// Cost of calling the `provision_contract_user_group_uref` host function.
    pub provision_contract_user_group_uref: HostFunction<[Cost; 5]>,
    /// Cost of calling the `remove_contract_user_group_urefs` host function.
    pub remove_contract_user_group_urefs: HostFunction<[Cost; 6]>,
    /// Cost of calling the `print` host function.
    pub print: HostFunction<[Cost; 2]>,
    /// Cost of calling the `blake2b` host function.
    pub blake2b: HostFunction<[Cost; 4]>,
    /// Cost of calling the `next address` host function.
    pub random_bytes: HostFunction<[Cost; 2]>,
    /// Cost of calling the `enable_contract_version` host function.
    pub enable_contract_version: HostFunction<[Cost; 4]>,
<<<<<<< HEAD
    /// Cost of calling the `casper_manage_message_topic` host function.
    pub manage_message_topic: HostFunction<[Cost; 4]>,
    /// Cost of calling the `casper_emit_message` host function.
    pub emit_message: HostFunction<[Cost; 4]>,
}

impl Zero for HostFunctionCosts {
    fn zero() -> Self {
        Self {
            read_value: HostFunction::zero(),
            dictionary_get: HostFunction::zero(),
            write: HostFunction::zero(),
            dictionary_put: HostFunction::zero(),
            add: HostFunction::zero(),
            new_uref: HostFunction::zero(),
            load_named_keys: HostFunction::zero(),
            ret: HostFunction::zero(),
            get_key: HostFunction::zero(),
            has_key: HostFunction::zero(),
            put_key: HostFunction::zero(),
            remove_key: HostFunction::zero(),
            revert: HostFunction::zero(),
            is_valid_uref: HostFunction::zero(),
            add_associated_key: HostFunction::zero(),
            remove_associated_key: HostFunction::zero(),
            update_associated_key: HostFunction::zero(),
            set_action_threshold: HostFunction::zero(),
            get_caller: HostFunction::zero(),
            get_blocktime: HostFunction::zero(),
            create_purse: HostFunction::zero(),
            transfer_to_account: HostFunction::zero(),
            transfer_from_purse_to_account: HostFunction::zero(),
            transfer_from_purse_to_purse: HostFunction::zero(),
            get_balance: HostFunction::zero(),
            get_phase: HostFunction::zero(),
            get_system_contract: HostFunction::zero(),
            get_main_purse: HostFunction::zero(),
            read_host_buffer: HostFunction::zero(),
            create_contract_package_at_hash: HostFunction::zero(),
            create_contract_user_group: HostFunction::zero(),
            add_contract_version: HostFunction::zero(),
            disable_contract_version: HostFunction::zero(),
            call_contract: HostFunction::zero(),
            call_versioned_contract: HostFunction::zero(),
            get_named_arg_size: HostFunction::zero(),
            get_named_arg: HostFunction::zero(),
            remove_contract_user_group: HostFunction::zero(),
            provision_contract_user_group_uref: HostFunction::zero(),
            remove_contract_user_group_urefs: HostFunction::zero(),
            print: HostFunction::zero(),
            blake2b: HostFunction::zero(),
            random_bytes: HostFunction::zero(),
            enable_contract_version: HostFunction::zero(),
            manage_message_topic: HostFunction::zero(),
            emit_message: HostFunction::zero(),
            cost_increase_per_message: Zero::zero(),
        }
    }

    fn is_zero(&self) -> bool {
        self.read_value.is_zero()
            && self.dictionary_get.is_zero()
            && self.write.is_zero()
            && self.dictionary_put.is_zero()
            && self.add.is_zero()
            && self.new_uref.is_zero()
            && self.load_named_keys.is_zero()
            && self.ret.is_zero()
            && self.get_key.is_zero()
            && self.has_key.is_zero()
            && self.put_key.is_zero()
            && self.remove_key.is_zero()
            && self.revert.is_zero()
            && self.is_valid_uref.is_zero()
            && self.add_associated_key.is_zero()
            && self.remove_associated_key.is_zero()
            && self.update_associated_key.is_zero()
            && self.set_action_threshold.is_zero()
            && self.get_caller.is_zero()
            && self.get_blocktime.is_zero()
            && self.create_purse.is_zero()
            && self.transfer_to_account.is_zero()
            && self.transfer_from_purse_to_account.is_zero()
            && self.transfer_from_purse_to_purse.is_zero()
            && self.get_balance.is_zero()
            && self.get_phase.is_zero()
            && self.get_system_contract.is_zero()
            && self.get_main_purse.is_zero()
            && self.read_host_buffer.is_zero()
            && self.create_contract_package_at_hash.is_zero()
            && self.create_contract_user_group.is_zero()
            && self.add_contract_version.is_zero()
            && self.disable_contract_version.is_zero()
            && self.call_contract.is_zero()
            && self.call_versioned_contract.is_zero()
            && self.get_named_arg_size.is_zero()
            && self.get_named_arg.is_zero()
            && self.remove_contract_user_group.is_zero()
            && self.provision_contract_user_group_uref.is_zero()
            && self.remove_contract_user_group_urefs.is_zero()
            && self.print.is_zero()
            && self.blake2b.is_zero()
            && self.random_bytes.is_zero()
            && self.enable_contract_version.is_zero()
            && self.manage_message_topic.is_zero()
            && self.emit_message.is_zero()
            && self.cost_increase_per_message.is_zero()
    }
=======
    /// Cost of calling the `add_session_version` host function.
    pub add_session_version: HostFunction<[Cost; 2]>,
>>>>>>> a1cdc101
}

impl Default for HostFunctionCosts {
    fn default() -> Self {
        Self {
            read_value: HostFunction::fixed(DEFAULT_READ_VALUE_COST),
            dictionary_get: HostFunction::new(
                DEFAULT_DICTIONARY_GET_COST,
                [NOT_USED, DEFAULT_DICTIONARY_GET_KEY_SIZE_WEIGHT, NOT_USED],
            ),
            write: HostFunction::new(
                DEFAULT_WRITE_COST,
                [
                    NOT_USED,
                    NOT_USED,
                    NOT_USED,
                    DEFAULT_WRITE_VALUE_SIZE_WEIGHT,
                ],
            ),
            dictionary_put: HostFunction::new(
                DEFAULT_DICTIONARY_PUT_COST,
                [
                    NOT_USED,
                    DEFAULT_DICTIONARY_PUT_KEY_BYTES_SIZE_WEIGHT,
                    NOT_USED,
                    DEFAULT_DICTIONARY_PUT_VALUE_SIZE_WEIGHT,
                ],
            ),
            add: HostFunction::fixed(DEFAULT_ADD_COST),
            new_uref: HostFunction::new(
                DEFAULT_NEW_UREF_COST,
                [NOT_USED, NOT_USED, DEFAULT_NEW_UREF_VALUE_SIZE_WEIGHT],
            ),
            load_named_keys: HostFunction::fixed(DEFAULT_LOAD_NAMED_KEYS_COST),
            ret: HostFunction::new(DEFAULT_RET_COST, [NOT_USED, DEFAULT_RET_VALUE_SIZE_WEIGHT]),
            get_key: HostFunction::new(
                DEFAULT_GET_KEY_COST,
                [
                    NOT_USED,
                    DEFAULT_GET_KEY_NAME_SIZE_WEIGHT,
                    NOT_USED,
                    NOT_USED,
                    NOT_USED,
                ],
            ),
            has_key: HostFunction::new(
                DEFAULT_HAS_KEY_COST,
                [NOT_USED, DEFAULT_HAS_KEY_NAME_SIZE_WEIGHT],
            ),
            put_key: HostFunction::new(
                DEFAULT_PUT_KEY_COST,
                [
                    NOT_USED,
                    DEFAULT_PUT_KEY_NAME_SIZE_WEIGHT,
                    NOT_USED,
                    NOT_USED,
                ],
            ),
            remove_key: HostFunction::new(
                DEFAULT_REMOVE_KEY_COST,
                [NOT_USED, DEFAULT_REMOVE_KEY_NAME_SIZE_WEIGHT],
            ),
            revert: HostFunction::fixed(DEFAULT_REVERT_COST),
            is_valid_uref: HostFunction::fixed(DEFAULT_IS_VALID_UREF_COST),
            add_associated_key: HostFunction::fixed(DEFAULT_ADD_ASSOCIATED_KEY_COST),
            remove_associated_key: HostFunction::fixed(DEFAULT_REMOVE_ASSOCIATED_KEY_COST),
            update_associated_key: HostFunction::fixed(DEFAULT_UPDATE_ASSOCIATED_KEY_COST),
            set_action_threshold: HostFunction::fixed(DEFAULT_SET_ACTION_THRESHOLD_COST),
            get_caller: HostFunction::fixed(DEFAULT_GET_CALLER_COST),
            get_blocktime: HostFunction::fixed(DEFAULT_GET_BLOCKTIME_COST),
            create_purse: HostFunction::fixed(DEFAULT_CREATE_PURSE_COST),
            transfer_to_account: HostFunction::fixed(DEFAULT_TRANSFER_TO_ACCOUNT_COST),
            transfer_from_purse_to_account: HostFunction::fixed(
                DEFAULT_TRANSFER_FROM_PURSE_TO_ACCOUNT_COST,
            ),
            transfer_from_purse_to_purse: HostFunction::fixed(
                DEFAULT_TRANSFER_FROM_PURSE_TO_PURSE_COST,
            ),
            get_balance: HostFunction::fixed(DEFAULT_GET_BALANCE_COST),
            get_phase: HostFunction::fixed(DEFAULT_GET_PHASE_COST),
            get_system_contract: HostFunction::fixed(DEFAULT_GET_SYSTEM_CONTRACT_COST),
            get_main_purse: HostFunction::fixed(DEFAULT_GET_MAIN_PURSE_COST),
            read_host_buffer: HostFunction::new(
                DEFAULT_READ_HOST_BUFFER_COST,
                [
                    NOT_USED,
                    DEFAULT_READ_HOST_BUFFER_DEST_SIZE_WEIGHT,
                    NOT_USED,
                ],
            ),
            create_contract_package_at_hash: HostFunction::default(),
            create_contract_user_group: HostFunction::default(),
            add_contract_version: HostFunction::default(),
            disable_contract_version: HostFunction::default(),
            call_contract: HostFunction::new(
                DEFAULT_CALL_CONTRACT_COST,
                [
                    NOT_USED,
                    NOT_USED,
                    NOT_USED,
                    NOT_USED,
                    NOT_USED,
                    DEFAULT_CALL_CONTRACT_ARGS_SIZE_WEIGHT,
                    NOT_USED,
                ],
            ),
            call_versioned_contract: HostFunction::new(
                DEFAULT_CALL_CONTRACT_COST,
                [
                    NOT_USED,
                    NOT_USED,
                    NOT_USED,
                    NOT_USED,
                    NOT_USED,
                    NOT_USED,
                    NOT_USED,
                    DEFAULT_CALL_CONTRACT_ARGS_SIZE_WEIGHT,
                    NOT_USED,
                ],
            ),
            get_named_arg_size: HostFunction::default(),
            get_named_arg: HostFunction::default(),
            remove_contract_user_group: HostFunction::default(),
            provision_contract_user_group_uref: HostFunction::default(),
            remove_contract_user_group_urefs: HostFunction::default(),
            print: HostFunction::new(
                DEFAULT_PRINT_COST,
                [NOT_USED, DEFAULT_PRINT_TEXT_SIZE_WEIGHT],
            ),
            blake2b: HostFunction::default(),
            random_bytes: HostFunction::default(),
            enable_contract_version: HostFunction::default(),
<<<<<<< HEAD
            manage_message_topic: HostFunction::default(),
            emit_message: HostFunction::default(),
            cost_increase_per_message: DEFAULT_COST_INCREASE_PER_MESSAGE_EMITTED,
=======
            add_session_version: HostFunction::default(),
>>>>>>> a1cdc101
        }
    }
}

impl ToBytes for HostFunctionCosts {
    fn to_bytes(&self) -> Result<Vec<u8>, bytesrepr::Error> {
        let mut ret = bytesrepr::unchecked_allocate_buffer(self);
        ret.append(&mut self.read_value.to_bytes()?);
        ret.append(&mut self.dictionary_get.to_bytes()?);
        ret.append(&mut self.write.to_bytes()?);
        ret.append(&mut self.dictionary_put.to_bytes()?);
        ret.append(&mut self.add.to_bytes()?);
        ret.append(&mut self.new_uref.to_bytes()?);
        ret.append(&mut self.load_named_keys.to_bytes()?);
        ret.append(&mut self.ret.to_bytes()?);
        ret.append(&mut self.get_key.to_bytes()?);
        ret.append(&mut self.has_key.to_bytes()?);
        ret.append(&mut self.put_key.to_bytes()?);
        ret.append(&mut self.remove_key.to_bytes()?);
        ret.append(&mut self.revert.to_bytes()?);
        ret.append(&mut self.is_valid_uref.to_bytes()?);
        ret.append(&mut self.add_associated_key.to_bytes()?);
        ret.append(&mut self.remove_associated_key.to_bytes()?);
        ret.append(&mut self.update_associated_key.to_bytes()?);
        ret.append(&mut self.set_action_threshold.to_bytes()?);
        ret.append(&mut self.get_caller.to_bytes()?);
        ret.append(&mut self.get_blocktime.to_bytes()?);
        ret.append(&mut self.create_purse.to_bytes()?);
        ret.append(&mut self.transfer_to_account.to_bytes()?);
        ret.append(&mut self.transfer_from_purse_to_account.to_bytes()?);
        ret.append(&mut self.transfer_from_purse_to_purse.to_bytes()?);
        ret.append(&mut self.get_balance.to_bytes()?);
        ret.append(&mut self.get_phase.to_bytes()?);
        ret.append(&mut self.get_system_contract.to_bytes()?);
        ret.append(&mut self.get_main_purse.to_bytes()?);
        ret.append(&mut self.read_host_buffer.to_bytes()?);
        ret.append(&mut self.create_contract_package_at_hash.to_bytes()?);
        ret.append(&mut self.create_contract_user_group.to_bytes()?);
        ret.append(&mut self.add_contract_version.to_bytes()?);
        ret.append(&mut self.disable_contract_version.to_bytes()?);
        ret.append(&mut self.call_contract.to_bytes()?);
        ret.append(&mut self.call_versioned_contract.to_bytes()?);
        ret.append(&mut self.get_named_arg_size.to_bytes()?);
        ret.append(&mut self.get_named_arg.to_bytes()?);
        ret.append(&mut self.remove_contract_user_group.to_bytes()?);
        ret.append(&mut self.provision_contract_user_group_uref.to_bytes()?);
        ret.append(&mut self.remove_contract_user_group_urefs.to_bytes()?);
        ret.append(&mut self.print.to_bytes()?);
        ret.append(&mut self.blake2b.to_bytes()?);
        ret.append(&mut self.random_bytes.to_bytes()?);
        ret.append(&mut self.enable_contract_version.to_bytes()?);
<<<<<<< HEAD
        ret.append(&mut self.manage_message_topic.to_bytes()?);
        ret.append(&mut self.emit_message.to_bytes()?);
        ret.append(&mut self.cost_increase_per_message.to_bytes()?);
=======
        ret.append(&mut self.add_session_version.to_bytes()?);
>>>>>>> a1cdc101
        Ok(ret)
    }

    fn serialized_length(&self) -> usize {
        self.read_value.serialized_length()
            + self.dictionary_get.serialized_length()
            + self.write.serialized_length()
            + self.dictionary_put.serialized_length()
            + self.add.serialized_length()
            + self.new_uref.serialized_length()
            + self.load_named_keys.serialized_length()
            + self.ret.serialized_length()
            + self.get_key.serialized_length()
            + self.has_key.serialized_length()
            + self.put_key.serialized_length()
            + self.remove_key.serialized_length()
            + self.revert.serialized_length()
            + self.is_valid_uref.serialized_length()
            + self.add_associated_key.serialized_length()
            + self.remove_associated_key.serialized_length()
            + self.update_associated_key.serialized_length()
            + self.set_action_threshold.serialized_length()
            + self.get_caller.serialized_length()
            + self.get_blocktime.serialized_length()
            + self.create_purse.serialized_length()
            + self.transfer_to_account.serialized_length()
            + self.transfer_from_purse_to_account.serialized_length()
            + self.transfer_from_purse_to_purse.serialized_length()
            + self.get_balance.serialized_length()
            + self.get_phase.serialized_length()
            + self.get_system_contract.serialized_length()
            + self.get_main_purse.serialized_length()
            + self.read_host_buffer.serialized_length()
            + self.create_contract_package_at_hash.serialized_length()
            + self.create_contract_user_group.serialized_length()
            + self.add_contract_version.serialized_length()
            + self.disable_contract_version.serialized_length()
            + self.call_contract.serialized_length()
            + self.call_versioned_contract.serialized_length()
            + self.get_named_arg_size.serialized_length()
            + self.get_named_arg.serialized_length()
            + self.remove_contract_user_group.serialized_length()
            + self.provision_contract_user_group_uref.serialized_length()
            + self.remove_contract_user_group_urefs.serialized_length()
            + self.print.serialized_length()
            + self.blake2b.serialized_length()
            + self.random_bytes.serialized_length()
            + self.enable_contract_version.serialized_length()
<<<<<<< HEAD
            + self.manage_message_topic.serialized_length()
            + self.emit_message.serialized_length()
            + self.cost_increase_per_message.serialized_length()
=======
            + self.add_session_version.serialized_length()
>>>>>>> a1cdc101
    }
}

impl FromBytes for HostFunctionCosts {
    fn from_bytes(bytes: &[u8]) -> Result<(Self, &[u8]), bytesrepr::Error> {
        let (read_value, rem) = FromBytes::from_bytes(bytes)?;
        let (dictionary_get, rem) = FromBytes::from_bytes(rem)?;
        let (write, rem) = FromBytes::from_bytes(rem)?;
        let (dictionary_put, rem) = FromBytes::from_bytes(rem)?;
        let (add, rem) = FromBytes::from_bytes(rem)?;
        let (new_uref, rem) = FromBytes::from_bytes(rem)?;
        let (load_named_keys, rem) = FromBytes::from_bytes(rem)?;
        let (ret, rem) = FromBytes::from_bytes(rem)?;
        let (get_key, rem) = FromBytes::from_bytes(rem)?;
        let (has_key, rem) = FromBytes::from_bytes(rem)?;
        let (put_key, rem) = FromBytes::from_bytes(rem)?;
        let (remove_key, rem) = FromBytes::from_bytes(rem)?;
        let (revert, rem) = FromBytes::from_bytes(rem)?;
        let (is_valid_uref, rem) = FromBytes::from_bytes(rem)?;
        let (add_associated_key, rem) = FromBytes::from_bytes(rem)?;
        let (remove_associated_key, rem) = FromBytes::from_bytes(rem)?;
        let (update_associated_key, rem) = FromBytes::from_bytes(rem)?;
        let (set_action_threshold, rem) = FromBytes::from_bytes(rem)?;
        let (get_caller, rem) = FromBytes::from_bytes(rem)?;
        let (get_blocktime, rem) = FromBytes::from_bytes(rem)?;
        let (create_purse, rem) = FromBytes::from_bytes(rem)?;
        let (transfer_to_account, rem) = FromBytes::from_bytes(rem)?;
        let (transfer_from_purse_to_account, rem) = FromBytes::from_bytes(rem)?;
        let (transfer_from_purse_to_purse, rem) = FromBytes::from_bytes(rem)?;
        let (get_balance, rem) = FromBytes::from_bytes(rem)?;
        let (get_phase, rem) = FromBytes::from_bytes(rem)?;
        let (get_system_contract, rem) = FromBytes::from_bytes(rem)?;
        let (get_main_purse, rem) = FromBytes::from_bytes(rem)?;
        let (read_host_buffer, rem) = FromBytes::from_bytes(rem)?;
        let (create_contract_package_at_hash, rem) = FromBytes::from_bytes(rem)?;
        let (create_contract_user_group, rem) = FromBytes::from_bytes(rem)?;
        let (add_contract_version, rem) = FromBytes::from_bytes(rem)?;
        let (disable_contract_version, rem) = FromBytes::from_bytes(rem)?;
        let (call_contract, rem) = FromBytes::from_bytes(rem)?;
        let (call_versioned_contract, rem) = FromBytes::from_bytes(rem)?;
        let (get_named_arg_size, rem) = FromBytes::from_bytes(rem)?;
        let (get_named_arg, rem) = FromBytes::from_bytes(rem)?;
        let (remove_contract_user_group, rem) = FromBytes::from_bytes(rem)?;
        let (provision_contract_user_group_uref, rem) = FromBytes::from_bytes(rem)?;
        let (remove_contract_user_group_urefs, rem) = FromBytes::from_bytes(rem)?;
        let (print, rem) = FromBytes::from_bytes(rem)?;
        let (blake2b, rem) = FromBytes::from_bytes(rem)?;
        let (random_bytes, rem) = FromBytes::from_bytes(rem)?;
        let (enable_contract_version, rem) = FromBytes::from_bytes(rem)?;
<<<<<<< HEAD
        let (manage_message_topic, rem) = FromBytes::from_bytes(rem)?;
        let (emit_message, rem) = FromBytes::from_bytes(rem)?;
        let (cost_increase_per_message, rem) = FromBytes::from_bytes(rem)?;
=======
        let (add_session_version, rem) = FromBytes::from_bytes(rem)?;
>>>>>>> a1cdc101
        Ok((
            HostFunctionCosts {
                read_value,
                dictionary_get,
                write,
                dictionary_put,
                add,
                new_uref,
                load_named_keys,
                ret,
                get_key,
                has_key,
                put_key,
                remove_key,
                revert,
                is_valid_uref,
                add_associated_key,
                remove_associated_key,
                update_associated_key,
                set_action_threshold,
                get_caller,
                get_blocktime,
                create_purse,
                transfer_to_account,
                transfer_from_purse_to_account,
                transfer_from_purse_to_purse,
                get_balance,
                get_phase,
                get_system_contract,
                get_main_purse,
                read_host_buffer,
                create_contract_package_at_hash,
                create_contract_user_group,
                add_contract_version,
                disable_contract_version,
                call_contract,
                call_versioned_contract,
                get_named_arg_size,
                get_named_arg,
                remove_contract_user_group,
                provision_contract_user_group_uref,
                remove_contract_user_group_urefs,
                print,
                blake2b,
                random_bytes,
                enable_contract_version,
<<<<<<< HEAD
                manage_message_topic,
                emit_message,
                cost_increase_per_message,
=======
                add_session_version,
>>>>>>> a1cdc101
            },
            rem,
        ))
    }
}

impl Distribution<HostFunctionCosts> for Standard {
    fn sample<R: Rng + ?Sized>(&self, rng: &mut R) -> HostFunctionCosts {
        HostFunctionCosts {
            read_value: rng.gen(),
            dictionary_get: rng.gen(),
            write: rng.gen(),
            dictionary_put: rng.gen(),
            add: rng.gen(),
            new_uref: rng.gen(),
            load_named_keys: rng.gen(),
            ret: rng.gen(),
            get_key: rng.gen(),
            has_key: rng.gen(),
            put_key: rng.gen(),
            remove_key: rng.gen(),
            revert: rng.gen(),
            is_valid_uref: rng.gen(),
            add_associated_key: rng.gen(),
            remove_associated_key: rng.gen(),
            update_associated_key: rng.gen(),
            set_action_threshold: rng.gen(),
            get_caller: rng.gen(),
            get_blocktime: rng.gen(),
            create_purse: rng.gen(),
            transfer_to_account: rng.gen(),
            transfer_from_purse_to_account: rng.gen(),
            transfer_from_purse_to_purse: rng.gen(),
            get_balance: rng.gen(),
            get_phase: rng.gen(),
            get_system_contract: rng.gen(),
            get_main_purse: rng.gen(),
            read_host_buffer: rng.gen(),
            create_contract_package_at_hash: rng.gen(),
            create_contract_user_group: rng.gen(),
            add_contract_version: rng.gen(),
            disable_contract_version: rng.gen(),
            call_contract: rng.gen(),
            call_versioned_contract: rng.gen(),
            get_named_arg_size: rng.gen(),
            get_named_arg: rng.gen(),
            remove_contract_user_group: rng.gen(),
            provision_contract_user_group_uref: rng.gen(),
            remove_contract_user_group_urefs: rng.gen(),
            print: rng.gen(),
            blake2b: rng.gen(),
            random_bytes: rng.gen(),
            enable_contract_version: rng.gen(),
<<<<<<< HEAD
            manage_message_topic: rng.gen(),
            emit_message: rng.gen(),
            cost_increase_per_message: rng.gen(),
=======
            add_session_version: rng.gen(),
>>>>>>> a1cdc101
        }
    }
}

#[doc(hidden)]
#[cfg(any(feature = "gens", test))]
pub mod gens {
    use proptest::{num, prelude::*};

    use crate::{HostFunction, HostFunctionCost, HostFunctionCosts};

    #[allow(unused)]
    pub fn host_function_cost_arb<T: Copy + Arbitrary>() -> impl Strategy<Value = HostFunction<T>> {
        (any::<HostFunctionCost>(), any::<T>())
            .prop_map(|(cost, arguments)| HostFunction::new(cost, arguments))
    }

    prop_compose! {
        pub fn host_function_costs_arb() (
            read_value in host_function_cost_arb(),
            dictionary_get in host_function_cost_arb(),
            write in host_function_cost_arb(),
            dictionary_put in host_function_cost_arb(),
            add in host_function_cost_arb(),
            new_uref in host_function_cost_arb(),
            load_named_keys in host_function_cost_arb(),
            ret in host_function_cost_arb(),
            get_key in host_function_cost_arb(),
            has_key in host_function_cost_arb(),
            put_key in host_function_cost_arb(),
            remove_key in host_function_cost_arb(),
            revert in host_function_cost_arb(),
            is_valid_uref in host_function_cost_arb(),
            add_associated_key in host_function_cost_arb(),
            remove_associated_key in host_function_cost_arb(),
            update_associated_key in host_function_cost_arb(),
            set_action_threshold in host_function_cost_arb(),
            get_caller in host_function_cost_arb(),
            get_blocktime in host_function_cost_arb(),
            create_purse in host_function_cost_arb(),
            transfer_to_account in host_function_cost_arb(),
            transfer_from_purse_to_account in host_function_cost_arb(),
            transfer_from_purse_to_purse in host_function_cost_arb(),
            get_balance in host_function_cost_arb(),
            get_phase in host_function_cost_arb(),
            get_system_contract in host_function_cost_arb(),
            get_main_purse in host_function_cost_arb(),
            read_host_buffer in host_function_cost_arb(),
            create_contract_package_at_hash in host_function_cost_arb(),
            create_contract_user_group in host_function_cost_arb(),
            add_contract_version in host_function_cost_arb(),
            disable_contract_version in host_function_cost_arb(),
            call_contract in host_function_cost_arb(),
            call_versioned_contract in host_function_cost_arb(),
            get_named_arg_size in host_function_cost_arb(),
            get_named_arg in host_function_cost_arb(),
            remove_contract_user_group in host_function_cost_arb(),
            provision_contract_user_group_uref in host_function_cost_arb(),
            remove_contract_user_group_urefs in host_function_cost_arb(),
            print in host_function_cost_arb(),
            blake2b in host_function_cost_arb(),
            random_bytes in host_function_cost_arb(),
            enable_contract_version in host_function_cost_arb(),
<<<<<<< HEAD
            manage_message_topic in host_function_cost_arb(),
            emit_message in host_function_cost_arb(),
            cost_increase_per_message in num::u32::ANY,
=======
            add_session_version in host_function_cost_arb(),
>>>>>>> a1cdc101
        ) -> HostFunctionCosts {
            HostFunctionCosts {
                read_value,
                dictionary_get,
                write,
                dictionary_put,
                add,
                new_uref,
                load_named_keys,
                ret,
                get_key,
                has_key,
                put_key,
                remove_key,
                revert,
                is_valid_uref,
                add_associated_key,
                remove_associated_key,
                update_associated_key,
                set_action_threshold,
                get_caller,
                get_blocktime,
                create_purse,
                transfer_to_account,
                transfer_from_purse_to_account,
                transfer_from_purse_to_purse,
                get_balance,
                get_phase,
                get_system_contract,
                get_main_purse,
                read_host_buffer,
                create_contract_package_at_hash,
                create_contract_user_group,
                add_contract_version,
                disable_contract_version,
                call_contract,
                call_versioned_contract,
                get_named_arg_size,
                get_named_arg,
                remove_contract_user_group,
                provision_contract_user_group_uref,
                remove_contract_user_group_urefs,
                print,
                blake2b,
                random_bytes,
                enable_contract_version,
<<<<<<< HEAD
                manage_message_topic,
                emit_message,
                cost_increase_per_message,
=======
                add_session_version
>>>>>>> a1cdc101
            }
        }
    }
}

#[cfg(test)]
mod tests {
    use crate::U512;

    use super::*;

    const COST: Cost = 42;
    const ARGUMENT_COSTS: [Cost; 3] = [123, 456, 789];
    const WEIGHTS: [Cost; 3] = [1000, 1100, 1200];

    #[test]
    fn calculate_gas_cost_for_host_function() {
        let host_function = HostFunction::new(COST, ARGUMENT_COSTS);
        let expected_cost = COST
            + (ARGUMENT_COSTS[0] * WEIGHTS[0])
            + (ARGUMENT_COSTS[1] * WEIGHTS[1])
            + (ARGUMENT_COSTS[2] * WEIGHTS[2]);
        assert_eq!(
            host_function.calculate_gas_cost(WEIGHTS),
            Gas::new(expected_cost.into())
        );
    }

    #[test]
    fn calculate_gas_cost_would_overflow() {
        let large_value = Cost::max_value();

        let host_function = HostFunction::new(
            large_value,
            [large_value, large_value, large_value, large_value],
        );

        let lhs =
            host_function.calculate_gas_cost([large_value, large_value, large_value, large_value]);

        let large_value = U512::from(large_value);
        let rhs = large_value + (U512::from(4) * large_value * large_value);

        assert_eq!(lhs, Gas::new(rhs));
    }
}

#[cfg(test)]
mod proptests {
    use proptest::prelude::*;

    use crate::bytesrepr;

    use super::*;

    type Signature = [Cost; 10];

    proptest! {
        #[test]
        fn test_host_function(host_function in gens::host_function_cost_arb::<Signature>()) {
            bytesrepr::test_serialization_roundtrip(&host_function);
        }

        #[test]
        fn test_host_function_costs(host_function_costs in gens::host_function_costs_arb()) {
            bytesrepr::test_serialization_roundtrip(&host_function_costs);
        }
    }
}<|MERGE_RESOLUTION|>--- conflicted
+++ resolved
@@ -327,7 +327,8 @@
     pub random_bytes: HostFunction<[Cost; 2]>,
     /// Cost of calling the `enable_contract_version` host function.
     pub enable_contract_version: HostFunction<[Cost; 4]>,
-<<<<<<< HEAD
+    /// Cost of calling the `add_session_version` host function.
+    pub add_session_version: HostFunction<[Cost; 2]>,
     /// Cost of calling the `casper_manage_message_topic` host function.
     pub manage_message_topic: HostFunction<[Cost; 4]>,
     /// Cost of calling the `casper_emit_message` host function.
@@ -381,6 +382,7 @@
             blake2b: HostFunction::zero(),
             random_bytes: HostFunction::zero(),
             enable_contract_version: HostFunction::zero(),
+            add_session_version: HostFunction::zero(),
             manage_message_topic: HostFunction::zero(),
             emit_message: HostFunction::zero(),
             cost_increase_per_message: Zero::zero(),
@@ -432,14 +434,11 @@
             && self.blake2b.is_zero()
             && self.random_bytes.is_zero()
             && self.enable_contract_version.is_zero()
+            && self.add_session_version.is_zero()
             && self.manage_message_topic.is_zero()
             && self.emit_message.is_zero()
             && self.cost_increase_per_message.is_zero()
     }
-=======
-    /// Cost of calling the `add_session_version` host function.
-    pub add_session_version: HostFunction<[Cost; 2]>,
->>>>>>> a1cdc101
 }
 
 impl Default for HostFunctionCosts {
@@ -572,13 +571,10 @@
             blake2b: HostFunction::default(),
             random_bytes: HostFunction::default(),
             enable_contract_version: HostFunction::default(),
-<<<<<<< HEAD
+            add_session_version: HostFunction::default(),
             manage_message_topic: HostFunction::default(),
             emit_message: HostFunction::default(),
             cost_increase_per_message: DEFAULT_COST_INCREASE_PER_MESSAGE_EMITTED,
-=======
-            add_session_version: HostFunction::default(),
->>>>>>> a1cdc101
         }
     }
 }
@@ -630,13 +626,10 @@
         ret.append(&mut self.blake2b.to_bytes()?);
         ret.append(&mut self.random_bytes.to_bytes()?);
         ret.append(&mut self.enable_contract_version.to_bytes()?);
-<<<<<<< HEAD
+        ret.append(&mut self.add_session_version.to_bytes()?);
         ret.append(&mut self.manage_message_topic.to_bytes()?);
         ret.append(&mut self.emit_message.to_bytes()?);
         ret.append(&mut self.cost_increase_per_message.to_bytes()?);
-=======
-        ret.append(&mut self.add_session_version.to_bytes()?);
->>>>>>> a1cdc101
         Ok(ret)
     }
 
@@ -685,13 +678,10 @@
             + self.blake2b.serialized_length()
             + self.random_bytes.serialized_length()
             + self.enable_contract_version.serialized_length()
-<<<<<<< HEAD
+            + self.add_session_version.serialized_length()
             + self.manage_message_topic.serialized_length()
             + self.emit_message.serialized_length()
             + self.cost_increase_per_message.serialized_length()
-=======
-            + self.add_session_version.serialized_length()
->>>>>>> a1cdc101
     }
 }
 
@@ -741,13 +731,10 @@
         let (blake2b, rem) = FromBytes::from_bytes(rem)?;
         let (random_bytes, rem) = FromBytes::from_bytes(rem)?;
         let (enable_contract_version, rem) = FromBytes::from_bytes(rem)?;
-<<<<<<< HEAD
+        let (add_session_version, rem) = FromBytes::from_bytes(rem)?;
         let (manage_message_topic, rem) = FromBytes::from_bytes(rem)?;
         let (emit_message, rem) = FromBytes::from_bytes(rem)?;
         let (cost_increase_per_message, rem) = FromBytes::from_bytes(rem)?;
-=======
-        let (add_session_version, rem) = FromBytes::from_bytes(rem)?;
->>>>>>> a1cdc101
         Ok((
             HostFunctionCosts {
                 read_value,
@@ -794,13 +781,10 @@
                 blake2b,
                 random_bytes,
                 enable_contract_version,
-<<<<<<< HEAD
+                add_session_version,
                 manage_message_topic,
                 emit_message,
                 cost_increase_per_message,
-=======
-                add_session_version,
->>>>>>> a1cdc101
             },
             rem,
         ))
@@ -854,13 +838,10 @@
             blake2b: rng.gen(),
             random_bytes: rng.gen(),
             enable_contract_version: rng.gen(),
-<<<<<<< HEAD
+            add_session_version: rng.gen(),
             manage_message_topic: rng.gen(),
             emit_message: rng.gen(),
             cost_increase_per_message: rng.gen(),
-=======
-            add_session_version: rng.gen(),
->>>>>>> a1cdc101
         }
     }
 }
@@ -924,13 +905,10 @@
             blake2b in host_function_cost_arb(),
             random_bytes in host_function_cost_arb(),
             enable_contract_version in host_function_cost_arb(),
-<<<<<<< HEAD
+            add_session_version in host_function_cost_arb(),
             manage_message_topic in host_function_cost_arb(),
             emit_message in host_function_cost_arb(),
             cost_increase_per_message in num::u32::ANY,
-=======
-            add_session_version in host_function_cost_arb(),
->>>>>>> a1cdc101
         ) -> HostFunctionCosts {
             HostFunctionCosts {
                 read_value,
@@ -977,13 +955,10 @@
                 blake2b,
                 random_bytes,
                 enable_contract_version,
-<<<<<<< HEAD
+                add_session_version,
                 manage_message_topic,
                 emit_message,
                 cost_increase_per_message,
-=======
-                add_session_version
->>>>>>> a1cdc101
             }
         }
     }
