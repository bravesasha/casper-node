//! Support for host function gas cost tables.
use core::ops::Add;

#[cfg(feature = "datasize")]
use datasize::DataSize;
use derive_more::Add;
use num_traits::Zero;
use rand::{distributions::Standard, prelude::Distribution, Rng};
use serde::{Deserialize, Serialize};

use crate::{
    bytesrepr::{self, FromBytes, ToBytes, U32_SERIALIZED_LENGTH},
    Gas,
};

/// Representation of argument's cost.
pub type Cost = u32;

const COST_SERIALIZED_LENGTH: usize = U32_SERIALIZED_LENGTH;

/// An identifier that represents an unused argument.
const NOT_USED: Cost = 0;

/// An arbitrary default fixed cost for host functions that were not researched yet.
const DEFAULT_FIXED_COST: Cost = 200;

const DEFAULT_ADD_COST: u32 = 5_800;
const DEFAULT_ADD_ASSOCIATED_KEY_COST: u32 = 1_200_000;

const DEFAULT_CALL_CONTRACT_COST: u32 = 300_000_000;

const DEFAULT_CREATE_PURSE_COST: u32 = 2_500_000_000;
const DEFAULT_GET_BALANCE_COST: u32 = 3_000_000;
const DEFAULT_GET_BLOCKTIME_COST: u32 = 330;
const DEFAULT_GET_CALLER_COST: u32 = 380;
const DEFAULT_GET_KEY_COST: u32 = 2_000;
const DEFAULT_GET_KEY_NAME_SIZE_WEIGHT: u32 = 440;
const DEFAULT_GET_MAIN_PURSE_COST: u32 = 1_300;
const DEFAULT_GET_PHASE_COST: u32 = 710;
const DEFAULT_GET_SYSTEM_CONTRACT_COST: u32 = 1_100;
const DEFAULT_HAS_KEY_COST: u32 = 1_500;
const DEFAULT_HAS_KEY_NAME_SIZE_WEIGHT: u32 = 840;
const DEFAULT_IS_VALID_UREF_COST: u32 = 760;
const DEFAULT_LOAD_NAMED_KEYS_COST: u32 = 42_000;
const DEFAULT_NEW_UREF_COST: u32 = 17_000;
const DEFAULT_NEW_UREF_VALUE_SIZE_WEIGHT: u32 = 590;

const DEFAULT_PRINT_COST: u32 = 20_000;
const DEFAULT_PRINT_TEXT_SIZE_WEIGHT: u32 = 4_600;

const DEFAULT_PUT_KEY_COST: u32 = 100_000_000;
const DEFAULT_PUT_KEY_NAME_SIZE_WEIGHT: u32 = 120_000;

const DEFAULT_READ_HOST_BUFFER_COST: u32 = 3_500;
const DEFAULT_READ_HOST_BUFFER_DEST_SIZE_WEIGHT: u32 = 310;

const DEFAULT_READ_VALUE_COST: u32 = 60_000;
const DEFAULT_DICTIONARY_GET_COST: u32 = 5_500;
const DEFAULT_DICTIONARY_GET_KEY_SIZE_WEIGHT: u32 = 590;

const DEFAULT_REMOVE_ASSOCIATED_KEY_COST: u32 = 4_200;

const DEFAULT_REMOVE_KEY_COST: u32 = 61_000;
const DEFAULT_REMOVE_KEY_NAME_SIZE_WEIGHT: u32 = 3_200;

const DEFAULT_RET_COST: u32 = 23_000;
const DEFAULT_RET_VALUE_SIZE_WEIGHT: u32 = 420_000;

const DEFAULT_REVERT_COST: u32 = 500;
const DEFAULT_SET_ACTION_THRESHOLD_COST: u32 = 74_000;
const DEFAULT_TRANSFER_FROM_PURSE_TO_ACCOUNT_COST: u32 = 2_500_000_000;
const DEFAULT_TRANSFER_FROM_PURSE_TO_PURSE_COST: u32 = 82_000_000;
const DEFAULT_TRANSFER_TO_ACCOUNT_COST: u32 = 2_500_000_000;
const DEFAULT_UPDATE_ASSOCIATED_KEY_COST: u32 = 4_200;

const DEFAULT_WRITE_COST: u32 = 14_000;
const DEFAULT_WRITE_VALUE_SIZE_WEIGHT: u32 = 980;

const DEFAULT_ARG_CHARGE: u32 = 120_000;

const DEFAULT_DICTIONARY_PUT_COST: u32 = 9_500;
const DEFAULT_DICTIONARY_PUT_KEY_BYTES_SIZE_WEIGHT: u32 = 1_800;
const DEFAULT_DICTIONARY_PUT_VALUE_SIZE_WEIGHT: u32 = 520;

/// Default cost for a new dictionary.
pub const DEFAULT_NEW_DICTIONARY_COST: u32 = DEFAULT_NEW_UREF_COST;

/// Host function cost unit for a new dictionary.
#[allow(unused)]
pub const DEFAULT_HOST_FUNCTION_NEW_DICTIONARY: HostFunction<[Cost; 1]> =
    HostFunction::new(DEFAULT_NEW_DICTIONARY_COST, [NOT_USED]);
const DEFAULT_BLAKE2B_COST: u32 = 1_200_000;

/// Default value that the cost of calling `casper_emit_message` increases by for every new message
/// emitted within an execution.
pub const DEFAULT_COST_INCREASE_PER_MESSAGE_EMITTED: u32 = 50;

const DEFAULT_MESSAGE_TOPIC_NAME_SIZE_WEIGHT: u32 = 30_000;
const DEFAULT_MESSAGE_PAYLOAD_SIZE_WEIGHT: u32 = 120_000;

/// Representation of a host function cost.
///
/// The total gas cost is equal to `cost` + sum of each argument weight multiplied by the byte size
/// of the data.
#[derive(Copy, Clone, PartialEq, Eq, Deserialize, Serialize, Debug)]
#[cfg_attr(feature = "datasize", derive(DataSize))]
#[serde(deny_unknown_fields)]
pub struct HostFunction<T> {
    /// How much the user is charged for calling the host function.
    cost: Cost,
    /// Weights of the function arguments.
    arguments: T,
}

impl<T> Default for HostFunction<T>
where
    T: Default,
{
    fn default() -> Self {
        HostFunction::new(DEFAULT_FIXED_COST, Default::default())
    }
}

impl<T> HostFunction<T> {
    /// Creates a new instance of `HostFunction` with a fixed call cost and argument weights.
    pub const fn new(cost: Cost, arguments: T) -> Self {
        Self { cost, arguments }
    }

    /// Returns the base gas fee for calling the host function.
    pub fn cost(&self) -> Cost {
        self.cost
    }
}

impl<T> HostFunction<T>
where
    T: Default,
{
    /// Creates a new fixed host function cost with argument weights of zero.
    pub fn fixed(cost: Cost) -> Self {
        Self {
            cost,
            ..Default::default()
        }
    }
}

impl<T> HostFunction<T>
where
    T: AsRef<[Cost]>,
{
    /// Returns a slice containing the argument weights.
    pub fn arguments(&self) -> &[Cost] {
        self.arguments.as_ref()
    }

    /// Calculate gas cost for a host function
    pub fn calculate_gas_cost(&self, weights: T) -> Option<Gas> {
        let mut gas = Gas::new(self.cost);
        for (argument, weight) in self.arguments.as_ref().iter().zip(weights.as_ref()) {
            let lhs = Gas::new(*argument);
            let rhs = Gas::new(*weight);
            let product = lhs.checked_mul(rhs)?;
            gas = gas.checked_add(product)?;
        }
        Some(gas)
    }
}

impl<const COUNT: usize> Add for HostFunction<[Cost; COUNT]> {
    type Output = HostFunction<[Cost; COUNT]>;

    fn add(self, rhs: Self) -> Self::Output {
        let mut result = HostFunction::new(self.cost + rhs.cost, [0; COUNT]);
        for i in 0..COUNT {
            result.arguments[i] = self.arguments[i] + rhs.arguments[i];
        }
        result
    }
}

impl<const COUNT: usize> Zero for HostFunction<[Cost; COUNT]> {
    fn zero() -> Self {
        HostFunction::new(0, [0; COUNT])
    }

    fn is_zero(&self) -> bool {
        !self.arguments.iter().any(|cost| *cost != 0) && self.cost.is_zero()
    }
}

impl<T> Distribution<HostFunction<T>> for Standard
where
    Standard: Distribution<T>,
    T: AsRef<[Cost]>,
{
    fn sample<R: Rng + ?Sized>(&self, rng: &mut R) -> HostFunction<T> {
        let cost = rng.gen::<Cost>();
        let arguments = rng.gen();
        HostFunction::new(cost, arguments)
    }
}

impl<T> ToBytes for HostFunction<T>
where
    T: AsRef<[Cost]>,
{
    fn to_bytes(&self) -> Result<Vec<u8>, bytesrepr::Error> {
        let mut ret = bytesrepr::unchecked_allocate_buffer(self);
        ret.append(&mut self.cost.to_bytes()?);
        for value in self.arguments.as_ref().iter() {
            ret.append(&mut value.to_bytes()?);
        }
        Ok(ret)
    }

    fn serialized_length(&self) -> usize {
        self.cost.serialized_length() + (COST_SERIALIZED_LENGTH * self.arguments.as_ref().len())
    }
}

impl<T> FromBytes for HostFunction<T>
where
    T: Default + AsMut<[Cost]>,
{
    fn from_bytes(bytes: &[u8]) -> Result<(Self, &[u8]), bytesrepr::Error> {
        let (cost, mut bytes) = FromBytes::from_bytes(bytes)?;
        let mut arguments = T::default();
        let arguments_mut = arguments.as_mut();
        for ith_argument in arguments_mut {
            let (cost, rem) = FromBytes::from_bytes(bytes)?;
            *ith_argument = cost;
            bytes = rem;
        }
        Ok((Self { cost, arguments }, bytes))
    }
}

/// Definition of a host function cost table.
#[derive(Add, Copy, Clone, PartialEq, Eq, Serialize, Deserialize, Debug)]
#[cfg_attr(feature = "datasize", derive(DataSize))]
#[serde(deny_unknown_fields)]
pub struct HostFunctionCosts {
    /// Cost increase for successive calls to `casper_emit_message` within an execution.
    pub cost_increase_per_message: u32,
    /// Cost of calling the `read_value` host function.
    pub read_value: HostFunction<[Cost; 3]>,
    /// Cost of calling the `dictionary_get` host function.
    pub dictionary_get: HostFunction<[Cost; 3]>,
    /// Cost of calling the `write` host function.
    pub write: HostFunction<[Cost; 4]>,
    /// Cost of calling the `dictionary_put` host function.
    pub dictionary_put: HostFunction<[Cost; 4]>,
    /// Cost of calling the `add` host function.
    pub add: HostFunction<[Cost; 4]>,
    /// Cost of calling the `new_uref` host function.
    pub new_uref: HostFunction<[Cost; 3]>,
    /// Cost of calling the `load_named_keys` host function.
    pub load_named_keys: HostFunction<[Cost; 2]>,
    /// Cost of calling the `ret` host function.
    pub ret: HostFunction<[Cost; 2]>,
    /// Cost of calling the `get_key` host function.
    pub get_key: HostFunction<[Cost; 5]>,
    /// Cost of calling the `has_key` host function.
    pub has_key: HostFunction<[Cost; 2]>,
    /// Cost of calling the `put_key` host function.
    pub put_key: HostFunction<[Cost; 4]>,
    /// Cost of calling the `remove_key` host function.
    pub remove_key: HostFunction<[Cost; 2]>,
    /// Cost of calling the `revert` host function.
    pub revert: HostFunction<[Cost; 1]>,
    /// Cost of calling the `is_valid_uref` host function.
    pub is_valid_uref: HostFunction<[Cost; 2]>,
    /// Cost of calling the `add_associated_key` host function.
    pub add_associated_key: HostFunction<[Cost; 3]>,
    /// Cost of calling the `remove_associated_key` host function.
    pub remove_associated_key: HostFunction<[Cost; 2]>,
    /// Cost of calling the `update_associated_key` host function.
    pub update_associated_key: HostFunction<[Cost; 3]>,
    /// Cost of calling the `set_action_threshold` host function.
    pub set_action_threshold: HostFunction<[Cost; 2]>,
    /// Cost of calling the `get_caller` host function.
    pub get_caller: HostFunction<[Cost; 1]>,
    /// Cost of calling the `get_blocktime` host function.
    pub get_blocktime: HostFunction<[Cost; 1]>,
    /// Cost of calling the `create_purse` host function.
    pub create_purse: HostFunction<[Cost; 2]>,
    /// Cost of calling the `transfer_to_account` host function.
    pub transfer_to_account: HostFunction<[Cost; 7]>,
    /// Cost of calling the `transfer_from_purse_to_account` host function.
    pub transfer_from_purse_to_account: HostFunction<[Cost; 9]>,
    /// Cost of calling the `transfer_from_purse_to_purse` host function.
    pub transfer_from_purse_to_purse: HostFunction<[Cost; 8]>,
    /// Cost of calling the `get_balance` host function.
    pub get_balance: HostFunction<[Cost; 3]>,
    /// Cost of calling the `get_phase` host function.
    pub get_phase: HostFunction<[Cost; 1]>,
    /// Cost of calling the `get_system_contract` host function.
    pub get_system_contract: HostFunction<[Cost; 3]>,
    /// Cost of calling the `get_main_purse` host function.
    pub get_main_purse: HostFunction<[Cost; 1]>,
    /// Cost of calling the `read_host_buffer` host function.
    pub read_host_buffer: HostFunction<[Cost; 3]>,
    /// Cost of calling the `create_contract_package_at_hash` host function.
    pub create_contract_package_at_hash: HostFunction<[Cost; 2]>,
    /// Cost of calling the `create_contract_user_group` host function.
    pub create_contract_user_group: HostFunction<[Cost; 8]>,
    /// Cost of calling the `add_contract_version` host function.
    pub add_contract_version: HostFunction<[Cost; 10]>,
    /// Cost of calling the `add_contract_version_with_message_topics` host function.
    pub add_contract_version_with_message_topics: HostFunction<[Cost; 11]>,
    /// Cost of calling the `add_package_version` host function.
    pub add_package_version: HostFunction<[Cost; 11]>,
    /// Cost of calling the `disable_contract_version` host function.
    pub disable_contract_version: HostFunction<[Cost; 4]>,
    /// Cost of calling the `call_contract` host function.
    pub call_contract: HostFunction<[Cost; 7]>,
    /// Cost of calling the `call_versioned_contract` host function.
    pub call_versioned_contract: HostFunction<[Cost; 9]>,
    /// Cost of calling the `get_named_arg_size` host function.
    pub get_named_arg_size: HostFunction<[Cost; 3]>,
    /// Cost of calling the `get_named_arg` host function.
    pub get_named_arg: HostFunction<[Cost; 4]>,
    /// Cost of calling the `remove_contract_user_group` host function.
    pub remove_contract_user_group: HostFunction<[Cost; 4]>,
    /// Cost of calling the `provision_contract_user_group_uref` host function.
    pub provision_contract_user_group_uref: HostFunction<[Cost; 5]>,
    /// Cost of calling the `remove_contract_user_group_urefs` host function.
    pub remove_contract_user_group_urefs: HostFunction<[Cost; 6]>,
    /// Cost of calling the `print` host function.
    pub print: HostFunction<[Cost; 2]>,
    /// Cost of calling the `blake2b` host function.
    pub blake2b: HostFunction<[Cost; 4]>,
    /// Cost of calling the `next address` host function.
    pub random_bytes: HostFunction<[Cost; 2]>,
    /// Cost of calling the `enable_contract_version` host function.
    pub enable_contract_version: HostFunction<[Cost; 4]>,
    /// Cost of calling the `casper_manage_message_topic` host function.
    pub manage_message_topic: HostFunction<[Cost; 4]>,
    /// Cost of calling the `casper_emit_message` host function.
    pub emit_message: HostFunction<[Cost; 4]>,
    /// Cost of calling the `get_block_info` host function.
    pub get_block_info: HostFunction<[Cost; 2]>,
}

impl Zero for HostFunctionCosts {
    fn zero() -> Self {
        Self {
            read_value: HostFunction::zero(),
            dictionary_get: HostFunction::zero(),
            write: HostFunction::zero(),
            dictionary_put: HostFunction::zero(),
            add: HostFunction::zero(),
            new_uref: HostFunction::zero(),
            load_named_keys: HostFunction::zero(),
            ret: HostFunction::zero(),
            get_key: HostFunction::zero(),
            has_key: HostFunction::zero(),
            put_key: HostFunction::zero(),
            remove_key: HostFunction::zero(),
            revert: HostFunction::zero(),
            is_valid_uref: HostFunction::zero(),
            add_associated_key: HostFunction::zero(),
            remove_associated_key: HostFunction::zero(),
            update_associated_key: HostFunction::zero(),
            set_action_threshold: HostFunction::zero(),
            get_caller: HostFunction::zero(),
            get_blocktime: HostFunction::zero(),
            create_purse: HostFunction::zero(),
            transfer_to_account: HostFunction::zero(),
            transfer_from_purse_to_account: HostFunction::zero(),
            transfer_from_purse_to_purse: HostFunction::zero(),
            get_balance: HostFunction::zero(),
            get_phase: HostFunction::zero(),
            get_system_contract: HostFunction::zero(),
            get_main_purse: HostFunction::zero(),
            read_host_buffer: HostFunction::zero(),
            create_contract_package_at_hash: HostFunction::zero(),
            create_contract_user_group: HostFunction::zero(),
            add_contract_version_with_message_topics: HostFunction::zero(),
            add_contract_version: HostFunction::zero(),
            add_package_version: HostFunction::zero(),
            disable_contract_version: HostFunction::zero(),
            call_contract: HostFunction::zero(),
            call_versioned_contract: HostFunction::zero(),
            get_named_arg_size: HostFunction::zero(),
            get_named_arg: HostFunction::zero(),
            remove_contract_user_group: HostFunction::zero(),
            provision_contract_user_group_uref: HostFunction::zero(),
            remove_contract_user_group_urefs: HostFunction::zero(),
            print: HostFunction::zero(),
            blake2b: HostFunction::zero(),
            random_bytes: HostFunction::zero(),
            enable_contract_version: HostFunction::zero(),
            manage_message_topic: HostFunction::zero(),
            emit_message: HostFunction::zero(),
            cost_increase_per_message: Zero::zero(),
            get_block_info: HostFunction::zero(),
        }
    }

    fn is_zero(&self) -> bool {
        let HostFunctionCosts {
            cost_increase_per_message,
            read_value,
            dictionary_get,
            write,
            dictionary_put,
            add,
            new_uref,
            load_named_keys,
            ret,
            get_key,
            has_key,
            put_key,
            remove_key,
            revert,
            is_valid_uref,
            add_associated_key,
            remove_associated_key,
            update_associated_key,
            set_action_threshold,
            get_caller,
            get_blocktime,
            create_purse,
            transfer_to_account,
            transfer_from_purse_to_account,
            transfer_from_purse_to_purse,
            get_balance,
            get_phase,
            get_system_contract,
            get_main_purse,
            read_host_buffer,
            create_contract_package_at_hash,
            create_contract_user_group,
            add_contract_version_with_message_topics,
            add_contract_version,
            add_package_version,
            disable_contract_version,
            call_contract,
            call_versioned_contract,
            get_named_arg_size,
            get_named_arg,
            remove_contract_user_group,
            provision_contract_user_group_uref,
            remove_contract_user_group_urefs,
            print,
            blake2b,
            random_bytes,
            enable_contract_version,
            manage_message_topic,
            emit_message,
            get_block_info,
        } = self;
        read_value.is_zero()
            && dictionary_get.is_zero()
            && write.is_zero()
            && dictionary_put.is_zero()
            && add.is_zero()
            && new_uref.is_zero()
            && load_named_keys.is_zero()
            && ret.is_zero()
            && get_key.is_zero()
            && has_key.is_zero()
            && put_key.is_zero()
            && remove_key.is_zero()
            && revert.is_zero()
            && is_valid_uref.is_zero()
            && add_associated_key.is_zero()
            && remove_associated_key.is_zero()
            && update_associated_key.is_zero()
            && set_action_threshold.is_zero()
            && get_caller.is_zero()
            && get_blocktime.is_zero()
            && create_purse.is_zero()
            && transfer_to_account.is_zero()
            && transfer_from_purse_to_account.is_zero()
            && transfer_from_purse_to_purse.is_zero()
            && get_balance.is_zero()
            && get_phase.is_zero()
            && get_system_contract.is_zero()
            && get_main_purse.is_zero()
            && read_host_buffer.is_zero()
            && create_contract_package_at_hash.is_zero()
            && create_contract_user_group.is_zero()
            && add_contract_version.is_zero()
            && disable_contract_version.is_zero()
            && call_contract.is_zero()
            && call_versioned_contract.is_zero()
            && get_named_arg_size.is_zero()
            && get_named_arg.is_zero()
            && remove_contract_user_group.is_zero()
            && provision_contract_user_group_uref.is_zero()
            && remove_contract_user_group_urefs.is_zero()
            && print.is_zero()
            && blake2b.is_zero()
            && random_bytes.is_zero()
            && enable_contract_version.is_zero()
            && manage_message_topic.is_zero()
            && emit_message.is_zero()
            && cost_increase_per_message.is_zero()
            && add_package_version.is_zero()
<<<<<<< HEAD
            && add_contract_version_with_message_topics.is_zero()
=======
            && get_block_info.is_zero()
>>>>>>> 6e9f8496
    }
}

impl Default for HostFunctionCosts {
    fn default() -> Self {
        Self {
            read_value: HostFunction::new(
                DEFAULT_READ_VALUE_COST,
                [NOT_USED, DEFAULT_ARG_CHARGE, NOT_USED],
            ),
            dictionary_get: HostFunction::new(
                DEFAULT_DICTIONARY_GET_COST,
                [NOT_USED, DEFAULT_DICTIONARY_GET_KEY_SIZE_WEIGHT, NOT_USED],
            ),
            write: HostFunction::new(
                DEFAULT_WRITE_COST,
                [
                    NOT_USED,
                    NOT_USED,
                    NOT_USED,
                    DEFAULT_WRITE_VALUE_SIZE_WEIGHT,
                ],
            ),
            dictionary_put: HostFunction::new(
                DEFAULT_DICTIONARY_PUT_COST,
                [
                    NOT_USED,
                    DEFAULT_DICTIONARY_PUT_KEY_BYTES_SIZE_WEIGHT,
                    NOT_USED,
                    DEFAULT_DICTIONARY_PUT_VALUE_SIZE_WEIGHT,
                ],
            ),
            add: HostFunction::fixed(DEFAULT_ADD_COST),
            new_uref: HostFunction::new(
                DEFAULT_NEW_UREF_COST,
                [NOT_USED, NOT_USED, DEFAULT_NEW_UREF_VALUE_SIZE_WEIGHT],
            ),
            load_named_keys: HostFunction::fixed(DEFAULT_LOAD_NAMED_KEYS_COST),
            ret: HostFunction::new(DEFAULT_RET_COST, [NOT_USED, DEFAULT_RET_VALUE_SIZE_WEIGHT]),
            get_key: HostFunction::new(
                DEFAULT_GET_KEY_COST,
                [
                    NOT_USED,
                    DEFAULT_GET_KEY_NAME_SIZE_WEIGHT,
                    NOT_USED,
                    NOT_USED,
                    NOT_USED,
                ],
            ),
            has_key: HostFunction::new(
                DEFAULT_HAS_KEY_COST,
                [NOT_USED, DEFAULT_HAS_KEY_NAME_SIZE_WEIGHT],
            ),
            put_key: HostFunction::new(
                DEFAULT_PUT_KEY_COST,
                [
                    NOT_USED,
                    DEFAULT_PUT_KEY_NAME_SIZE_WEIGHT,
                    NOT_USED,
                    DEFAULT_ARG_CHARGE,
                ],
            ),
            remove_key: HostFunction::new(
                DEFAULT_REMOVE_KEY_COST,
                [NOT_USED, DEFAULT_REMOVE_KEY_NAME_SIZE_WEIGHT],
            ),
            revert: HostFunction::fixed(DEFAULT_REVERT_COST),
            is_valid_uref: HostFunction::fixed(DEFAULT_IS_VALID_UREF_COST),
            add_associated_key: HostFunction::fixed(DEFAULT_ADD_ASSOCIATED_KEY_COST),
            remove_associated_key: HostFunction::fixed(DEFAULT_REMOVE_ASSOCIATED_KEY_COST),
            update_associated_key: HostFunction::fixed(DEFAULT_UPDATE_ASSOCIATED_KEY_COST),
            set_action_threshold: HostFunction::fixed(DEFAULT_SET_ACTION_THRESHOLD_COST),
            get_caller: HostFunction::fixed(DEFAULT_GET_CALLER_COST),
            get_blocktime: HostFunction::fixed(DEFAULT_GET_BLOCKTIME_COST),
            create_purse: HostFunction::fixed(DEFAULT_CREATE_PURSE_COST),
            transfer_to_account: HostFunction::fixed(DEFAULT_TRANSFER_TO_ACCOUNT_COST),
            transfer_from_purse_to_account: HostFunction::fixed(
                DEFAULT_TRANSFER_FROM_PURSE_TO_ACCOUNT_COST,
            ),
            transfer_from_purse_to_purse: HostFunction::fixed(
                DEFAULT_TRANSFER_FROM_PURSE_TO_PURSE_COST,
            ),
            get_balance: HostFunction::fixed(DEFAULT_GET_BALANCE_COST),
            get_phase: HostFunction::fixed(DEFAULT_GET_PHASE_COST),
            get_system_contract: HostFunction::fixed(DEFAULT_GET_SYSTEM_CONTRACT_COST),
            get_main_purse: HostFunction::fixed(DEFAULT_GET_MAIN_PURSE_COST),
            read_host_buffer: HostFunction::new(
                DEFAULT_READ_HOST_BUFFER_COST,
                [
                    NOT_USED,
                    DEFAULT_READ_HOST_BUFFER_DEST_SIZE_WEIGHT,
                    NOT_USED,
                ],
            ),
            create_contract_package_at_hash: HostFunction::default(),
            create_contract_user_group: HostFunction::default(),
            add_package_version: HostFunction::new(
                DEFAULT_FIXED_COST,
                [
                    NOT_USED,
                    NOT_USED,
                    NOT_USED,
                    NOT_USED,
                    NOT_USED,
                    NOT_USED,
                    NOT_USED,
                    NOT_USED,
                    DEFAULT_MESSAGE_TOPIC_NAME_SIZE_WEIGHT,
                    NOT_USED,
                    NOT_USED,
                ],
            ),
            add_contract_version: HostFunction::default(),
            add_contract_version_with_message_topics: HostFunction::new(
                DEFAULT_FIXED_COST,
                [
                    NOT_USED,
                    NOT_USED,
                    NOT_USED,
                    NOT_USED,
                    NOT_USED,
                    NOT_USED,
                    NOT_USED,
                    NOT_USED,
                    DEFAULT_MESSAGE_TOPIC_NAME_SIZE_WEIGHT,
                    NOT_USED,
                    NOT_USED,
                ],
            ),
            disable_contract_version: HostFunction::default(),
            call_contract: HostFunction::new(
                DEFAULT_CALL_CONTRACT_COST,
                [
                    NOT_USED,
                    NOT_USED,
                    NOT_USED,
                    DEFAULT_ARG_CHARGE,
                    NOT_USED,
                    DEFAULT_ARG_CHARGE,
                    NOT_USED,
                ],
            ),
            call_versioned_contract: HostFunction::new(
                DEFAULT_CALL_CONTRACT_COST,
                [
                    NOT_USED,
                    NOT_USED,
                    NOT_USED,
                    NOT_USED,
                    NOT_USED,
                    DEFAULT_ARG_CHARGE,
                    NOT_USED,
                    DEFAULT_ARG_CHARGE,
                    NOT_USED,
                ],
            ),
            get_named_arg_size: HostFunction::default(),
            get_named_arg: HostFunction::new(
                200,
                [NOT_USED, DEFAULT_ARG_CHARGE, NOT_USED, DEFAULT_ARG_CHARGE],
            ),
            remove_contract_user_group: HostFunction::default(),
            provision_contract_user_group_uref: HostFunction::default(),
            remove_contract_user_group_urefs: HostFunction::new(
                200,
                [
                    NOT_USED,
                    NOT_USED,
                    NOT_USED,
                    NOT_USED,
                    NOT_USED,
                    DEFAULT_ARG_CHARGE,
                ],
            ),
            print: HostFunction::new(
                DEFAULT_PRINT_COST,
                [NOT_USED, DEFAULT_PRINT_TEXT_SIZE_WEIGHT],
            ),
            blake2b: HostFunction::new(
                DEFAULT_BLAKE2B_COST,
                [NOT_USED, DEFAULT_ARG_CHARGE, NOT_USED, NOT_USED],
            ),
            random_bytes: HostFunction::default(),
            enable_contract_version: HostFunction::default(),
            manage_message_topic: HostFunction::new(
                DEFAULT_FIXED_COST,
                [
                    NOT_USED,
                    DEFAULT_MESSAGE_TOPIC_NAME_SIZE_WEIGHT,
                    NOT_USED,
                    NOT_USED,
                ],
            ),
            emit_message: HostFunction::new(
                DEFAULT_FIXED_COST,
                [
                    NOT_USED,
                    DEFAULT_MESSAGE_TOPIC_NAME_SIZE_WEIGHT,
                    NOT_USED,
                    DEFAULT_MESSAGE_PAYLOAD_SIZE_WEIGHT,
                ],
            ),
            cost_increase_per_message: DEFAULT_COST_INCREASE_PER_MESSAGE_EMITTED,
            get_block_info: HostFunction::new(DEFAULT_FIXED_COST, [NOT_USED, NOT_USED]),
        }
    }
}

impl ToBytes for HostFunctionCosts {
    fn to_bytes(&self) -> Result<Vec<u8>, bytesrepr::Error> {
        let mut ret = bytesrepr::unchecked_allocate_buffer(self);
        ret.append(&mut self.read_value.to_bytes()?);
        ret.append(&mut self.dictionary_get.to_bytes()?);
        ret.append(&mut self.write.to_bytes()?);
        ret.append(&mut self.dictionary_put.to_bytes()?);
        ret.append(&mut self.add.to_bytes()?);
        ret.append(&mut self.new_uref.to_bytes()?);
        ret.append(&mut self.load_named_keys.to_bytes()?);
        ret.append(&mut self.ret.to_bytes()?);
        ret.append(&mut self.get_key.to_bytes()?);
        ret.append(&mut self.has_key.to_bytes()?);
        ret.append(&mut self.put_key.to_bytes()?);
        ret.append(&mut self.remove_key.to_bytes()?);
        ret.append(&mut self.revert.to_bytes()?);
        ret.append(&mut self.is_valid_uref.to_bytes()?);
        ret.append(&mut self.add_associated_key.to_bytes()?);
        ret.append(&mut self.remove_associated_key.to_bytes()?);
        ret.append(&mut self.update_associated_key.to_bytes()?);
        ret.append(&mut self.set_action_threshold.to_bytes()?);
        ret.append(&mut self.get_caller.to_bytes()?);
        ret.append(&mut self.get_blocktime.to_bytes()?);
        ret.append(&mut self.create_purse.to_bytes()?);
        ret.append(&mut self.transfer_to_account.to_bytes()?);
        ret.append(&mut self.transfer_from_purse_to_account.to_bytes()?);
        ret.append(&mut self.transfer_from_purse_to_purse.to_bytes()?);
        ret.append(&mut self.get_balance.to_bytes()?);
        ret.append(&mut self.get_phase.to_bytes()?);
        ret.append(&mut self.get_system_contract.to_bytes()?);
        ret.append(&mut self.get_main_purse.to_bytes()?);
        ret.append(&mut self.read_host_buffer.to_bytes()?);
        ret.append(&mut self.create_contract_package_at_hash.to_bytes()?);
        ret.append(&mut self.create_contract_user_group.to_bytes()?);
        ret.append(&mut self.add_contract_version_with_message_topics.to_bytes()?);
        ret.append(&mut self.add_contract_version.to_bytes()?);
        ret.append(&mut self.add_package_version.to_bytes()?);
        ret.append(&mut self.disable_contract_version.to_bytes()?);
        ret.append(&mut self.call_contract.to_bytes()?);
        ret.append(&mut self.call_versioned_contract.to_bytes()?);
        ret.append(&mut self.get_named_arg_size.to_bytes()?);
        ret.append(&mut self.get_named_arg.to_bytes()?);
        ret.append(&mut self.remove_contract_user_group.to_bytes()?);
        ret.append(&mut self.provision_contract_user_group_uref.to_bytes()?);
        ret.append(&mut self.remove_contract_user_group_urefs.to_bytes()?);
        ret.append(&mut self.print.to_bytes()?);
        ret.append(&mut self.blake2b.to_bytes()?);
        ret.append(&mut self.random_bytes.to_bytes()?);
        ret.append(&mut self.enable_contract_version.to_bytes()?);
        ret.append(&mut self.manage_message_topic.to_bytes()?);
        ret.append(&mut self.emit_message.to_bytes()?);
        ret.append(&mut self.cost_increase_per_message.to_bytes()?);
        ret.append(&mut self.get_block_info.to_bytes()?);
        Ok(ret)
    }

    fn serialized_length(&self) -> usize {
        self.read_value.serialized_length()
            + self.dictionary_get.serialized_length()
            + self.write.serialized_length()
            + self.dictionary_put.serialized_length()
            + self.add.serialized_length()
            + self.new_uref.serialized_length()
            + self.load_named_keys.serialized_length()
            + self.ret.serialized_length()
            + self.get_key.serialized_length()
            + self.has_key.serialized_length()
            + self.put_key.serialized_length()
            + self.remove_key.serialized_length()
            + self.revert.serialized_length()
            + self.is_valid_uref.serialized_length()
            + self.add_associated_key.serialized_length()
            + self.remove_associated_key.serialized_length()
            + self.update_associated_key.serialized_length()
            + self.set_action_threshold.serialized_length()
            + self.get_caller.serialized_length()
            + self.get_blocktime.serialized_length()
            + self.create_purse.serialized_length()
            + self.transfer_to_account.serialized_length()
            + self.transfer_from_purse_to_account.serialized_length()
            + self.transfer_from_purse_to_purse.serialized_length()
            + self.get_balance.serialized_length()
            + self.get_phase.serialized_length()
            + self.get_system_contract.serialized_length()
            + self.get_main_purse.serialized_length()
            + self.read_host_buffer.serialized_length()
            + self.create_contract_package_at_hash.serialized_length()
            + self.create_contract_user_group.serialized_length()
            + self
                .add_contract_version_with_message_topics
                .serialized_length()
            + self.add_contract_version.serialized_length()
            + self.add_package_version.serialized_length()
            + self.disable_contract_version.serialized_length()
            + self.call_contract.serialized_length()
            + self.call_versioned_contract.serialized_length()
            + self.get_named_arg_size.serialized_length()
            + self.get_named_arg.serialized_length()
            + self.remove_contract_user_group.serialized_length()
            + self.provision_contract_user_group_uref.serialized_length()
            + self.remove_contract_user_group_urefs.serialized_length()
            + self.print.serialized_length()
            + self.blake2b.serialized_length()
            + self.random_bytes.serialized_length()
            + self.enable_contract_version.serialized_length()
            + self.manage_message_topic.serialized_length()
            + self.emit_message.serialized_length()
            + self.cost_increase_per_message.serialized_length()
            + self.get_block_info.serialized_length()
    }
}

impl FromBytes for HostFunctionCosts {
    fn from_bytes(bytes: &[u8]) -> Result<(Self, &[u8]), bytesrepr::Error> {
        let (read_value, rem) = FromBytes::from_bytes(bytes)?;
        let (dictionary_get, rem) = FromBytes::from_bytes(rem)?;
        let (write, rem) = FromBytes::from_bytes(rem)?;
        let (dictionary_put, rem) = FromBytes::from_bytes(rem)?;
        let (add, rem) = FromBytes::from_bytes(rem)?;
        let (new_uref, rem) = FromBytes::from_bytes(rem)?;
        let (load_named_keys, rem) = FromBytes::from_bytes(rem)?;
        let (ret, rem) = FromBytes::from_bytes(rem)?;
        let (get_key, rem) = FromBytes::from_bytes(rem)?;
        let (has_key, rem) = FromBytes::from_bytes(rem)?;
        let (put_key, rem) = FromBytes::from_bytes(rem)?;
        let (remove_key, rem) = FromBytes::from_bytes(rem)?;
        let (revert, rem) = FromBytes::from_bytes(rem)?;
        let (is_valid_uref, rem) = FromBytes::from_bytes(rem)?;
        let (add_associated_key, rem) = FromBytes::from_bytes(rem)?;
        let (remove_associated_key, rem) = FromBytes::from_bytes(rem)?;
        let (update_associated_key, rem) = FromBytes::from_bytes(rem)?;
        let (set_action_threshold, rem) = FromBytes::from_bytes(rem)?;
        let (get_caller, rem) = FromBytes::from_bytes(rem)?;
        let (get_blocktime, rem) = FromBytes::from_bytes(rem)?;
        let (create_purse, rem) = FromBytes::from_bytes(rem)?;
        let (transfer_to_account, rem) = FromBytes::from_bytes(rem)?;
        let (transfer_from_purse_to_account, rem) = FromBytes::from_bytes(rem)?;
        let (transfer_from_purse_to_purse, rem) = FromBytes::from_bytes(rem)?;
        let (get_balance, rem) = FromBytes::from_bytes(rem)?;
        let (get_phase, rem) = FromBytes::from_bytes(rem)?;
        let (get_system_contract, rem) = FromBytes::from_bytes(rem)?;
        let (get_main_purse, rem) = FromBytes::from_bytes(rem)?;
        let (read_host_buffer, rem) = FromBytes::from_bytes(rem)?;
        let (create_contract_package_at_hash, rem) = FromBytes::from_bytes(rem)?;
        let (create_contract_user_group, rem) = FromBytes::from_bytes(rem)?;
        let (add_contract_version_with_message_topics, rem) = FromBytes::from_bytes(rem)?;
        let (add_contract_version, rem) = FromBytes::from_bytes(rem)?;
        let (add_package_version, rem) = FromBytes::from_bytes(rem)?;
        let (disable_contract_version, rem) = FromBytes::from_bytes(rem)?;
        let (call_contract, rem) = FromBytes::from_bytes(rem)?;
        let (call_versioned_contract, rem) = FromBytes::from_bytes(rem)?;
        let (get_named_arg_size, rem) = FromBytes::from_bytes(rem)?;
        let (get_named_arg, rem) = FromBytes::from_bytes(rem)?;
        let (remove_contract_user_group, rem) = FromBytes::from_bytes(rem)?;
        let (provision_contract_user_group_uref, rem) = FromBytes::from_bytes(rem)?;
        let (remove_contract_user_group_urefs, rem) = FromBytes::from_bytes(rem)?;
        let (print, rem) = FromBytes::from_bytes(rem)?;
        let (blake2b, rem) = FromBytes::from_bytes(rem)?;
        let (random_bytes, rem) = FromBytes::from_bytes(rem)?;
        let (enable_contract_version, rem) = FromBytes::from_bytes(rem)?;
        let (manage_message_topic, rem) = FromBytes::from_bytes(rem)?;
        let (emit_message, rem) = FromBytes::from_bytes(rem)?;
        let (cost_increase_per_message, rem) = FromBytes::from_bytes(rem)?;
        let (get_block_info, rem) = FromBytes::from_bytes(rem)?;
        Ok((
            HostFunctionCosts {
                read_value,
                dictionary_get,
                write,
                dictionary_put,
                add,
                new_uref,
                load_named_keys,
                ret,
                get_key,
                has_key,
                put_key,
                remove_key,
                revert,
                is_valid_uref,
                add_associated_key,
                remove_associated_key,
                update_associated_key,
                set_action_threshold,
                get_caller,
                get_blocktime,
                create_purse,
                transfer_to_account,
                transfer_from_purse_to_account,
                transfer_from_purse_to_purse,
                get_balance,
                get_phase,
                get_system_contract,
                get_main_purse,
                read_host_buffer,
                create_contract_package_at_hash,
                create_contract_user_group,
                add_contract_version_with_message_topics,
                add_contract_version,
                add_package_version,
                disable_contract_version,
                call_contract,
                call_versioned_contract,
                get_named_arg_size,
                get_named_arg,
                remove_contract_user_group,
                provision_contract_user_group_uref,
                remove_contract_user_group_urefs,
                print,
                blake2b,
                random_bytes,
                enable_contract_version,
                manage_message_topic,
                emit_message,
                cost_increase_per_message,
                get_block_info,
            },
            rem,
        ))
    }
}

#[cfg(any(feature = "testing", test))]
impl Distribution<HostFunctionCosts> for Standard {
    fn sample<R: Rng + ?Sized>(&self, rng: &mut R) -> HostFunctionCosts {
        HostFunctionCosts {
            read_value: rng.gen(),
            dictionary_get: rng.gen(),
            write: rng.gen(),
            dictionary_put: rng.gen(),
            add: rng.gen(),
            new_uref: rng.gen(),
            load_named_keys: rng.gen(),
            ret: rng.gen(),
            get_key: rng.gen(),
            has_key: rng.gen(),
            put_key: rng.gen(),
            remove_key: rng.gen(),
            revert: rng.gen(),
            is_valid_uref: rng.gen(),
            add_associated_key: rng.gen(),
            remove_associated_key: rng.gen(),
            update_associated_key: rng.gen(),
            set_action_threshold: rng.gen(),
            get_caller: rng.gen(),
            get_blocktime: rng.gen(),
            create_purse: rng.gen(),
            transfer_to_account: rng.gen(),
            transfer_from_purse_to_account: rng.gen(),
            transfer_from_purse_to_purse: rng.gen(),
            get_balance: rng.gen(),
            get_phase: rng.gen(),
            get_system_contract: rng.gen(),
            get_main_purse: rng.gen(),
            read_host_buffer: rng.gen(),
            create_contract_package_at_hash: rng.gen(),
            create_contract_user_group: rng.gen(),
            add_contract_version_with_message_topics: rng.gen(),
            add_contract_version: rng.gen(),
            add_package_version: rng.gen(),
            disable_contract_version: rng.gen(),
            call_contract: rng.gen(),
            call_versioned_contract: rng.gen(),
            get_named_arg_size: rng.gen(),
            get_named_arg: rng.gen(),
            remove_contract_user_group: rng.gen(),
            provision_contract_user_group_uref: rng.gen(),
            remove_contract_user_group_urefs: rng.gen(),
            print: rng.gen(),
            blake2b: rng.gen(),
            random_bytes: rng.gen(),
            enable_contract_version: rng.gen(),
            manage_message_topic: rng.gen(),
            emit_message: rng.gen(),
            cost_increase_per_message: rng.gen(),
            get_block_info: rng.gen(),
        }
    }
}

#[doc(hidden)]
#[cfg(any(feature = "gens", test))]
pub mod gens {
    use proptest::{num, prelude::*};

    use crate::{HostFunction, HostFunctionCost, HostFunctionCosts};

    #[allow(unused)]
    pub fn host_function_cost_arb<T: Copy + Arbitrary>() -> impl Strategy<Value = HostFunction<T>> {
        (any::<HostFunctionCost>(), any::<T>())
            .prop_map(|(cost, arguments)| HostFunction::new(cost, arguments))
    }

    prop_compose! {
        pub fn host_function_costs_arb() (
            read_value in host_function_cost_arb(),
            dictionary_get in host_function_cost_arb(),
            write in host_function_cost_arb(),
            dictionary_put in host_function_cost_arb(),
            add in host_function_cost_arb(),
            new_uref in host_function_cost_arb(),
            load_named_keys in host_function_cost_arb(),
            ret in host_function_cost_arb(),
            get_key in host_function_cost_arb(),
            has_key in host_function_cost_arb(),
            put_key in host_function_cost_arb(),
            remove_key in host_function_cost_arb(),
            revert in host_function_cost_arb(),
            is_valid_uref in host_function_cost_arb(),
            add_associated_key in host_function_cost_arb(),
            remove_associated_key in host_function_cost_arb(),
            update_associated_key in host_function_cost_arb(),
            set_action_threshold in host_function_cost_arb(),
            get_caller in host_function_cost_arb(),
            get_blocktime in host_function_cost_arb(),
            create_purse in host_function_cost_arb(),
            transfer_to_account in host_function_cost_arb(),
            transfer_from_purse_to_account in host_function_cost_arb(),
            transfer_from_purse_to_purse in host_function_cost_arb(),
            get_balance in host_function_cost_arb(),
            get_phase in host_function_cost_arb(),
            get_system_contract in host_function_cost_arb(),
            get_main_purse in host_function_cost_arb(),
            read_host_buffer in host_function_cost_arb(),
            create_contract_package_at_hash in host_function_cost_arb(),
            create_contract_user_group in host_function_cost_arb(),
            add_contract_version_with_message_topics in host_function_cost_arb(),
            add_contract_version in host_function_cost_arb(),
            add_package_version in host_function_cost_arb(),
            disable_contract_version in host_function_cost_arb(),
            call_contract in host_function_cost_arb(),
            call_versioned_contract in host_function_cost_arb(),
            get_named_arg_size in host_function_cost_arb(),
            get_named_arg in host_function_cost_arb(),
            remove_contract_user_group in host_function_cost_arb(),
            provision_contract_user_group_uref in host_function_cost_arb(),
            remove_contract_user_group_urefs in host_function_cost_arb(),
            print in host_function_cost_arb(),
            blake2b in host_function_cost_arb(),
            random_bytes in host_function_cost_arb(),
            enable_contract_version in host_function_cost_arb(),
            manage_message_topic in host_function_cost_arb(),
            emit_message in host_function_cost_arb(),
            cost_increase_per_message in num::u32::ANY,
            get_block_info in host_function_cost_arb(),
        ) -> HostFunctionCosts {
            HostFunctionCosts {
                read_value,
                dictionary_get,
                write,
                dictionary_put,
                add,
                new_uref,
                load_named_keys,
                ret,
                get_key,
                has_key,
                put_key,
                remove_key,
                revert,
                is_valid_uref,
                add_associated_key,
                remove_associated_key,
                update_associated_key,
                set_action_threshold,
                get_caller,
                get_blocktime,
                create_purse,
                transfer_to_account,
                transfer_from_purse_to_account,
                transfer_from_purse_to_purse,
                get_balance,
                get_phase,
                get_system_contract,
                get_main_purse,
                read_host_buffer,
                create_contract_package_at_hash,
                create_contract_user_group,
                add_contract_version_with_message_topics,
                add_contract_version,
                add_package_version,
                disable_contract_version,
                call_contract,
                call_versioned_contract,
                get_named_arg_size,
                get_named_arg,
                remove_contract_user_group,
                provision_contract_user_group_uref,
                remove_contract_user_group_urefs,
                print,
                blake2b,
                random_bytes,
                enable_contract_version,
                manage_message_topic,
                emit_message,
                cost_increase_per_message,
                get_block_info
            }
        }
    }
}

#[cfg(test)]
mod tests {
    use crate::U512;

    use super::*;

    const COST: Cost = 42;
    const ARGUMENT_COSTS: [Cost; 3] = [123, 456, 789];
    const WEIGHTS: [Cost; 3] = [1000, 1100, 1200];

    #[test]
    fn calculate_gas_cost_for_host_function() {
        let host_function = HostFunction::new(COST, ARGUMENT_COSTS);
        let expected_cost = COST
            + (ARGUMENT_COSTS[0] * WEIGHTS[0])
            + (ARGUMENT_COSTS[1] * WEIGHTS[1])
            + (ARGUMENT_COSTS[2] * WEIGHTS[2]);
        assert_eq!(
            host_function.calculate_gas_cost(WEIGHTS),
            Some(Gas::new(expected_cost))
        );
    }

    #[test]
    fn calculate_gas_cost_would_overflow() {
        let large_value = Cost::max_value();

        let host_function = HostFunction::new(
            large_value,
            [large_value, large_value, large_value, large_value],
        );

        let lhs =
            host_function.calculate_gas_cost([large_value, large_value, large_value, large_value]);

        let large_value = U512::from(large_value);
        let rhs = large_value + (U512::from(4) * large_value * large_value);

        assert_eq!(lhs, Some(Gas::new(rhs)));
    }
}

#[cfg(test)]
mod proptests {
    use proptest::prelude::*;

    use crate::bytesrepr;

    use super::*;

    type Signature = [Cost; 10];

    proptest! {
        #[test]
        fn test_host_function(host_function in gens::host_function_cost_arb::<Signature>()) {
            bytesrepr::test_serialization_roundtrip(&host_function);
        }

        #[test]
        fn test_host_function_costs(host_function_costs in gens::host_function_costs_arb()) {
            bytesrepr::test_serialization_roundtrip(&host_function_costs);
        }
    }
}<|MERGE_RESOLUTION|>--- conflicted
+++ resolved
@@ -501,11 +501,8 @@
             && emit_message.is_zero()
             && cost_increase_per_message.is_zero()
             && add_package_version.is_zero()
-<<<<<<< HEAD
+            && get_block_info.is_zero()
             && add_contract_version_with_message_topics.is_zero()
-=======
-            && get_block_info.is_zero()
->>>>>>> 6e9f8496
     }
 }
 
