[workspace]
members = [
    "ci/casper_updater",
    "execution_engine",
    "execution_engine_testing/test_support",
    "execution_engine_testing/tests",
    "hashing",
    "json_rpc",
    "juliet",
    "node",
    "smart_contracts/contract",
    "smart_contracts/contracts/[!.]*/*",
    "types",
    "utils/global-state-update-gen",
    "utils/validation",
    "utils/highway-rewards-analysis",
]
# Ensures we do not pull in all the features of dev dependencies when building.
resolver = "2"

default-members = [
    "ci/casper_updater",
    "execution_engine",
    "execution_engine_testing/test_support",
    "execution_engine_testing/tests",
    "hashing",
    "json_rpc",
    "juliet",    
    "node",
    "types",
    "utils/global-state-update-gen",
    "utils/validation",
    "utils/highway-rewards-analysis",
]

exclude = ["utils/nctl/remotes/casper-client-rs"]

<<<<<<< HEAD
=======
resolver = "2"

# Include debug symbols in the release build of `casper-engine-tests` so that `simple-transfer` will yield useful
# perf data.
[profile.release.package.casper-engine-tests]
debug = true

>>>>>>> 2f05d828
[profile.release]
codegen-units = 1
lto = true

[profile.bench]
codegen-units = 1
lto = true

[profile.release-with-debug]
inherits = "release"
debug = true<|MERGE_RESOLUTION|>--- conflicted
+++ resolved
@@ -35,16 +35,11 @@
 
 exclude = ["utils/nctl/remotes/casper-client-rs"]
 
-<<<<<<< HEAD
-=======
-resolver = "2"
-
 # Include debug symbols in the release build of `casper-engine-tests` so that `simple-transfer` will yield useful
 # perf data.
 [profile.release.package.casper-engine-tests]
 debug = true
 
->>>>>>> 2f05d828
 [profile.release]
 codegen-units = 1
 lto = true
