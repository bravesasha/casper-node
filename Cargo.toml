--- conflicted
+++ resolved
@@ -11,12 +11,9 @@
     "types",
     "utils/global-state-update-gen",
     "utils/validation",
-<<<<<<< HEAD
-    "binary_port"
-=======
+    "binary_port",
     "utils/highway-rewards-analysis",
     "utils/highway-state-grapher",
->>>>>>> e4e700e4
 ]
 
 default-members = [
@@ -29,11 +26,7 @@
     "types",
     "utils/global-state-update-gen",
     "utils/validation",
-<<<<<<< HEAD
     "binary_port",
-]
-
-=======
     "utils/highway-rewards-analysis",
     "utils/highway-state-grapher",
 ]
@@ -42,7 +35,6 @@
 
 resolver = "2"
 
->>>>>>> e4e700e4
 # Include debug symbols in the release build of `casper-engine-tests` so that `simple-transfer` will yield useful
 # perf data.
 [profile.release.package.casper-engine-tests]
