--- conflicted
+++ resolved
@@ -13,16 +13,13 @@
     "types",
     "utils/global-state-update-gen",
     "utils/validation",
-<<<<<<< HEAD
+    "binary_port",
     "vm",
     "vm-common",
     "smart_contracts/sdk",
     "smart_contracts/sdk-codegen",
     "smart_contracts/sdk-sys",
     "smart_contracts/macros"
-=======
-    "binary_port"
->>>>>>> 9fce9642
 ]
 
 default-members = [
@@ -36,16 +33,13 @@
     "types",
     "utils/global-state-update-gen",
     "utils/validation",
-<<<<<<< HEAD
+    "binary_port",
     "vm",
     "vm-common",
     "smart_contracts/sdk",
     "smart_contracts/sdk-sys",
     "smart_contracts/sdk-codegen",
     "smart_contracts/macros"
-=======
-    "binary_port",
->>>>>>> 9fce9642
 ]
 
 # Include debug symbols in the release build of `casper-engine-tests` so that `simple-transfer` will yield useful
