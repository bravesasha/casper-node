--- conflicted
+++ resolved
@@ -271,15 +271,12 @@
     /// Invalid transaction kind
     #[error("invalid transaction kind")]
     InvalidTransactionInvalidTransactionKind = 84,
-<<<<<<< HEAD
-    /// Received V1 Transaction for spec exec.
-    #[error("received v1 transaction for speculative execution")]
-    ReceivedV1Transaction = 85,
-=======
     /// Gas price tolerance too low
     #[error("gas price tolerance too low")]
     GasPriceToleranceTooLow = 85,
->>>>>>> 32c973b8
+    /// Received V1 Transaction for spec exec.
+    #[error("received v1 transaction for speculative execution")]
+    ReceivedV1Transaction = 86,
 }
 
 impl TryFrom<u16> for ErrorCode {
@@ -372,11 +369,8 @@
             82 => Ok(ErrorCode::DeployMissingModuleBytes),
             83 => Ok(ErrorCode::InvalidTransactionEntryPointCannotBeCall),
             84 => Ok(ErrorCode::InvalidTransactionInvalidTransactionKind),
-<<<<<<< HEAD
-            85 => Ok(ErrorCode::ReceivedV1Transaction),
-=======
             85 => Ok(ErrorCode::GasPriceToleranceTooLow),
->>>>>>> 32c973b8
+            86 => Ok(ErrorCode::ReceivedV1Transaction),
             _ => Err(UnknownErrorCode),
         }
     }
