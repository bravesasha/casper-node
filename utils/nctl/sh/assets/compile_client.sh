#!/usr/bin/env bash
#
#######################################
# Compiles client software.
# Globals:
#   NCTL - path to nctl home directory.
#   NCTL_CASPER_HOME - path to casper node repo.
#   NCTL_CASPER_CLIENT_HOME - path to casper client repo.
#   NCTL_COMPILE_TARGET - flag indicating whether software compilation target is release | debug.
########################################

# Import utils.
source "$NCTL"/sh/utils/main.sh

# Build client side contracts.
pushd "$NCTL_CASPER_HOME" || exit

# Make sure toolchains up to date
make setup-rs

<<<<<<< HEAD
# Build client utility.
if [ "$NCTL_COMPILE_TARGET" = "debug" ]; then
    cargo build --package casper-client
else
    cargo build --release --package casper-client
fi

# Build client side contracts.
=======
>>>>>>> f0c66012
make build-contract-rs/activate-bid
make build-contract-rs/add-bid
make build-contract-rs/delegate
make build-contract-rs/named-purse-payment
make build-contract-rs/transfer-to-account-u512
make build-contract-rs/undelegate
make build-contract-rs/withdraw-bid

popd || exit

# Build client utility.
pushd "$NCTL_CASPER_CLIENT_HOME" || exit

if [ "$NCTL_COMPILE_TARGET" = "debug" ]; then
    cargo build --features casper-mainnet
else
    cargo build --release --features casper-mainnet
fi

popd || exit<|MERGE_RESOLUTION|>--- conflicted
+++ resolved
@@ -18,17 +18,6 @@
 # Make sure toolchains up to date
 make setup-rs
 
-<<<<<<< HEAD
-# Build client utility.
-if [ "$NCTL_COMPILE_TARGET" = "debug" ]; then
-    cargo build --package casper-client
-else
-    cargo build --release --package casper-client
-fi
-
-# Build client side contracts.
-=======
->>>>>>> f0c66012
 make build-contract-rs/activate-bid
 make build-contract-rs/add-bid
 make build-contract-rs/delegate
