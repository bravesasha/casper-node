use std::{
    collections::{BTreeMap, BTreeSet},
    iter::FromIterator,
};

use casper_types::{
<<<<<<< HEAD
    account::{Account, AccountHash, ActionThresholds, AssociatedKeys, Weight},
    contracts::{ContractPackageStatus, ContractVersions, Groups},
    system::auction::{Bid, EraInfo, SeigniorageAllocation, UnbondingPurse, WithdrawPurse},
    AccessRights, CLType, CLTyped, CLValue, Contract, ContractHash, ContractPackage,
    ContractPackageHash, ContractVersionKey, ContractWasm, ContractWasmHash, DeployHash,
    DeployInfo, EntryPoint, EntryPointAccess, EntryPointType, EntryPoints, EraId, Group, Key,
    NamedKeys, Parameter, ProtocolVersion, PublicKey, SecretKey, StoredValue, Transfer,
    TransferAddr, URef, U512,
=======
    account::{
        Account, AccountHash, ActionThresholds as AccountActionThresholds,
        AssociatedKeys as AccountAssociatedKeys, Weight as AccountWeight,
    },
    addressable_entity::{ActionThresholds, AssociatedKeys, NamedKeys},
    package::{
        ContractPackageKind, ContractPackageStatus, ContractVersions, DisabledVersions, Groups,
    },
    system::auction::{Bid, EraInfo, SeigniorageAllocation, UnbondingPurse, WithdrawPurse},
    AccessRights, AddressableEntity, CLType, CLTyped, CLValue, ContractHash, ContractPackageHash,
    ContractVersionKey, ContractWasm, ContractWasmHash, DeployHash, DeployInfo, EntryPoint,
    EntryPointAccess, EntryPointType, EntryPoints, EraId, Group, Key, NamedKey, Package, Parameter,
    ProtocolVersion, PublicKey, SecretKey, StoredValue, Transfer, TransferAddr, Transform, URef,
    U128, U256, U512,
>>>>>>> a0147930
};
use casper_validation::{
    abi::{ABIFixture, ABITestCase},
    error::Error,
    Fixture, TestFixtures,
};

const DO_NOTHING_BYTES: &[u8] = b"\x00asm\x01\x00\x00\x00\x01\x04\x01`\x00\x00\x03\x02\x01\x00\x05\x03\x01\x00\x01\x07\x08\x01\x04call\x00\x00\n\x04\x01\x02\x00\x0b";

pub fn make_abi_test_fixtures() -> Result<TestFixtures, Error> {
    let basic = {
        let mut basic = BTreeMap::new();
        basic.insert(
            "SerializeU8".to_string(),
            ABITestCase::from_inputs(vec![254u8.into()])?,
        );
        basic.insert(
            "SerializeU16".to_string(),
            ABITestCase::from_inputs(vec![62356u16.into()])?,
        );
        basic.insert(
            "SerializeU32".to_string(),
            ABITestCase::from_inputs(vec![3490072870u32.into()])?,
        );
        basic.insert(
            "SerializeU64".to_string(),
            ABITestCase::from_inputs(vec![10829133186225377555u64.into()])?,
        );
        basic.insert(
            "SerializeEmptyString".to_string(),
            ABITestCase::from_inputs(vec![String::new().into()])?,
        );
        basic.insert(
            "SerializeString".to_string(),
            ABITestCase::from_inputs(vec!["Hello, world!".to_string().into()])?,
        );
        basic.insert(
            "SerializeBool".to_string(),
            ABITestCase::from_inputs(vec![true.into(), false.into()])?,
        );
        Fixture::ABI {
            name: "basic".to_string(),
            fixture: ABIFixture::from(basic),
        }
    };

    let transfer = Transfer::new(
        DeployHash::from_raw([44; 32]),
        AccountHash::new([100; 32]),
        Some(AccountHash::new([101; 32])),
        URef::new([10; 32], AccessRights::WRITE),
        URef::new([11; 32], AccessRights::WRITE),
        U512::from(15_000_000_000u64),
        U512::from(2_500_000_000u64),
        Some(1),
    );
    let deploy_info = DeployInfo::new(
        DeployHash::from_raw([55; 32]),
        &[TransferAddr::new([1; 32]), TransferAddr::new([2; 32])],
        AccountHash::new([100; 32]),
        URef::new([10; 32], AccessRights::READ_ADD_WRITE),
        U512::from(2_500_000_000u64),
    );

    let validator_secret_key =
        SecretKey::ed25519_from_bytes([42; 32]).expect("should create secret key");
    let delegator_secret_key =
        SecretKey::secp256k1_from_bytes([43; 32]).expect("should create secret key");

    let era_info = {
        let mut era_info = EraInfo::new();

        era_info
            .seigniorage_allocations_mut()
            .push(SeigniorageAllocation::Validator {
                validator_public_key: PublicKey::from(&validator_secret_key),
                amount: U512::from(1_000_000_000),
            });

        era_info
            .seigniorage_allocations_mut()
            .push(SeigniorageAllocation::Delegator {
                validator_public_key: PublicKey::from(&validator_secret_key),
                delegator_public_key: PublicKey::from(&delegator_secret_key),
                amount: U512::from(1_000_000_000),
            });
        era_info
    };

    let bid = Bid::locked(
        PublicKey::from(&validator_secret_key),
        URef::new([10; 32], AccessRights::READ_ADD_WRITE),
        U512::from(50_000_000_000u64),
        100,
        u64::MAX,
    );
    let withdraw_purse_1 = WithdrawPurse::new(
        URef::new([10; 32], AccessRights::READ),
        PublicKey::from(&validator_secret_key),
        PublicKey::from(&validator_secret_key),
        EraId::new(41),
        U512::from(60_000_000_000u64),
    );
    let withdraw_purse_2 = WithdrawPurse::new(
        URef::new([11; 32], AccessRights::READ),
        PublicKey::from(&validator_secret_key),
        PublicKey::from(&delegator_secret_key),
        EraId::new(42),
        U512::from(50_000_000_000u64),
    );
    let unbonding_purse_1 = UnbondingPurse::new(
        URef::new([10; 32], AccessRights::READ),
        PublicKey::from(&validator_secret_key),
        PublicKey::from(&validator_secret_key),
        EraId::new(41),
        U512::from(60_000_000_000u64),
        None,
    );
    let unbonding_purse_2 = UnbondingPurse::new(
        URef::new([11; 32], AccessRights::READ),
        PublicKey::from(&validator_secret_key),
        PublicKey::from(&delegator_secret_key),
        EraId::new(42),
        U512::from(50_000_000_000u64),
        None,
    );

    let key = {
        const ACCOUNT_KEY: Key = Key::Account(AccountHash::new([42; 32]));
        const HASH_KEY: Key = Key::Hash([42; 32]);
        const UREF_KEY: Key = Key::URef(URef::new([42; 32], AccessRights::READ));
        const TRANSFER_KEY: Key = Key::Transfer(TransferAddr::new([42; 32]));
        const DEPLOY_INFO_KEY: Key = Key::DeployInfo(DeployHash::from_raw([42; 32]));
        const ERA_INFO_KEY: Key = Key::EraInfo(EraId::new(42));
        const BALANCE_KEY: Key = Key::Balance([42; 32]);
        const BID_KEY: Key = Key::Bid(AccountHash::new([42; 32]));
        const WITHDRAW_KEY: Key = Key::Withdraw(AccountHash::new([42; 32]));
        const DICTIONARY_KEY: Key = Key::Dictionary([42; 32]);
        const SYSTEM_CONTRACT_REGISTRY_KEY: Key = Key::SystemContractRegistry;
        const ERA_SUMMARY_KEY: Key = Key::EraSummary;
        const UNBOND_KEY: Key = Key::Unbond(AccountHash::new([42; 32]));
        const CHAINSPEC_REGISTRY_KEY: Key = Key::ChainspecRegistry;
        const CHECKSUM_REGISTRY_KEY: Key = Key::ChecksumRegistry;

        let mut keys = BTreeMap::new();
        keys.insert(
            "Account".to_string(),
            ABITestCase::from_inputs(vec![ACCOUNT_KEY.into()])?,
        );
        keys.insert(
            "Hash".to_string(),
            ABITestCase::from_inputs(vec![HASH_KEY.into()])?,
        );
        keys.insert(
            "URef".to_string(),
            ABITestCase::from_inputs(vec![UREF_KEY.into()])?,
        );
        keys.insert(
            "Transfer".to_string(),
            ABITestCase::from_inputs(vec![TRANSFER_KEY.into()])?,
        );
        keys.insert(
            "DeployInfo".to_string(),
            ABITestCase::from_inputs(vec![DEPLOY_INFO_KEY.into()])?,
        );
        keys.insert(
            "EraInfo".to_string(),
            ABITestCase::from_inputs(vec![ERA_INFO_KEY.into()])?,
        );
        keys.insert(
            "Balance".to_string(),
            ABITestCase::from_inputs(vec![BALANCE_KEY.into()])?,
        );
        keys.insert(
            "Bid".to_string(),
            ABITestCase::from_inputs(vec![BID_KEY.into()])?,
        );
        keys.insert(
            "Withdraw".to_string(),
            ABITestCase::from_inputs(vec![WITHDRAW_KEY.into()])?,
        );
        keys.insert(
            "Dictionary".to_string(),
            ABITestCase::from_inputs(vec![DICTIONARY_KEY.into()])?,
        );
        keys.insert(
            "SystemContractRegistry".to_string(),
            ABITestCase::from_inputs(vec![SYSTEM_CONTRACT_REGISTRY_KEY.into()])?,
        );
        keys.insert(
            "EraSummary".to_string(),
            ABITestCase::from_inputs(vec![ERA_SUMMARY_KEY.into()])?,
        );
        keys.insert(
            "Unbond".to_string(),
            ABITestCase::from_inputs(vec![UNBOND_KEY.into()])?,
        );
        keys.insert(
            "ChainspecRegistry".to_string(),
            ABITestCase::from_inputs(vec![CHAINSPEC_REGISTRY_KEY.into()])?,
        );
        keys.insert(
            "ChecksumRegistry".to_string(),
            ABITestCase::from_inputs(vec![CHECKSUM_REGISTRY_KEY.into()])?,
        );
        Fixture::ABI {
            name: "key".to_string(),
            fixture: ABIFixture::from(keys),
        }
    };

    let stored_value = {
        let mut stored_value = BTreeMap::new();

        let cl_value = CLValue::from_t("Hello, world!").expect("should create cl value");

        stored_value.insert(
            "CLValue".to_string(),
            ABITestCase::from_inputs(vec![StoredValue::CLValue(cl_value).into()])?,
        );

        let account_secret_key =
            SecretKey::ed25519_from_bytes([42; 32]).expect("should create secret key");
        let account_public_key = PublicKey::from(&account_secret_key);
        let account_hash = account_public_key.to_account_hash();

        let account_named_keys = {
            let mut named_keys = NamedKeys::new();
            named_keys.insert("hash".to_string(), Key::Hash([42; 32]));
            named_keys.insert(
                "uref".to_string(),
                Key::URef(URef::new([16; 32], AccessRights::READ_ADD_WRITE)),
            );
            named_keys
        };

        let associated_keys = AccountAssociatedKeys::new(account_hash, AccountWeight::new(1));

        let account = Account::new(
            account_hash,
            account_named_keys,
            URef::new([17; 32], AccessRights::WRITE),
            associated_keys,
            AccountActionThresholds::new(AccountWeight::new(1), AccountWeight::new(1)).unwrap(),
        );

        stored_value.insert(
            "Account".to_string(),
            ABITestCase::from_inputs(vec![StoredValue::Account(account).into()])?,
        );

        let contract_wasm = ContractWasm::new(DO_NOTHING_BYTES.to_vec());

        stored_value.insert(
            "ContractWasm".to_string(),
            ABITestCase::from_inputs(vec![StoredValue::ContractWasm(contract_wasm).into()])?,
        );

        let contract_named_keys = {
            let mut named_keys = NamedKeys::new();
            named_keys.insert("hash".to_string(), Key::Hash([43; 32]));
            named_keys.insert(
                "uref".to_string(),
                Key::URef(URef::new([17; 32], AccessRights::READ_ADD_WRITE)),
            );
            named_keys
        };

        let entry_points = {
            let mut entry_points = EntryPoints::new();
            let public_contract_entry_point = EntryPoint::new(
                "public_entry_point_func",
                vec![
                    Parameter::new("param1", U512::cl_type()),
                    Parameter::new("param2", String::cl_type()),
                ],
                CLType::Unit,
                EntryPointAccess::Public,
                EntryPointType::Contract,
            );

            entry_points.add_entry_point(public_contract_entry_point);

            entry_points
        };

        let entity = AddressableEntity::new(
            ContractPackageHash::new([100; 32]),
            ContractWasmHash::new([101; 32]),
            contract_named_keys,
            entry_points,
            ProtocolVersion::V1_0_0,
            URef::default(),
            AssociatedKeys::default(),
            ActionThresholds::default(),
        );
        stored_value.insert(
            "AddressableEntity".to_string(),
            ABITestCase::from_inputs(vec![StoredValue::AddressableEntity(entity).into()])?,
        );

        let mut active_versions = BTreeMap::new();
        let v1_hash = ContractHash::new([99; 32]);
        let v2_hash = ContractHash::new([100; 32]);
        active_versions.insert(ContractVersionKey::new(1, 2), v1_hash);
        let v1 = ContractVersionKey::new(1, 1);
        active_versions.insert(v1, v2_hash);
        let active_versions = ContractVersions::from(active_versions);

        let mut disabled_versions = BTreeSet::new();
        disabled_versions.insert(v1);

        let mut groups = Groups::new();
        groups.insert(Group::new("Empty"), BTreeSet::new());
        groups.insert(
            Group::new("Single"),
            BTreeSet::from_iter(vec![URef::new([55; 32], AccessRights::READ)]),
        );

        let contract_package = Package::new(
            URef::new([39; 32], AccessRights::READ),
            active_versions,
            disabled_versions,
            groups,
            ContractPackageStatus::Locked,
            ContractPackageKind::Wasm,
        );

        stored_value.insert(
            "ContractPackage".to_string(),
            ABITestCase::from_inputs(vec![StoredValue::ContractPackage(contract_package).into()])?,
        );

        stored_value.insert(
            "Transfer".to_string(),
            ABITestCase::from_inputs(vec![StoredValue::Transfer(transfer).into()])?,
        );
        stored_value.insert(
            "DeployInfo".to_string(),
            ABITestCase::from_inputs(vec![StoredValue::DeployInfo(deploy_info).into()])?,
        );
        stored_value.insert(
            "EraInfo".to_string(),
            ABITestCase::from_inputs(vec![StoredValue::EraInfo(era_info).into()])?,
        );
        stored_value.insert(
            "Bid".to_string(),
            ABITestCase::from_inputs(vec![StoredValue::Bid(Box::new(bid)).into()])?,
        );
        stored_value.insert(
            "Withdraw".to_string(),
            ABITestCase::from_inputs(vec![StoredValue::Withdraw(vec![
                withdraw_purse_1,
                withdraw_purse_2,
            ])
            .into()])?,
        );
        stored_value.insert(
            "Unbonding".to_string(),
            ABITestCase::from_inputs(vec![StoredValue::Unbonding(vec![
                unbonding_purse_1,
                unbonding_purse_2,
            ])
            .into()])?,
        );

        Fixture::ABI {
            name: "stored_value".to_string(),
            fixture: ABIFixture::from(stored_value),
        }
    };

    Ok(vec![basic, stored_value, key])
}<|MERGE_RESOLUTION|>--- conflicted
+++ resolved
@@ -4,31 +4,17 @@
 };
 
 use casper_types::{
-<<<<<<< HEAD
-    account::{Account, AccountHash, ActionThresholds, AssociatedKeys, Weight},
-    contracts::{ContractPackageStatus, ContractVersions, Groups},
-    system::auction::{Bid, EraInfo, SeigniorageAllocation, UnbondingPurse, WithdrawPurse},
-    AccessRights, CLType, CLTyped, CLValue, Contract, ContractHash, ContractPackage,
-    ContractPackageHash, ContractVersionKey, ContractWasm, ContractWasmHash, DeployHash,
-    DeployInfo, EntryPoint, EntryPointAccess, EntryPointType, EntryPoints, EraId, Group, Key,
-    NamedKeys, Parameter, ProtocolVersion, PublicKey, SecretKey, StoredValue, Transfer,
-    TransferAddr, URef, U512,
-=======
     account::{
         Account, AccountHash, ActionThresholds as AccountActionThresholds,
         AssociatedKeys as AccountAssociatedKeys, Weight as AccountWeight,
     },
-    addressable_entity::{ActionThresholds, AssociatedKeys, NamedKeys},
-    package::{
-        ContractPackageKind, ContractPackageStatus, ContractVersions, DisabledVersions, Groups,
-    },
+    addressable_entity::{ActionThresholds, AddressableEntity, AssociatedKeys, NamedKeys},
+    package::{ContractPackageKind, ContractPackageStatus, ContractVersions, Groups, Package},
     system::auction::{Bid, EraInfo, SeigniorageAllocation, UnbondingPurse, WithdrawPurse},
-    AccessRights, AddressableEntity, CLType, CLTyped, CLValue, ContractHash, ContractPackageHash,
-    ContractVersionKey, ContractWasm, ContractWasmHash, DeployHash, DeployInfo, EntryPoint,
-    EntryPointAccess, EntryPointType, EntryPoints, EraId, Group, Key, NamedKey, Package, Parameter,
-    ProtocolVersion, PublicKey, SecretKey, StoredValue, Transfer, TransferAddr, Transform, URef,
-    U128, U256, U512,
->>>>>>> a0147930
+    AccessRights, CLType, CLTyped, CLValue, ContractHash, ContractPackageHash, ContractVersionKey,
+    ContractWasm, ContractWasmHash, DeployHash, DeployInfo, EntryPoint, EntryPointAccess,
+    EntryPointType, EntryPoints, EraId, Group, Key, Parameter, ProtocolVersion, PublicKey,
+    SecretKey, StoredValue, Transfer, TransferAddr, URef, U512,
 };
 use casper_validation::{
     abi::{ABIFixture, ABITestCase},
