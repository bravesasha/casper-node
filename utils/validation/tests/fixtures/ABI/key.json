--- conflicted
+++ resolved
@@ -1,116 +1,4 @@
 {
-<<<<<<< HEAD
-    "Account": {
-        "input": [
-            [
-                "Key",
-                {
-                    "Account": "account-hash-d8236074747d4745d7033adf47dc4b79850acb3f29173eefdb0f25f52ee01ab3"
-                }
-            ]
-        ],
-        "output": "00d8236074747d4745d7033adf47dc4b79850acb3f29173eefdb0f25f52ee01ab3"
-    },
-    "URef": {
-        "input": [
-            [
-                "Key",
-                {
-                    "URef": "uref-b1c836c0205e03c53a806e1d7a013fcda10b333fc924bbb7db1c215ad1bef243-000"
-                }
-            ]
-        ],
-        "output": "02b1c836c0205e03c53a806e1d7a013fcda10b333fc924bbb7db1c215ad1bef24300"
-    },
-    "Transfer": {
-        "input": [
-            [
-                "Key",
-                {
-                    "Transfer": "transfer-1f3dfafe6cd430b3aa21dc94ab4e23d69da136d49d752a8b6c078c7409783097"
-                }
-            ]
-        ],
-        "output": "031f3dfafe6cd430b3aa21dc94ab4e23d69da136d49d752a8b6c078c7409783097"
-    },
-    "DeployInfo": {
-        "input": [
-            [
-                "Key",
-                {
-                    "DeployInfo": "deploy-20e87bf66de220bbae46c638c53ed5b1772a8431f52a53f76b59d8b84904fe3f"
-                }
-            ]
-        ],
-        "output": "0420e87bf66de220bbae46c638c53ed5b1772a8431f52a53f76b59d8b84904fe3f"
-    },
-    "EraInfo": {
-        "input": [
-            [
-                "Key",
-                {
-                    "EraInfo": "era-126402"
-                }
-            ]
-        ],
-        "output": "05c2ed010000000000"
-    },
-    "Balance": {
-        "input": [
-            [
-                "Key",
-                {
-                    "Balance": "balance-0a55eff764d397fea51e66daff6781f8ab4e69cc1deb19b9f27241f9b7f0e56c"
-                }
-            ]
-        ],
-        "output": "060a55eff764d397fea51e66daff6781f8ab4e69cc1deb19b9f27241f9b7f0e56c"
-    },
-    "UnifiedBid": {
-        "input": [
-            [
-                "Key",
-                {
-                    "Bid": "bid-a622007bc001943b2de83e34c442a6487d395127b6b9d964df712e0023957a22"
-                }
-            ]
-        ],
-        "output": "07a622007bc001943b2de83e34c442a6487d395127b6b9d964df712e0023957a22"
-    },
-    "ValidatorBid": {
-        "input": [
-            [
-                "Key",
-                {
-                    "Bid": "bid-01a622007bc001943b2de83e34c442a6487d395127b6b9d964df712e0023957a22"
-                }
-            ]
-        ],
-        "output": "0701a622007bc001943b2de83e34c442a6487d395127b6b9d964df712e0023957a22"
-    },
-    "DelegatorBid": {
-        "input": [
-            [
-                "Key",
-                {
-                    "Bid": "bid-02a622007bc001943b2de83e34c442a6487d395127b6b9d964df712e0023957a22a622007bc001943b2de83e34c442a6487d395127b6b9d964df712e0023957a7a"
-                }
-            ]
-        ],
-        "output": "0702a622007bc001943b2de83e34c442a6487d395127b6b9d964df712e0023957a22a622007bc001943b2de83e34c442a6487d395127b6b9d964df712e0023957a7a"
-    },
-    "Withdraw": {
-        "input": [
-            [
-                "Key",
-                {
-                    "Withdraw": "withdraw-f9f141d6bcc49e4e140ca2ce03ab0dff35b3754e6438a905a875e66e009b8ed9"
-                }
-            ]
-        ],
-        "output": "08f9f141d6bcc49e4e140ca2ce03ab0dff35b3754e6438a905a875e66e009b8ed9"
-    }
-=======
   "Account": {
     "input": [
       {
@@ -246,5 +134,4 @@
     ],
     "output": "082a2a2a2a2a2a2a2a2a2a2a2a2a2a2a2a2a2a2a2a2a2a2a2a2a2a2a2a2a2a2a2a"
   }
->>>>>>> b1e0f2ae
 }