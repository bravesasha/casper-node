use std::collections::BTreeMap;

use num_rational::Ratio;
use num_traits::{CheckedMul, CheckedSub};
use once_cell::sync::Lazy;

use crate::test::system_contracts::auction::{
    get_delegator_staked_amount, get_era_info, get_validator_bid,
};
use casper_engine_test_support::{
    ExecuteRequestBuilder, LmdbWasmTestBuilder, StepRequestBuilder, UpgradeRequestBuilder,
    DEFAULT_ACCOUNT_ADDR, DEFAULT_GENESIS_TIMESTAMP_MILLIS, DEFAULT_LOCKED_FUNDS_PERIOD_MILLIS,
    DEFAULT_MINIMUM_DELEGATION_AMOUNT, DEFAULT_PROTOCOL_VERSION, DEFAULT_ROUND_SEIGNIORAGE_RATE,
    LOCAL_GENESIS_REQUEST, MINIMUM_ACCOUNT_CREATION_BALANCE, PRODUCTION_ROUND_SEIGNIORAGE_RATE,
    SYSTEM_ADDR, TIMESTAMP_MILLIS_INCREMENT,
};
use casper_storage::data_access_layer::AuctionMethod;
use casper_types::{
    self,
    account::AccountHash,
    runtime_args,
    system::auction::{
        self, BidsExt, DelegationRate, DelegatorBid, DelegatorKind, SeigniorageAllocation,
        SeigniorageRecipientsSnapshotV2, UnbondKind, ARG_AMOUNT, ARG_DELEGATION_RATE,
        ARG_DELEGATOR, ARG_PUBLIC_KEY, ARG_REWARDS_MAP, ARG_VALIDATOR, DELEGATION_RATE_DENOMINATOR,
        METHOD_DISTRIBUTE, SEIGNIORAGE_RECIPIENTS_SNAPSHOT_KEY,
    },
    EntityAddr, EraId, ProtocolVersion, PublicKey, SecretKey, Timestamp,
    DEFAULT_MINIMUM_BID_AMOUNT, U512,
};

const ARG_ENTRY_POINT: &str = "entry_point";
const ARG_TARGET: &str = "target";

const CONTRACT_TRANSFER_TO_ACCOUNT: &str = "transfer_to_account_u512.wasm";
const CONTRACT_ADD_BID: &str = "add_bid.wasm";
const CONTRACT_DELEGATE: &str = "delegate.wasm";
const TRANSFER_AMOUNT: u64 = MINIMUM_ACCOUNT_CREATION_BALANCE;

static VALIDATOR_1: Lazy<PublicKey> = Lazy::new(|| {
    let secret_key = SecretKey::ed25519_from_bytes([3; SecretKey::ED25519_LENGTH]).unwrap();
    PublicKey::from(&secret_key)
});
static VALIDATOR_2: Lazy<PublicKey> = Lazy::new(|| {
    let secret_key = SecretKey::ed25519_from_bytes([5; SecretKey::ED25519_LENGTH]).unwrap();
    PublicKey::from(&secret_key)
});
static VALIDATOR_3: Lazy<PublicKey> = Lazy::new(|| {
    let secret_key = SecretKey::ed25519_from_bytes([7; SecretKey::ED25519_LENGTH]).unwrap();
    PublicKey::from(&secret_key)
});
static DELEGATOR_1: Lazy<PublicKey> = Lazy::new(|| {
    let secret_key = SecretKey::ed25519_from_bytes([204; SecretKey::ED25519_LENGTH]).unwrap();
    PublicKey::from(&secret_key)
});
static DELEGATOR_2: Lazy<PublicKey> = Lazy::new(|| {
    let secret_key = SecretKey::ed25519_from_bytes([206; SecretKey::ED25519_LENGTH]).unwrap();
    PublicKey::from(&secret_key)
});
static DELEGATOR_3: Lazy<PublicKey> = Lazy::new(|| {
    let secret_key = SecretKey::ed25519_from_bytes([208; SecretKey::ED25519_LENGTH]).unwrap();
    PublicKey::from(&secret_key)
});

static VALIDATOR_1_ADDR: Lazy<AccountHash> = Lazy::new(|| AccountHash::from(&*VALIDATOR_1));
static VALIDATOR_2_ADDR: Lazy<AccountHash> = Lazy::new(|| AccountHash::from(&*VALIDATOR_2));
static VALIDATOR_3_ADDR: Lazy<AccountHash> = Lazy::new(|| AccountHash::from(&*VALIDATOR_3));
static DELEGATOR_1_ADDR: Lazy<AccountHash> = Lazy::new(|| AccountHash::from(&*DELEGATOR_1));
static DELEGATOR_2_ADDR: Lazy<AccountHash> = Lazy::new(|| AccountHash::from(&*DELEGATOR_2));
static DELEGATOR_3_ADDR: Lazy<AccountHash> = Lazy::new(|| AccountHash::from(&*DELEGATOR_3));
static GENESIS_ROUND_SEIGNIORAGE_RATE: Lazy<Ratio<U512>> = Lazy::new(|| {
    Ratio::new(
        U512::from(*PRODUCTION_ROUND_SEIGNIORAGE_RATE.numer()),
        U512::from(*PRODUCTION_ROUND_SEIGNIORAGE_RATE.denom()),
    )
});

fn get_delegator_bid(
    builder: &mut LmdbWasmTestBuilder,
    validator: PublicKey,
    delegator: PublicKey,
) -> Option<DelegatorBid> {
    let bids = builder.get_bids();
    bids.delegator_by_kind(&validator, &DelegatorKind::PublicKey(delegator.clone()))
}

fn withdraw_bid(
    builder: &mut LmdbWasmTestBuilder,
    sender: AccountHash,
    validator: PublicKey,
    amount: U512,
) {
    let auction = builder.get_auction_contract_hash();
    let withdraw_bid_args = runtime_args! {
        ARG_PUBLIC_KEY => validator,
        ARG_AMOUNT => amount,
    };
    let withdraw_bid_request = ExecuteRequestBuilder::contract_call_by_hash(
        sender,
        auction,
        auction::METHOD_WITHDRAW_BID,
        withdraw_bid_args,
    )
    .build();
    builder.exec(withdraw_bid_request).expect_success().commit();
}

fn undelegate(
    builder: &mut LmdbWasmTestBuilder,
    sender: AccountHash,
    delegator: PublicKey,
    validator: PublicKey,
    amount: U512,
) {
    let auction = builder.get_auction_contract_hash();
    let undelegate_args = runtime_args! {
        ARG_DELEGATOR => delegator,
        ARG_VALIDATOR => validator,
        ARG_AMOUNT => amount,
    };
    let undelegate_request = ExecuteRequestBuilder::contract_call_by_hash(
        sender,
        auction,
        auction::METHOD_UNDELEGATE,
        undelegate_args,
    )
    .build();
    builder.exec(undelegate_request).expect_success().commit();
}

#[ignore]
#[test]
fn should_distribute_delegation_rate_zero() {
    const VALIDATOR_1_STAKE: u64 = DEFAULT_MINIMUM_DELEGATION_AMOUNT;
    const DELEGATOR_1_STAKE: u64 = DEFAULT_MINIMUM_DELEGATION_AMOUNT;
    const DELEGATOR_2_STAKE: u64 = DEFAULT_MINIMUM_DELEGATION_AMOUNT;
    const TOTAL_DELEGATOR_STAKE: u64 = DELEGATOR_1_STAKE + DELEGATOR_2_STAKE;
    const TOTAL_STAKE: u64 = VALIDATOR_1_STAKE + TOTAL_DELEGATOR_STAKE;

    const VALIDATOR_1_DELEGATION_RATE: DelegationRate = 0;

    let system_fund_request = ExecuteRequestBuilder::standard(
        *DEFAULT_ACCOUNT_ADDR,
        CONTRACT_TRANSFER_TO_ACCOUNT,
        runtime_args! {
            ARG_TARGET => *SYSTEM_ADDR,
            ARG_AMOUNT => U512::from(TRANSFER_AMOUNT)
        },
    )
    .build();

    let validator_1_fund_request = ExecuteRequestBuilder::standard(
        *DEFAULT_ACCOUNT_ADDR,
        CONTRACT_TRANSFER_TO_ACCOUNT,
        runtime_args! {
            ARG_TARGET => *VALIDATOR_1_ADDR,
            ARG_AMOUNT => U512::from(TRANSFER_AMOUNT)
        },
    )
    .build();

    let delegator_1_fund_request = ExecuteRequestBuilder::standard(
        *DEFAULT_ACCOUNT_ADDR,
        CONTRACT_TRANSFER_TO_ACCOUNT,
        runtime_args! {
            ARG_TARGET => *DELEGATOR_1_ADDR,
            ARG_AMOUNT => U512::from(TRANSFER_AMOUNT)
        },
    )
    .build();

    let delegator_2_fund_request = ExecuteRequestBuilder::standard(
        *DEFAULT_ACCOUNT_ADDR,
        CONTRACT_TRANSFER_TO_ACCOUNT,
        runtime_args! {
            ARG_TARGET => *DELEGATOR_2_ADDR,
            ARG_AMOUNT => U512::from(TRANSFER_AMOUNT)
        },
    )
    .build();

    let validator_1_add_bid_request = ExecuteRequestBuilder::standard(
        *VALIDATOR_1_ADDR,
        CONTRACT_ADD_BID,
        runtime_args! {
            ARG_AMOUNT => U512::from(VALIDATOR_1_STAKE),
            ARG_DELEGATION_RATE => VALIDATOR_1_DELEGATION_RATE,
            ARG_PUBLIC_KEY => VALIDATOR_1.clone(),
        },
    )
    .build();

    let delegator_1_delegate_request = ExecuteRequestBuilder::standard(
        *DELEGATOR_1_ADDR,
        CONTRACT_DELEGATE,
        runtime_args! {
            ARG_AMOUNT => U512::from(DELEGATOR_1_STAKE),
            ARG_VALIDATOR => VALIDATOR_1.clone(),
            ARG_DELEGATOR => DELEGATOR_1.clone(),
        },
    )
    .build();

    let delegator_2_delegate_request = ExecuteRequestBuilder::standard(
        *DELEGATOR_2_ADDR,
        CONTRACT_DELEGATE,
        runtime_args! {
            ARG_AMOUNT => U512::from(DELEGATOR_2_STAKE),
            ARG_VALIDATOR => VALIDATOR_1.clone(),
            ARG_DELEGATOR => DELEGATOR_2.clone(),
        },
    )
    .build();

    let post_genesis_requests = vec![
        system_fund_request,
        validator_1_fund_request,
        delegator_1_fund_request,
        delegator_2_fund_request,
        validator_1_add_bid_request,
        delegator_1_delegate_request,
        delegator_2_delegate_request,
    ];

    let mut builder = LmdbWasmTestBuilder::default();

    builder.run_genesis(LOCAL_GENESIS_REQUEST.clone());

    let protocol_version = DEFAULT_PROTOCOL_VERSION;
    // initial token supply
    let initial_supply = builder.total_supply(protocol_version, None);
    let total_payout = builder.base_round_reward(None, protocol_version);
    let expected_total_reward = *GENESIS_ROUND_SEIGNIORAGE_RATE * initial_supply;
    let expected_total_reward_integer = expected_total_reward.to_integer();
    assert_eq!(total_payout, expected_total_reward_integer);

    for request in post_genesis_requests {
        builder.exec(request).commit().expect_success();
    }

    for _ in 0..=builder.get_auction_delay() {
        let step_request = StepRequestBuilder::new()
            .with_parent_state_hash(builder.get_post_state_hash())
            .with_protocol_version(ProtocolVersion::V1_0_0)
            .with_next_era_id(builder.get_era().successor())
            .with_run_auction(true)
            .build();
        assert!(
            builder.step(step_request).is_success(),
            "must execute step successfully"
        );
    }

    let mut rewards = BTreeMap::new();
    rewards.insert(VALIDATOR_1.clone(), vec![total_payout]);

    let distribute_request = ExecuteRequestBuilder::contract_call_by_hash(
        *SYSTEM_ADDR,
        builder.get_auction_contract_hash(),
        METHOD_DISTRIBUTE,
        runtime_args! {
            ARG_ENTRY_POINT => METHOD_DISTRIBUTE,
            ARG_REWARDS_MAP => rewards
        },
    )
    .build();

    builder.exec(distribute_request).commit().expect_success();

    let delegators_share = {
        let commission_rate = Ratio::new(
            U512::from(VALIDATOR_1_DELEGATION_RATE),
            U512::from(DELEGATION_RATE_DENOMINATOR),
        );
        let reward_multiplier =
            Ratio::new(U512::from(TOTAL_DELEGATOR_STAKE), U512::from(TOTAL_STAKE));
        let delegator_reward = expected_total_reward
            .checked_mul(&reward_multiplier)
            .expect("must get delegator reward");
        let commission = delegator_reward
            .checked_mul(&commission_rate)
            .expect("must get commission");
        delegator_reward.checked_sub(&commission).unwrap()
    };

    let delegator_1_expected_payout = {
        let reward_multiplier = Ratio::new(
            U512::from(DELEGATOR_1_STAKE),
            U512::from(TOTAL_DELEGATOR_STAKE),
        );
        delegators_share
            .checked_mul(&reward_multiplier)
            .map(|ratio| ratio.to_integer())
            .expect("must get delegator 1 payout")
    };

    let delegator_2_expected_payout = {
        let reward_multiplier = Ratio::new(
            U512::from(DELEGATOR_2_STAKE),
            U512::from(TOTAL_DELEGATOR_STAKE),
        );
        delegators_share
            .checked_mul(&reward_multiplier)
            .map(|ratio| ratio.to_integer())
            .expect("must get delegator 2 payout")
    };

    let validator_1_expected_payout = {
        let total_delegator_payout = delegator_1_expected_payout + delegator_2_expected_payout;
        let validator_share = expected_total_reward - Ratio::from(total_delegator_payout);
        validator_share.to_integer()
    };

    let validator_1_actual_payout = {
        let vaildator_stake_before = U512::from(VALIDATOR_1_STAKE);
        let validator_stake_after = get_validator_bid(&mut builder, VALIDATOR_1.clone())
            .expect("should have validator bid")
            .staked_amount();

        validator_stake_after - vaildator_stake_before
    };

    assert_eq!(
        validator_1_actual_payout, validator_1_expected_payout,
        "rhs {}",
        validator_1_expected_payout
    );

    let delegator_1_actual_payout = {
        let delegator_stake_before = U512::from(DELEGATOR_1_STAKE);
        let delegator_stake_after =
            get_delegator_staked_amount(&mut builder, VALIDATOR_1.clone(), DELEGATOR_1.clone());
        delegator_stake_after - delegator_stake_before
    };
    assert_eq!(delegator_1_actual_payout, delegator_1_expected_payout);

    let delegator_2_actual_payout = {
        let delegator_stake_before = U512::from(DELEGATOR_2_STAKE);
        let delegator_stake_after =
            get_delegator_staked_amount(&mut builder, VALIDATOR_1.clone(), DELEGATOR_2.clone());
        delegator_stake_after - delegator_stake_before
    };
    assert_eq!(delegator_2_actual_payout, delegator_2_expected_payout);

    // Subsequently, there should be no more rewards
    let validator_1_balance = {
        withdraw_bid(
            &mut builder,
            *VALIDATOR_1_ADDR,
            VALIDATOR_1.clone(),
            validator_1_actual_payout + U512::from(VALIDATOR_1_STAKE),
        );
        assert!(get_validator_bid(&mut builder, VALIDATOR_1.clone()).is_none());
        U512::zero()
    };
    assert_eq!(validator_1_balance, U512::zero());

    let delegator_1_balance = {
        assert!(
            get_delegator_bid(&mut builder, VALIDATOR_1.clone(), DELEGATOR_1.clone()).is_none(),
            "validator withdrawing full stake also removes delegator 1 reinvested funds"
        );
        U512::zero()
    };
    assert_eq!(delegator_1_balance, U512::zero());

    let delegator_2_balance = {
        assert!(
            get_delegator_bid(&mut builder, VALIDATOR_1.clone(), DELEGATOR_2.clone()).is_none(),
            "validator withdrawing full stake also removes delegator 1 reinvested funds"
        );
        U512::zero()
    };
    assert!(delegator_2_balance.is_zero());

    let era_info = get_era_info(&mut builder);

    assert!(matches!(
        era_info.select(VALIDATOR_1.clone()).next(),
        Some(SeigniorageAllocation::Validator { validator_public_key, amount })
        if *validator_public_key == *VALIDATOR_1 && *amount == validator_1_expected_payout
    ));

    assert!(matches!(
        era_info.select(DELEGATOR_1.clone()).next(),
        Some(SeigniorageAllocation::Delegator { delegator_kind: DelegatorKind::PublicKey(delegator_public_key) , amount, .. })
        if *delegator_public_key == *DELEGATOR_1 && *amount == delegator_1_expected_payout
    ));

    assert!(matches!(
        era_info.select(DELEGATOR_2.clone()).next(),
        Some(SeigniorageAllocation::Delegator { delegator_kind: DelegatorKind::PublicKey(delegator_public_key), amount, .. })
        if *delegator_public_key == *DELEGATOR_2 && *amount == delegator_2_expected_payout
    ));
}

#[ignore]
#[test]
fn should_withdraw_bids_after_distribute() {
    const VALIDATOR_1_STAKE: u64 = DEFAULT_MINIMUM_DELEGATION_AMOUNT;
    const DELEGATOR_1_STAKE: u64 = DEFAULT_MINIMUM_DELEGATION_AMOUNT;
    const DELEGATOR_2_STAKE: u64 = DEFAULT_MINIMUM_DELEGATION_AMOUNT;
    const TOTAL_DELEGATOR_STAKE: u64 = DELEGATOR_1_STAKE + DELEGATOR_2_STAKE;
    const TOTAL_STAKE: u64 = VALIDATOR_1_STAKE + TOTAL_DELEGATOR_STAKE;

    const VALIDATOR_1_DELEGATION_RATE: DelegationRate = 0;

    let system_fund_request = ExecuteRequestBuilder::standard(
        *DEFAULT_ACCOUNT_ADDR,
        CONTRACT_TRANSFER_TO_ACCOUNT,
        runtime_args! {
            ARG_TARGET => *SYSTEM_ADDR,
            ARG_AMOUNT => U512::from(TRANSFER_AMOUNT)
        },
    )
    .build();

    let validator_1_fund_request = ExecuteRequestBuilder::standard(
        *DEFAULT_ACCOUNT_ADDR,
        CONTRACT_TRANSFER_TO_ACCOUNT,
        runtime_args! {
            ARG_TARGET => *VALIDATOR_1_ADDR,
            ARG_AMOUNT => U512::from(TRANSFER_AMOUNT)
        },
    )
    .build();

    let delegator_1_fund_request = ExecuteRequestBuilder::standard(
        *DEFAULT_ACCOUNT_ADDR,
        CONTRACT_TRANSFER_TO_ACCOUNT,
        runtime_args! {
            ARG_TARGET => *DELEGATOR_1_ADDR,
            ARG_AMOUNT => U512::from(TRANSFER_AMOUNT)
        },
    )
    .build();

    let delegator_2_fund_request = ExecuteRequestBuilder::standard(
        *DEFAULT_ACCOUNT_ADDR,
        CONTRACT_TRANSFER_TO_ACCOUNT,
        runtime_args! {
            ARG_TARGET => *DELEGATOR_2_ADDR,
            ARG_AMOUNT => U512::from(TRANSFER_AMOUNT)
        },
    )
    .build();

    let validator_1_add_bid_request = ExecuteRequestBuilder::standard(
        *VALIDATOR_1_ADDR,
        CONTRACT_ADD_BID,
        runtime_args! {
            ARG_AMOUNT => U512::from(VALIDATOR_1_STAKE),
            ARG_DELEGATION_RATE => VALIDATOR_1_DELEGATION_RATE,
            ARG_PUBLIC_KEY => VALIDATOR_1.clone(),
        },
    )
    .build();

    let delegator_1_delegate_request = ExecuteRequestBuilder::standard(
        *DELEGATOR_1_ADDR,
        CONTRACT_DELEGATE,
        runtime_args! {
            ARG_AMOUNT => U512::from(DELEGATOR_1_STAKE),
            ARG_VALIDATOR => VALIDATOR_1.clone(),
            ARG_DELEGATOR => DELEGATOR_1.clone(),
        },
    )
    .build();

    let delegator_2_delegate_request = ExecuteRequestBuilder::standard(
        *DELEGATOR_2_ADDR,
        CONTRACT_DELEGATE,
        runtime_args! {
            ARG_AMOUNT => U512::from(DELEGATOR_2_STAKE),
            ARG_VALIDATOR => VALIDATOR_1.clone(),
            ARG_DELEGATOR => DELEGATOR_2.clone(),
        },
    )
    .build();

    let post_genesis_requests = vec![
        system_fund_request,
        validator_1_fund_request,
        delegator_1_fund_request,
        delegator_2_fund_request,
        validator_1_add_bid_request,
        delegator_1_delegate_request,
        delegator_2_delegate_request,
    ];

    let mut builder = LmdbWasmTestBuilder::default();

    builder.run_genesis(LOCAL_GENESIS_REQUEST.clone());

    let protocol_version = DEFAULT_PROTOCOL_VERSION;
    let total_payout = builder.base_round_reward(None, protocol_version);

    // initial token supply
    let initial_supply = builder.total_supply(protocol_version, None);
    let rate = builder.round_seigniorage_rate(None, protocol_version);

    let expected_total_reward = rate * initial_supply;
    let expected_total_reward_integer = expected_total_reward.to_integer();

    assert_eq!(total_payout, expected_total_reward_integer);

    for request in post_genesis_requests {
        builder.exec(request).commit().expect_success();
    }

    for _ in 0..=builder.get_auction_delay() {
        let step_request = StepRequestBuilder::new()
            .with_parent_state_hash(builder.get_post_state_hash())
            .with_protocol_version(protocol_version)
            .with_next_era_id(builder.get_era().successor())
            .with_run_auction(true)
            .build();
        assert!(
            builder.step(step_request).is_success(),
            "must execute step successfully"
        );
    }

    let mut rewards = BTreeMap::new();
    rewards.insert(VALIDATOR_1.clone(), vec![total_payout]);

    let distribute_request = ExecuteRequestBuilder::contract_call_by_hash(
        *SYSTEM_ADDR,
        builder.get_auction_contract_hash(),
        METHOD_DISTRIBUTE,
        runtime_args! {
            ARG_ENTRY_POINT => METHOD_DISTRIBUTE,
            ARG_REWARDS_MAP => rewards
        },
    )
    .build();

    builder.exec(distribute_request).commit().expect_success();

    let validator_1_actual_payout = {
        let validator_stake_before = U512::from(VALIDATOR_1_STAKE);
        let validator_stake_after = get_validator_bid(&mut builder, VALIDATOR_1.clone())
            .expect("should have validator bid")
            .staked_amount();

        validator_stake_after - validator_stake_before
    };

    let delegators_share = {
        let commission_rate = Ratio::new(
            U512::from(VALIDATOR_1_DELEGATION_RATE),
            U512::from(DELEGATION_RATE_DENOMINATOR),
        );
        let reward_multiplier =
            Ratio::new(U512::from(TOTAL_DELEGATOR_STAKE), U512::from(TOTAL_STAKE));
        let delegator_reward = expected_total_reward
            .checked_mul(&reward_multiplier)
            .expect("must get delegator reward");
        let commission = delegator_reward
            .checked_mul(&commission_rate)
            .expect("must get commission");
        delegator_reward.checked_sub(&commission).unwrap()
    };

    let delegator_1_expected_payout = {
        let reward_multiplier = Ratio::new(
            U512::from(DELEGATOR_1_STAKE),
            U512::from(TOTAL_DELEGATOR_STAKE),
        );
        reward_multiplier
            .checked_mul(&delegators_share)
            .map(|ratio| ratio.to_integer())
            .unwrap()
    };

    let delegator_2_expected_payout = {
        let reward_multiplier = Ratio::new(
            U512::from(DELEGATOR_2_STAKE),
            U512::from(TOTAL_DELEGATOR_STAKE),
        );
        reward_multiplier
            .checked_mul(&delegators_share)
            .map(|ratio| ratio.to_integer())
            .unwrap()
    };

    let validator_1_expected_payout = {
        let total_delegator_payout = delegator_1_expected_payout + delegator_2_expected_payout;
        let validator_share = expected_total_reward - Ratio::from(total_delegator_payout);
        validator_share.to_integer()
    };
    assert_eq!(
        validator_1_actual_payout, validator_1_expected_payout,
        "rhs {}",
        validator_1_expected_payout
    );

    let delegator_1_actual_payout = {
        let delegator_stake_before = U512::from(DELEGATOR_1_STAKE);
        let delegator_stake_after =
            get_delegator_staked_amount(&mut builder, VALIDATOR_1.clone(), DELEGATOR_1.clone());
        delegator_stake_after - delegator_stake_before
    };

    assert_eq!(delegator_1_actual_payout, delegator_1_expected_payout);

    let delegator_2_actual_payout = {
        let delegator_stake_before = U512::from(DELEGATOR_2_STAKE);
        let delegator_stake_after =
            get_delegator_staked_amount(&mut builder, VALIDATOR_1.clone(), DELEGATOR_2.clone());
        delegator_stake_after - delegator_stake_before
    };

    assert_eq!(delegator_2_actual_payout, delegator_2_expected_payout);

    let delegator_1_unstaked_amount = {
        assert!(
            get_delegator_bid(&mut builder, VALIDATOR_1.clone(), DELEGATOR_1.clone()).is_some(),
            "delegator 1 should have a stake"
        );
        let undelegate_amount = U512::from(DELEGATOR_1_STAKE) + delegator_1_actual_payout;

        undelegate(
            &mut builder,
            *DELEGATOR_1_ADDR,
            DELEGATOR_1.clone(),
            VALIDATOR_1.clone(),
            undelegate_amount,
        );
        assert!(
            get_delegator_bid(&mut builder, VALIDATOR_1.clone(), DELEGATOR_1.clone()).is_none(),
            "delegator 1 did not unstake full expected amount"
        );
        delegator_1_actual_payout
    };
    assert!(
        !delegator_1_unstaked_amount.is_zero(),
        "should have unstaked more than zero"
    );

    let delegator_2_unstaked_amount = {
        assert!(
            get_delegator_bid(&mut builder, VALIDATOR_1.clone(), DELEGATOR_2.clone()).is_some(),
            "delegator 2 should have a stake"
        );
        let undelegate_amount = U512::from(DELEGATOR_2_STAKE) + delegator_2_actual_payout;
        undelegate(
            &mut builder,
            *DELEGATOR_2_ADDR,
            DELEGATOR_2.clone(),
            VALIDATOR_1.clone(),
            undelegate_amount,
        );
        assert!(
            get_delegator_bid(&mut builder, VALIDATOR_1.clone(), DELEGATOR_2.clone()).is_none(),
            "delegator 2 did not unstake full expected amount"
        );
        delegator_2_actual_payout
    };
    assert!(
        !delegator_2_unstaked_amount.is_zero(),
        "should have unstaked more than zero"
    );

    let validator_1_balance = {
        assert!(
            get_validator_bid(&mut builder, VALIDATOR_1.clone()).is_some(),
            "validator 1 should have a stake"
        );
        let withdraw_bid_amount = validator_1_actual_payout + U512::from(VALIDATOR_1_STAKE);
        withdraw_bid(
            &mut builder,
            *VALIDATOR_1_ADDR,
            VALIDATOR_1.clone(),
            withdraw_bid_amount,
        );

        assert!(get_validator_bid(&mut builder, VALIDATOR_1.clone()).is_none());

        withdraw_bid_amount
    };
    assert!(!validator_1_balance.is_zero());

    let era_info = get_era_info(&mut builder);

    assert!(matches!(
        era_info.select(VALIDATOR_1.clone()).next(),
        Some(SeigniorageAllocation::Validator { validator_public_key, amount })
        if *validator_public_key == *VALIDATOR_1 && *amount == validator_1_expected_payout
    ));

    assert!(matches!(
        era_info.select(DELEGATOR_1.clone()).next(),
        Some(SeigniorageAllocation::Delegator { delegator_kind: DelegatorKind::PublicKey(delegator_public_key), amount, .. })
        if *delegator_public_key == *DELEGATOR_1 && *amount == delegator_1_expected_payout
    ));

    assert!(matches!(
        era_info.select(DELEGATOR_2.clone()).next(),
        Some(SeigniorageAllocation::Delegator { delegator_kind: DelegatorKind::PublicKey(delegator_public_key), amount, .. })
        if *delegator_public_key == *DELEGATOR_2 && *amount == delegator_1_expected_payout
    ));
}

#[ignore]
#[allow(unused)]
// #[test]
fn should_distribute_rewards_after_restaking_delegated_funds() {
    const VALIDATOR_1_STAKE: u64 = 7_000_000_000_000_000;
    const DELEGATOR_1_STAKE: u64 = 5_000_000_000_000_000;
    const DELEGATOR_2_STAKE: u64 = 5_000_000_000_000_000;
    const TOTAL_DELEGATOR_STAKE: u64 = DELEGATOR_1_STAKE + DELEGATOR_2_STAKE;

    const VALIDATOR_1_DELEGATION_RATE: DelegationRate = 0;

    let system_fund_request = ExecuteRequestBuilder::standard(
        *DEFAULT_ACCOUNT_ADDR,
        CONTRACT_TRANSFER_TO_ACCOUNT,
        runtime_args! {
            ARG_TARGET => *SYSTEM_ADDR,
            ARG_AMOUNT => U512::from(TRANSFER_AMOUNT)
        },
    )
    .build();

    let validator_1_fund_request = ExecuteRequestBuilder::standard(
        *DEFAULT_ACCOUNT_ADDR,
        CONTRACT_TRANSFER_TO_ACCOUNT,
        runtime_args! {
            ARG_TARGET => *VALIDATOR_1_ADDR,
            ARG_AMOUNT => U512::from(TRANSFER_AMOUNT)
        },
    )
    .build();

    let delegator_1_fund_request = ExecuteRequestBuilder::standard(
        *DEFAULT_ACCOUNT_ADDR,
        CONTRACT_TRANSFER_TO_ACCOUNT,
        runtime_args! {
            ARG_TARGET => *DELEGATOR_1_ADDR,
            ARG_AMOUNT => U512::from(TRANSFER_AMOUNT)
        },
    )
    .build();

    let delegator_2_fund_request = ExecuteRequestBuilder::standard(
        *DEFAULT_ACCOUNT_ADDR,
        CONTRACT_TRANSFER_TO_ACCOUNT,
        runtime_args! {
            ARG_TARGET => *DELEGATOR_2_ADDR,
            ARG_AMOUNT => U512::from(TRANSFER_AMOUNT)
        },
    )
    .build();

    let validator_1_add_bid_request = ExecuteRequestBuilder::standard(
        *VALIDATOR_1_ADDR,
        CONTRACT_ADD_BID,
        runtime_args! {
            ARG_AMOUNT => U512::from(VALIDATOR_1_STAKE),
            ARG_DELEGATION_RATE => VALIDATOR_1_DELEGATION_RATE,
            ARG_PUBLIC_KEY => VALIDATOR_1.clone(),
        },
    )
    .build();

    let delegator_1_delegate_request = ExecuteRequestBuilder::standard(
        *DELEGATOR_1_ADDR,
        CONTRACT_DELEGATE,
        runtime_args! {
            ARG_AMOUNT => U512::from(DELEGATOR_1_STAKE),
            ARG_VALIDATOR => VALIDATOR_1.clone(),
            ARG_DELEGATOR => DELEGATOR_1.clone(),
        },
    )
    .build();

    let delegator_2_delegate_request = ExecuteRequestBuilder::standard(
        *DELEGATOR_2_ADDR,
        CONTRACT_DELEGATE,
        runtime_args! {
            ARG_AMOUNT => U512::from(DELEGATOR_2_STAKE),
            ARG_VALIDATOR => VALIDATOR_1.clone(),
            ARG_DELEGATOR => DELEGATOR_2.clone(),
        },
    )
    .build();

    let post_genesis_requests = vec![
        system_fund_request,
        validator_1_fund_request,
        delegator_1_fund_request,
        delegator_2_fund_request,
        validator_1_add_bid_request,
        delegator_1_delegate_request,
        delegator_2_delegate_request,
    ];

    let mut builder = LmdbWasmTestBuilder::default();

    builder.run_genesis(LOCAL_GENESIS_REQUEST.clone());

    let protocol_version = DEFAULT_PROTOCOL_VERSION;
    // initial token supply
    let initial_supply = builder.total_supply(protocol_version, None);
    let initial_rate = builder.round_seigniorage_rate(None, protocol_version);
    let initial_round_reward = builder.base_round_reward(None, protocol_version);

    let initial_expected_reward_rate = initial_rate * initial_supply;
    assert_eq!(
        initial_round_reward,
        initial_expected_reward_rate.to_integer()
    );

    for request in post_genesis_requests {
        builder.exec(request).commit().expect_success();
    }

    // we need to crank forward because our validator is not a genesis validator
    builder.advance_eras_by_default_auction_delay();

    let mut era = builder.get_era();
    let mut round_reward = initial_round_reward;
    let mut total_supply = initial_supply;
    let mut expected_reward_rate = initial_expected_reward_rate;
    let mut validator_stake = U512::from(VALIDATOR_1_STAKE);
    let mut delegator_1_stake = U512::from(DELEGATOR_1_STAKE);
    let mut delegator_2_stake = U512::from(DELEGATOR_2_STAKE);
    let mut total_delegator_stake = U512::from(TOTAL_DELEGATOR_STAKE);
    let mut total_stake = U512::from(VALIDATOR_1_STAKE + TOTAL_DELEGATOR_STAKE);
    for idx in 0..10 {
        let rewards = {
            let mut rewards = BTreeMap::new();
            rewards.insert(VALIDATOR_1.clone(), vec![round_reward]);
            rewards
        };

        let result = builder.distribute(None, protocol_version, rewards, Timestamp::now().millis());
        assert!(result.is_success(), "failed to distribute {:?}", result);
        builder.advance_era();
        let current_era = builder.get_era();
        assert_eq!(
            era.successor(),
            current_era,
            "unexpected era {:?}",
            current_era
        );
        era = current_era;

        let updated_round_reward = builder.base_round_reward(None, protocol_version);
        round_reward = updated_round_reward;

        let updated_validator_stake = get_validator_bid(&mut builder, VALIDATOR_1.clone())
            .expect("should have validator bid")
            .staked_amount();
        assert!(
            updated_validator_stake > validator_stake,
            "validator stake should go up"
        );
        let updated_delegator_1_stake =
            get_delegator_staked_amount(&mut builder, VALIDATOR_1.clone(), DELEGATOR_1.clone());
        assert!(
            updated_delegator_1_stake > delegator_1_stake,
            "delegator 1 stake should go up"
        );
        let updated_delegator_2_stake =
            get_delegator_staked_amount(&mut builder, VALIDATOR_1.clone(), DELEGATOR_2.clone());
        assert!(
            updated_delegator_2_stake > delegator_2_stake,
            "delegator 2 stake should go up was: {:?} is: {:?}",
            delegator_2_stake,
            updated_delegator_2_stake,
        );
        let updated_total_delegator_stake = updated_delegator_1_stake + updated_delegator_2_stake;
        assert!(
            updated_total_delegator_stake > total_delegator_stake,
            "total delegator stake should go up"
        );
        total_delegator_stake = updated_total_delegator_stake;
        let updated_total_stake = updated_validator_stake + updated_total_delegator_stake;
        assert!(
            updated_total_stake > total_stake,
            "total stake should go up"
        );

        let delegators_share = {
            let commission_rate = Ratio::new(
                U512::from(VALIDATOR_1_DELEGATION_RATE),
                U512::from(DELEGATION_RATE_DENOMINATOR),
            );
            let reward_multiplier = Ratio::new(updated_total_delegator_stake, updated_total_stake);
            let delegator_reward = expected_reward_rate
                .checked_mul(&reward_multiplier)
                .expect("should get delegator reward ratio");
            let commission = delegator_reward
                .checked_mul(&commission_rate)
                .expect("must get delegator reward");
            delegator_reward.checked_sub(&commission).unwrap()
        };

        let delegator_1_expected_payout = {
            let reward_multiplier =
                Ratio::new(updated_delegator_1_stake, updated_total_delegator_stake);
            delegators_share
                .checked_mul(&reward_multiplier)
                .map(|ratio| ratio.to_integer())
                .expect("must get delegator 1 reward")
        };

        let delegator_2_expected_payout = {
            let reward_multiplier =
                Ratio::new(updated_delegator_2_stake, updated_total_delegator_stake);
            delegators_share
                .checked_mul(&reward_multiplier)
                .map(|ratio| ratio.to_integer())
                .expect("must get delegator 2 reward")
        };

        let validator_1_actual_payout = updated_validator_stake - validator_stake;

        let validator_1_expected_payout = (expected_reward_rate
            - Ratio::from(delegator_1_expected_payout + delegator_2_expected_payout))
        .to_integer();
        assert_eq!(validator_1_actual_payout, validator_1_expected_payout);

        let delegator_1_actual_payout = updated_delegator_1_stake - delegator_1_stake;
        assert_eq!(delegator_1_actual_payout, delegator_1_expected_payout);

        let delegator_2_actual_payout = updated_delegator_2_stake - delegator_2_stake;
        assert_eq!(delegator_2_actual_payout, delegator_2_expected_payout);

        let updated_era_info = get_era_info(&mut builder);

        assert!(matches!(
            updated_era_info.select(VALIDATOR_1.clone()).next(),
            Some(SeigniorageAllocation::Validator { validator_public_key, amount })
            if *validator_public_key == *VALIDATOR_1 && *amount == validator_1_expected_payout
        ));

        assert!(matches!(
            updated_era_info.select(DELEGATOR_1.clone()).next(),
            Some(SeigniorageAllocation::Delegator { delegator_kind: DelegatorKind::PublicKey(delegator_public_key), amount, .. })
            if *delegator_public_key == *DELEGATOR_1 && *amount == delegator_1_expected_payout
        ));

        assert!(matches!(
            updated_era_info.select(DELEGATOR_2.clone()).next(),
            Some(SeigniorageAllocation::Delegator { delegator_kind: DelegatorKind::PublicKey(delegator_public_key), amount, .. })
            if *delegator_public_key == *DELEGATOR_2 && *amount == delegator_2_expected_payout
        ));

        // Next round of rewards
        let updated_supply = builder.total_supply(protocol_version, None);
        assert!(updated_supply > total_supply);
        total_supply = updated_supply;

        let updated_rate = builder.round_seigniorage_rate(None, protocol_version);
        expected_reward_rate = updated_rate * total_supply;

        // lets churn the bids just to have some fun
        let undelegate_amount = delegator_1_expected_payout - 1;
        let undelegate_result = builder.bidding(
            None,
            protocol_version,
            (*DELEGATOR_1_ADDR).into(),
            AuctionMethod::Undelegate {
                validator: VALIDATOR_1.clone(),
                delegator: DelegatorKind::PublicKey(DELEGATOR_1.clone()),
                amount: undelegate_amount,
            },
        );
        assert!(undelegate_result.is_success(), "{:?}", undelegate_result);
        builder.commit_transforms(builder.get_post_state_hash(), undelegate_result.effects());
        delegator_1_stake =
            get_delegator_staked_amount(&mut builder, VALIDATOR_1.clone(), DELEGATOR_1.clone());

        let undelegate_amount = U512::from(1_000_000);
        let undelegate_result = builder.bidding(
            None,
            protocol_version,
            (*DELEGATOR_2_ADDR).into(),
            AuctionMethod::Delegate {
                max_delegators_per_validator: u32::MAX,
                validator: VALIDATOR_1.clone(),
<<<<<<< HEAD
                delegator: DELEGATOR_2.clone(),
                amount: undelegate_amount,
=======
                delegator: DelegatorKind::PublicKey(DELEGATOR_2.clone()),
                amount: updelegate_amount,
>>>>>>> ef376e61
            },
        );
        assert!(undelegate_result.is_success(), "{:?}", undelegate_result);
        builder.commit_transforms(builder.get_post_state_hash(), undelegate_result.effects());
        delegator_2_stake =
            get_delegator_staked_amount(&mut builder, VALIDATOR_1.clone(), DELEGATOR_2.clone());

        let auction_method = {
            let amount = U512::from(10_000_000);
            if idx % 2 == 0 {
                AuctionMethod::AddBid {
                    public_key: VALIDATOR_1.clone(),
                    amount,
                    delegation_rate: 0,
                    minimum_delegation_amount: undelegate_amount.as_u64(),
                    maximum_delegation_amount: undelegate_amount.as_u64(),
                    minimum_bid_amount: DEFAULT_MINIMUM_BID_AMOUNT,
                    reserved_slots: 0,
                }
            } else {
                AuctionMethod::WithdrawBid {
                    public_key: VALIDATOR_1.clone(),
                    amount,
                    minimum_bid_amount: DEFAULT_MINIMUM_BID_AMOUNT,
                }
            }
        };
        let bid_flip_result = builder.bidding(
            None,
            protocol_version,
            (*VALIDATOR_1_ADDR).into(),
            auction_method,
        );
        assert!(bid_flip_result.is_success(), "{:?}", bid_flip_result);
        builder.commit_transforms(builder.get_post_state_hash(), undelegate_result.effects());
        validator_stake = get_validator_bid(&mut builder, VALIDATOR_1.clone())
            .expect("should have validator bid")
            .staked_amount();

        total_stake = validator_stake + delegator_1_stake + delegator_2_stake;
    }
}

#[ignore]
#[test]
fn should_distribute_delegation_rate_half() {
    const VALIDATOR_1_STAKE: u64 = 1_000_000_000_000;
    const DELEGATOR_1_STAKE: u64 = 1_000_000_000_000;
    const DELEGATOR_2_STAKE: u64 = 1_000_000_000_000;
    const TOTAL_DELEGATOR_STAKE: u64 = DELEGATOR_1_STAKE + DELEGATOR_2_STAKE;
    const TOTAL_STAKE: u64 = VALIDATOR_1_STAKE + TOTAL_DELEGATOR_STAKE;

    const VALIDATOR_1_DELEGATION_RATE: DelegationRate = DELEGATION_RATE_DENOMINATOR / 2;

    let system_fund_request = ExecuteRequestBuilder::standard(
        *DEFAULT_ACCOUNT_ADDR,
        CONTRACT_TRANSFER_TO_ACCOUNT,
        runtime_args! {
            ARG_TARGET => *SYSTEM_ADDR,
            ARG_AMOUNT => U512::from(TRANSFER_AMOUNT)
        },
    )
    .build();

    let validator_1_fund_request = ExecuteRequestBuilder::standard(
        *DEFAULT_ACCOUNT_ADDR,
        CONTRACT_TRANSFER_TO_ACCOUNT,
        runtime_args! {
            ARG_TARGET => *VALIDATOR_1_ADDR,
            ARG_AMOUNT => U512::from(TRANSFER_AMOUNT)
        },
    )
    .build();

    let delegator_1_fund_request = ExecuteRequestBuilder::standard(
        *DEFAULT_ACCOUNT_ADDR,
        CONTRACT_TRANSFER_TO_ACCOUNT,
        runtime_args! {
            ARG_TARGET => *DELEGATOR_1_ADDR,
            ARG_AMOUNT => U512::from(TRANSFER_AMOUNT)
        },
    )
    .build();

    let delegator_2_fund_request = ExecuteRequestBuilder::standard(
        *DEFAULT_ACCOUNT_ADDR,
        CONTRACT_TRANSFER_TO_ACCOUNT,
        runtime_args! {
            ARG_TARGET => *DELEGATOR_2_ADDR,
            ARG_AMOUNT => U512::from(TRANSFER_AMOUNT)
        },
    )
    .build();

    let validator_1_add_bid_request = ExecuteRequestBuilder::standard(
        *VALIDATOR_1_ADDR,
        CONTRACT_ADD_BID,
        runtime_args! {
            ARG_AMOUNT => U512::from(VALIDATOR_1_STAKE),
            ARG_DELEGATION_RATE => VALIDATOR_1_DELEGATION_RATE,
            ARG_PUBLIC_KEY => VALIDATOR_1.clone(),
        },
    )
    .build();

    let delegator_1_delegate_request = ExecuteRequestBuilder::standard(
        *DELEGATOR_1_ADDR,
        CONTRACT_DELEGATE,
        runtime_args! {
            ARG_AMOUNT => U512::from(DELEGATOR_1_STAKE),
            ARG_VALIDATOR => VALIDATOR_1.clone(),
            ARG_DELEGATOR => DELEGATOR_1.clone(),
        },
    )
    .build();

    let delegator_2_delegate_request = ExecuteRequestBuilder::standard(
        *DELEGATOR_2_ADDR,
        CONTRACT_DELEGATE,
        runtime_args! {
            ARG_AMOUNT => U512::from(DELEGATOR_2_STAKE),
            ARG_VALIDATOR => VALIDATOR_1.clone(),
            ARG_DELEGATOR => DELEGATOR_2.clone(),
        },
    )
    .build();

    let post_genesis_requests = vec![
        system_fund_request,
        validator_1_fund_request,
        delegator_1_fund_request,
        delegator_2_fund_request,
        validator_1_add_bid_request,
        delegator_1_delegate_request,
        delegator_2_delegate_request,
    ];

    let mut builder = LmdbWasmTestBuilder::default();

    builder.run_genesis(LOCAL_GENESIS_REQUEST.clone());

    let protocol_version = DEFAULT_PROTOCOL_VERSION;
    // initial token supply
    let initial_supply = builder.total_supply(protocol_version, None);
    let total_payout = builder.base_round_reward(None, protocol_version);
    let expected_total_reward = *GENESIS_ROUND_SEIGNIORAGE_RATE * initial_supply;
    let expected_total_reward_integer = expected_total_reward.to_integer();
    assert_eq!(total_payout, expected_total_reward_integer);

    for request in post_genesis_requests {
        builder.exec(request).commit().expect_success();
    }

    for _ in 0..=builder.get_auction_delay() {
        let step_request = StepRequestBuilder::new()
            .with_parent_state_hash(builder.get_post_state_hash())
            .with_protocol_version(ProtocolVersion::V1_0_0)
            .with_next_era_id(builder.get_era().successor())
            .with_run_auction(true)
            .build();

        assert!(
            builder.step(step_request).is_success(),
            "must execute step successfully"
        );
    }

    let mut rewards = BTreeMap::new();
    rewards.insert(VALIDATOR_1.clone(), vec![total_payout]);

    let distribute_request = ExecuteRequestBuilder::contract_call_by_hash(
        *SYSTEM_ADDR,
        builder.get_auction_contract_hash(),
        METHOD_DISTRIBUTE,
        runtime_args! {
            ARG_ENTRY_POINT => METHOD_DISTRIBUTE,
            ARG_REWARDS_MAP => rewards
        },
    )
    .build();

    builder.exec(distribute_request).commit().expect_success();

    let delegators_share = {
        let commission_rate = Ratio::new(
            U512::from(VALIDATOR_1_DELEGATION_RATE),
            U512::from(DELEGATION_RATE_DENOMINATOR),
        );
        let reward_multiplier =
            Ratio::new(U512::from(TOTAL_DELEGATOR_STAKE), U512::from(TOTAL_STAKE));
        let delegator_reward = expected_total_reward
            .checked_mul(&reward_multiplier)
            .expect("must get delegator reward");
        let commission = delegator_reward
            .checked_mul(&commission_rate)
            .expect("must get commission");
        delegator_reward.checked_sub(&commission).unwrap()
    };

    let delegator_1_expected_payout = {
        let reward_multiplier = Ratio::new(
            U512::from(DELEGATOR_1_STAKE),
            U512::from(TOTAL_DELEGATOR_STAKE),
        );
        delegators_share
            .checked_mul(&reward_multiplier)
            .map(|ratio| ratio.to_integer())
            .unwrap()
    };

    let delegator_2_expected_payout = {
        let reward_multiplier = Ratio::new(
            U512::from(DELEGATOR_2_STAKE),
            U512::from(TOTAL_DELEGATOR_STAKE),
        );
        delegators_share
            .checked_mul(&reward_multiplier)
            .map(|ratio| ratio.to_integer())
            .unwrap()
    };

    let validator_1_expected_payout = {
        let total_delegator_payout = delegator_1_expected_payout + delegator_2_expected_payout;
        let validators_part = expected_total_reward - Ratio::from(total_delegator_payout);
        validators_part.to_integer()
    };

    let validator_1_actual_payout = {
        let validator_stake_before = U512::from(VALIDATOR_1_STAKE);
        let validator_stake_after = get_validator_bid(&mut builder, VALIDATOR_1.clone())
            .expect("should have validator bid")
            .staked_amount();
        validator_stake_after - validator_stake_before
    };

    assert_eq!(validator_1_actual_payout, validator_1_expected_payout);

    let delegator_1_actual_payout = {
        let delegator_stake_before = U512::from(DELEGATOR_1_STAKE);
        let delegator_stake_after =
            get_delegator_staked_amount(&mut builder, VALIDATOR_1.clone(), DELEGATOR_1.clone());
        delegator_stake_after - delegator_stake_before
    };
    assert_eq!(delegator_1_actual_payout, delegator_1_expected_payout);

    let delegator_2_actual_payout = {
        let delegator_stake_before = U512::from(DELEGATOR_2_STAKE);
        let delegator_stake_after =
            get_delegator_staked_amount(&mut builder, VALIDATOR_1.clone(), DELEGATOR_2.clone());
        delegator_stake_after - delegator_stake_before
    };
    assert_eq!(delegator_2_actual_payout, delegator_2_expected_payout);

    let era_info = get_era_info(&mut builder);

    assert!(matches!(
        era_info.select(VALIDATOR_1.clone()).next(),
        Some(SeigniorageAllocation::Validator { validator_public_key, amount })
        if *validator_public_key == *VALIDATOR_1 && *amount == validator_1_expected_payout
    ));

    assert!(matches!(
        era_info.select(DELEGATOR_1.clone()).next(),
        Some(SeigniorageAllocation::Delegator { delegator_kind: DelegatorKind::PublicKey(delegator_public_key), amount, .. })
        if *delegator_public_key == *DELEGATOR_1 && *amount == delegator_1_expected_payout
    ));

    assert!(matches!(
        era_info.select(DELEGATOR_2.clone()).next(),
        Some(SeigniorageAllocation::Delegator { delegator_kind: DelegatorKind::PublicKey(delegator_public_key), amount, .. })
        if *delegator_public_key == *DELEGATOR_2 && *amount == delegator_2_expected_payout
    ));
}

#[ignore]
#[test]
fn should_distribute_delegation_rate_full() {
    const VALIDATOR_1_STAKE: u64 = 1_000_000_000_000;
    const DELEGATOR_1_STAKE: u64 = 1_000_000_000_000;
    const DELEGATOR_2_STAKE: u64 = 1_000_000_000_000;

    const VALIDATOR_1_DELEGATION_RATE: DelegationRate = DELEGATION_RATE_DENOMINATOR;

    let system_fund_request = ExecuteRequestBuilder::standard(
        *DEFAULT_ACCOUNT_ADDR,
        CONTRACT_TRANSFER_TO_ACCOUNT,
        runtime_args! {
            ARG_TARGET => *SYSTEM_ADDR,
            ARG_AMOUNT => U512::from(TRANSFER_AMOUNT)
        },
    )
    .build();

    let validator_1_fund_request = ExecuteRequestBuilder::standard(
        *DEFAULT_ACCOUNT_ADDR,
        CONTRACT_TRANSFER_TO_ACCOUNT,
        runtime_args! {
            ARG_TARGET => *VALIDATOR_1_ADDR,
            ARG_AMOUNT => U512::from(TRANSFER_AMOUNT)
        },
    )
    .build();

    let delegator_1_fund_request = ExecuteRequestBuilder::standard(
        *DEFAULT_ACCOUNT_ADDR,
        CONTRACT_TRANSFER_TO_ACCOUNT,
        runtime_args! {
            ARG_TARGET => *DELEGATOR_1_ADDR,
            ARG_AMOUNT => U512::from(TRANSFER_AMOUNT)
        },
    )
    .build();

    let delegator_2_fund_request = ExecuteRequestBuilder::standard(
        *DEFAULT_ACCOUNT_ADDR,
        CONTRACT_TRANSFER_TO_ACCOUNT,
        runtime_args! {
            ARG_TARGET => *DELEGATOR_2_ADDR,
            ARG_AMOUNT => U512::from(TRANSFER_AMOUNT)
        },
    )
    .build();

    let validator_1_add_bid_request = ExecuteRequestBuilder::standard(
        *VALIDATOR_1_ADDR,
        CONTRACT_ADD_BID,
        runtime_args! {
            ARG_AMOUNT => U512::from(VALIDATOR_1_STAKE),
            ARG_DELEGATION_RATE => VALIDATOR_1_DELEGATION_RATE,
            ARG_PUBLIC_KEY => VALIDATOR_1.clone(),
            auction::ARG_MINIMUM_DELEGATION_AMOUNT => 10,
            auction::ARG_MAXIMUM_DELEGATION_AMOUNT => DELEGATOR_2_STAKE + 1,
        },
    )
    .build();

    let delegator_1_delegate_request = ExecuteRequestBuilder::standard(
        *DELEGATOR_1_ADDR,
        CONTRACT_DELEGATE,
        runtime_args! {
            ARG_AMOUNT => U512::from(DELEGATOR_1_STAKE),
            ARG_VALIDATOR => VALIDATOR_1.clone(),
            ARG_DELEGATOR => DELEGATOR_1.clone(),
        },
    )
    .build();

    let delegator_2_delegate_request = ExecuteRequestBuilder::standard(
        *DELEGATOR_2_ADDR,
        CONTRACT_DELEGATE,
        runtime_args! {
            ARG_AMOUNT => U512::from(DELEGATOR_2_STAKE),
            ARG_VALIDATOR => VALIDATOR_1.clone(),
            ARG_DELEGATOR => DELEGATOR_2.clone(),
        },
    )
    .build();

    let post_genesis_requests = vec![
        system_fund_request,
        validator_1_fund_request,
        delegator_1_fund_request,
        delegator_2_fund_request,
        validator_1_add_bid_request,
        delegator_1_delegate_request,
        delegator_2_delegate_request,
    ];

    let mut timestamp_millis =
        DEFAULT_GENESIS_TIMESTAMP_MILLIS + DEFAULT_LOCKED_FUNDS_PERIOD_MILLIS;

    let mut builder = LmdbWasmTestBuilder::default();

    builder.run_genesis(LOCAL_GENESIS_REQUEST.clone());

    let protocol_version = DEFAULT_PROTOCOL_VERSION;
    // initial token supply
    let initial_supply = builder.total_supply(protocol_version, None);
    let expected_total_reward = *GENESIS_ROUND_SEIGNIORAGE_RATE * initial_supply;
    let expected_total_reward_integer = expected_total_reward.to_integer();

    for request in post_genesis_requests {
        builder.exec(request).commit().expect_success();
    }

    for _ in 0..5 {
        builder.run_auction(timestamp_millis, Vec::new());
        timestamp_millis += TIMESTAMP_MILLIS_INCREMENT;
    }

    let mut rewards = BTreeMap::new();
    rewards.insert(VALIDATOR_1.clone(), vec![expected_total_reward_integer]);

    let distribute_request = ExecuteRequestBuilder::contract_call_by_hash(
        *SYSTEM_ADDR,
        builder.get_auction_contract_hash(),
        METHOD_DISTRIBUTE,
        runtime_args! {
            ARG_ENTRY_POINT => METHOD_DISTRIBUTE,
            ARG_REWARDS_MAP => rewards
        },
    )
    .build();

    builder.exec(distribute_request).commit().expect_success();

    let validator_1_updated_stake = {
        let validator_stake_before = U512::from(VALIDATOR_1_STAKE);
        let validator_stake_after = get_validator_bid(&mut builder, VALIDATOR_1.clone())
            .expect("should have validator bid")
            .staked_amount();
        validator_stake_after - validator_stake_before
    };
    let expected_validator_1_balance =
        (expected_total_reward * Ratio::from(U512::one())).to_integer();
    assert_eq!(validator_1_updated_stake, expected_validator_1_balance);

    let delegator_1_updated_stake = {
        let validator_stake_before = U512::from(DELEGATOR_1_STAKE);
        let validator_stake_after =
            get_delegator_staked_amount(&mut builder, VALIDATOR_1.clone(), DELEGATOR_1.clone());
        validator_stake_after - validator_stake_before
    };
    let expected_delegator_1_balance = U512::zero();
    assert_eq!(delegator_1_updated_stake, expected_delegator_1_balance);

    let delegator_2_balance = {
        let validator_stake_before = U512::from(DELEGATOR_2_STAKE);
        let validator_stake_after =
            get_delegator_staked_amount(&mut builder, VALIDATOR_1.clone(), DELEGATOR_2.clone());
        validator_stake_after - validator_stake_before
    };
    let expected_delegator_2_balance = U512::zero();
    assert_eq!(delegator_2_balance, expected_delegator_2_balance);

    let total_payout = validator_1_updated_stake + delegator_1_updated_stake + delegator_2_balance;
    assert_eq!(total_payout, expected_total_reward_integer);

    let era_info = get_era_info(&mut builder);

    assert!(matches!(
        era_info.select(VALIDATOR_1.clone()).next(),
        Some(SeigniorageAllocation::Validator { validator_public_key, amount })
        if *validator_public_key == *VALIDATOR_1 && *amount == expected_validator_1_balance
    ));

    assert!(matches!(
        era_info.select(DELEGATOR_1.clone()).next(),
        Some(SeigniorageAllocation::Delegator { delegator_kind: DelegatorKind::PublicKey(delegator_public_key), amount, .. })
        if *delegator_public_key == *DELEGATOR_1 && *amount == expected_delegator_1_balance
    ));

    assert!(matches!(
        era_info.select(DELEGATOR_2.clone()).next(),
        Some(SeigniorageAllocation::Delegator { delegator_kind: DelegatorKind::PublicKey(delegator_public_key), amount, .. })
        if *delegator_public_key == *DELEGATOR_2 && *amount == expected_delegator_1_balance
    ));
}

#[ignore]
#[test]
fn should_distribute_uneven_delegation_rate_zero() {
    const VALIDATOR_1_STAKE: u64 = 200_000_000_000;
    const DELEGATOR_1_STAKE: u64 = 600_000_000_000;
    const DELEGATOR_2_STAKE: u64 = 800_000_000_000;
    const TOTAL_DELEGATOR_STAKE: u64 = DELEGATOR_1_STAKE + DELEGATOR_2_STAKE;
    const TOTAL_STAKE: u64 = VALIDATOR_1_STAKE + TOTAL_DELEGATOR_STAKE;

    const VALIDATOR_1_DELEGATION_RATE: DelegationRate = 0;

    let system_fund_request = ExecuteRequestBuilder::standard(
        *DEFAULT_ACCOUNT_ADDR,
        CONTRACT_TRANSFER_TO_ACCOUNT,
        runtime_args! {
            ARG_TARGET => *SYSTEM_ADDR,
            ARG_AMOUNT => U512::from(TRANSFER_AMOUNT)
        },
    )
    .build();

    let validator_1_fund_request = ExecuteRequestBuilder::standard(
        *DEFAULT_ACCOUNT_ADDR,
        CONTRACT_TRANSFER_TO_ACCOUNT,
        runtime_args! {
            ARG_TARGET => *VALIDATOR_1_ADDR,
            ARG_AMOUNT => U512::from(TRANSFER_AMOUNT)
        },
    )
    .build();

    let delegator_1_fund_request = ExecuteRequestBuilder::standard(
        *DEFAULT_ACCOUNT_ADDR,
        CONTRACT_TRANSFER_TO_ACCOUNT,
        runtime_args! {
            ARG_TARGET => *DELEGATOR_1_ADDR,
            ARG_AMOUNT => U512::from(TRANSFER_AMOUNT)
        },
    )
    .build();

    let delegator_2_fund_request = ExecuteRequestBuilder::standard(
        *DEFAULT_ACCOUNT_ADDR,
        CONTRACT_TRANSFER_TO_ACCOUNT,
        runtime_args! {
            ARG_TARGET => *DELEGATOR_2_ADDR,
            ARG_AMOUNT => U512::from(TRANSFER_AMOUNT)
        },
    )
    .build();

    let validator_1_add_bid_request = ExecuteRequestBuilder::standard(
        *VALIDATOR_1_ADDR,
        CONTRACT_ADD_BID,
        runtime_args! {
            ARG_AMOUNT => U512::from(VALIDATOR_1_STAKE),
            ARG_DELEGATION_RATE => VALIDATOR_1_DELEGATION_RATE,
            ARG_PUBLIC_KEY => VALIDATOR_1.clone(),
        },
    )
    .build();

    let delegator_1_delegate_request = ExecuteRequestBuilder::standard(
        *DELEGATOR_1_ADDR,
        CONTRACT_DELEGATE,
        runtime_args! {
            ARG_AMOUNT => U512::from(DELEGATOR_1_STAKE),
            ARG_VALIDATOR => VALIDATOR_1.clone(),
            ARG_DELEGATOR => DELEGATOR_1.clone(),
        },
    )
    .build();

    let delegator_2_delegate_request = ExecuteRequestBuilder::standard(
        *DELEGATOR_2_ADDR,
        CONTRACT_DELEGATE,
        runtime_args! {
            ARG_AMOUNT => U512::from(DELEGATOR_2_STAKE),
            ARG_VALIDATOR => VALIDATOR_1.clone(),
            ARG_DELEGATOR => DELEGATOR_2.clone(),
        },
    )
    .build();

    let post_genesis_requests = vec![
        system_fund_request,
        validator_1_fund_request,
        delegator_1_fund_request,
        delegator_2_fund_request,
        validator_1_add_bid_request,
        delegator_1_delegate_request,
        delegator_2_delegate_request,
    ];

    let mut builder = LmdbWasmTestBuilder::default();

    builder.run_genesis(LOCAL_GENESIS_REQUEST.clone());

    let protocol_version = DEFAULT_PROTOCOL_VERSION;
    // initial token supply
    let initial_supply = builder.total_supply(protocol_version, None);
    let total_payout = builder.base_round_reward(None, protocol_version);
    let expected_total_reward = *GENESIS_ROUND_SEIGNIORAGE_RATE * initial_supply;
    let expected_total_reward_integer = expected_total_reward.to_integer();
    assert_eq!(total_payout, expected_total_reward_integer);

    for request in post_genesis_requests {
        builder.exec(request).commit().expect_success();
    }

    for _ in 0..=builder.get_auction_delay() {
        let step_request = StepRequestBuilder::new()
            .with_parent_state_hash(builder.get_post_state_hash())
            .with_protocol_version(ProtocolVersion::V1_0_0)
            .with_next_era_id(builder.get_era().successor())
            .with_run_auction(true)
            .build();

        assert!(
            builder.step(step_request).is_success(),
            "must execute step successfully"
        );
    }

    let mut rewards = BTreeMap::new();
    rewards.insert(VALIDATOR_1.clone(), vec![total_payout]);

    let distribute_request = ExecuteRequestBuilder::contract_call_by_hash(
        *SYSTEM_ADDR,
        builder.get_auction_contract_hash(),
        METHOD_DISTRIBUTE,
        runtime_args! {
            ARG_ENTRY_POINT => METHOD_DISTRIBUTE,
            ARG_REWARDS_MAP => rewards
        },
    )
    .build();

    builder.exec(distribute_request).commit().expect_success();

    let delegators_share = {
        let commission_rate = Ratio::new(
            U512::from(VALIDATOR_1_DELEGATION_RATE),
            U512::from(DELEGATION_RATE_DENOMINATOR),
        );
        let reward_multiplier =
            Ratio::new(U512::from(TOTAL_DELEGATOR_STAKE), U512::from(TOTAL_STAKE));
        let delegator_reward = expected_total_reward
            .checked_mul(&reward_multiplier)
            .expect("must get delegator reward");
        let commission = delegator_reward
            .checked_mul(&commission_rate)
            .expect("must get commission");
        delegator_reward.checked_sub(&commission).unwrap()
    };

    let delegator_1_expected_payout = {
        let reward_multiplier = Ratio::new(
            U512::from(DELEGATOR_1_STAKE),
            U512::from(TOTAL_DELEGATOR_STAKE),
        );
        delegators_share
            .checked_mul(&reward_multiplier)
            .map(|ratio| ratio.to_integer())
            .unwrap()
    };

    let delegator_2_expected_payout = {
        let reward_multiplier = Ratio::new(
            U512::from(DELEGATOR_2_STAKE),
            U512::from(TOTAL_DELEGATOR_STAKE),
        );
        delegators_share
            .checked_mul(&reward_multiplier)
            .map(|ratio| ratio.to_integer())
            .unwrap()
    };

    let validator_1_expected_payout = {
        let total_delegator_payout = delegator_1_expected_payout + delegator_2_expected_payout;
        let validators_part = expected_total_reward - Ratio::from(total_delegator_payout);
        validators_part.to_integer()
    };

    let validator_1_updated_stake = {
        let validator_stake_before = U512::from(VALIDATOR_1_STAKE);
        let validator_stake_after = get_validator_bid(&mut builder, VALIDATOR_1.clone())
            .expect("should have validator bid")
            .staked_amount();
        validator_stake_after - validator_stake_before
    };
    assert_eq!(validator_1_updated_stake, validator_1_expected_payout);

    let delegator_1_updated_stake = {
        let delegator_stake_before = U512::from(DELEGATOR_1_STAKE);
        let delegator_stake_after =
            get_delegator_staked_amount(&mut builder, VALIDATOR_1.clone(), DELEGATOR_1.clone());
        delegator_stake_after - delegator_stake_before
    };
    assert_eq!(delegator_1_updated_stake, delegator_1_expected_payout);

    let delegator_2_updated_stake = {
        let delegator_stake_before = U512::from(DELEGATOR_2_STAKE);
        let delegator_stake_after =
            get_delegator_staked_amount(&mut builder, VALIDATOR_1.clone(), DELEGATOR_2.clone());
        delegator_stake_after - delegator_stake_before
    };
    assert_eq!(delegator_2_updated_stake, delegator_2_expected_payout);

    let era_info = get_era_info(&mut builder);

    assert!(matches!(
        era_info.select(VALIDATOR_1.clone()).next(),
        Some(SeigniorageAllocation::Validator { validator_public_key, amount })
        if *validator_public_key == *VALIDATOR_1 && *amount == validator_1_expected_payout
    ));

    assert!(matches!(
        era_info.select(DELEGATOR_1.clone()).next(),
        Some(SeigniorageAllocation::Delegator { delegator_kind: DelegatorKind::PublicKey(delegator_public_key), amount, .. })
        if *delegator_public_key == *DELEGATOR_1 && *amount == delegator_1_expected_payout
    ));

    assert!(matches!(
        era_info.select(DELEGATOR_2.clone()).next(),
        Some(SeigniorageAllocation::Delegator { delegator_kind: DelegatorKind::PublicKey(delegator_public_key), amount, .. })
        if *delegator_public_key == *DELEGATOR_2 && *amount == delegator_2_expected_payout
    ));
}

#[ignore]
#[test]
fn should_distribute_with_multiple_validators_and_delegators() {
    const VALIDATOR_1_STAKE: u64 = 1_000_000;
    const VALIDATOR_2_STAKE: u64 = 1_000_000;
    const VALIDATOR_3_STAKE: u64 = 1_000_000;

    const VALIDATOR_1_DELEGATION_RATE: DelegationRate = DELEGATION_RATE_DENOMINATOR / 2;
    const VALIDATOR_2_DELEGATION_RATE: DelegationRate = DELEGATION_RATE_DENOMINATOR / 4;
    const VALIDATOR_3_DELEGATION_RATE: DelegationRate = DELEGATION_RATE_DENOMINATOR;

    const DELEGATOR_1_STAKE: u64 = 6_000_000_000_000;
    const DELEGATOR_2_STAKE: u64 = 8_000_000_000_000;
    const DELEGATOR_3_STAKE: u64 = 2_000_000_000_000;

    let system_fund_request = ExecuteRequestBuilder::standard(
        *DEFAULT_ACCOUNT_ADDR,
        CONTRACT_TRANSFER_TO_ACCOUNT,
        runtime_args! {
            ARG_TARGET => *SYSTEM_ADDR,
            ARG_AMOUNT => U512::from(TRANSFER_AMOUNT)
        },
    )
    .build();

    let validator_1_fund_request = ExecuteRequestBuilder::standard(
        *DEFAULT_ACCOUNT_ADDR,
        CONTRACT_TRANSFER_TO_ACCOUNT,
        runtime_args! {
            ARG_TARGET => *VALIDATOR_1_ADDR,
            ARG_AMOUNT => U512::from(TRANSFER_AMOUNT)
        },
    )
    .build();

    let validator_2_fund_request = ExecuteRequestBuilder::standard(
        *DEFAULT_ACCOUNT_ADDR,
        CONTRACT_TRANSFER_TO_ACCOUNT,
        runtime_args! {
            ARG_TARGET => *VALIDATOR_2_ADDR,
            ARG_AMOUNT => U512::from(TRANSFER_AMOUNT)
        },
    )
    .build();

    let validator_3_fund_request = ExecuteRequestBuilder::standard(
        *DEFAULT_ACCOUNT_ADDR,
        CONTRACT_TRANSFER_TO_ACCOUNT,
        runtime_args! {
            ARG_TARGET => *VALIDATOR_3_ADDR,
            ARG_AMOUNT => U512::from(TRANSFER_AMOUNT)
        },
    )
    .build();

    let delegator_1_fund_request = ExecuteRequestBuilder::standard(
        *DEFAULT_ACCOUNT_ADDR,
        CONTRACT_TRANSFER_TO_ACCOUNT,
        runtime_args! {
            ARG_TARGET => *DELEGATOR_1_ADDR,
            ARG_AMOUNT => U512::from(TRANSFER_AMOUNT)
        },
    )
    .build();

    let delegator_2_fund_request = ExecuteRequestBuilder::standard(
        *DEFAULT_ACCOUNT_ADDR,
        CONTRACT_TRANSFER_TO_ACCOUNT,
        runtime_args! {
            ARG_TARGET => *DELEGATOR_2_ADDR,
            ARG_AMOUNT => U512::from(TRANSFER_AMOUNT)
        },
    )
    .build();

    let delegator_3_fund_request = ExecuteRequestBuilder::standard(
        *DEFAULT_ACCOUNT_ADDR,
        CONTRACT_TRANSFER_TO_ACCOUNT,
        runtime_args! {
            ARG_TARGET => *DELEGATOR_3_ADDR,
            ARG_AMOUNT => U512::from(TRANSFER_AMOUNT)
        },
    )
    .build();

    let validator_1_add_bid_request = ExecuteRequestBuilder::standard(
        *VALIDATOR_1_ADDR,
        CONTRACT_ADD_BID,
        runtime_args! {
            ARG_AMOUNT => U512::from(VALIDATOR_1_STAKE),
            ARG_DELEGATION_RATE => VALIDATOR_1_DELEGATION_RATE,
            ARG_PUBLIC_KEY => VALIDATOR_1.clone(),
        },
    )
    .build();

    let validator_2_add_bid_request = ExecuteRequestBuilder::standard(
        *VALIDATOR_2_ADDR,
        CONTRACT_ADD_BID,
        runtime_args! {
            ARG_AMOUNT => U512::from(VALIDATOR_2_STAKE),
            ARG_DELEGATION_RATE => VALIDATOR_2_DELEGATION_RATE,
            ARG_PUBLIC_KEY => VALIDATOR_2.clone(),
        },
    )
    .build();

    let validator_3_add_bid_request = ExecuteRequestBuilder::standard(
        *VALIDATOR_3_ADDR,
        CONTRACT_ADD_BID,
        runtime_args! {
            ARG_AMOUNT => U512::from(VALIDATOR_3_STAKE),
            ARG_DELEGATION_RATE => VALIDATOR_3_DELEGATION_RATE,
            ARG_PUBLIC_KEY => VALIDATOR_3.clone(),
        },
    )
    .build();

    let delegator_1_delegate_request = ExecuteRequestBuilder::standard(
        *DELEGATOR_1_ADDR,
        CONTRACT_DELEGATE,
        runtime_args! {
            ARG_AMOUNT => U512::from(DELEGATOR_1_STAKE),
            ARG_VALIDATOR => VALIDATOR_1.clone(),
            ARG_DELEGATOR => DELEGATOR_1.clone(),
        },
    )
    .build();

    let delegator_2_delegate_request = ExecuteRequestBuilder::standard(
        *DELEGATOR_2_ADDR,
        CONTRACT_DELEGATE,
        runtime_args! {
            ARG_AMOUNT => U512::from(DELEGATOR_2_STAKE),
            ARG_VALIDATOR => VALIDATOR_1.clone(),
            ARG_DELEGATOR => DELEGATOR_2.clone(),
        },
    )
    .build();

    let delegator_3_delegate_request = ExecuteRequestBuilder::standard(
        *DELEGATOR_3_ADDR,
        CONTRACT_DELEGATE,
        runtime_args! {
            ARG_AMOUNT => U512::from(DELEGATOR_3_STAKE),
            ARG_VALIDATOR => VALIDATOR_2.clone(),
            ARG_DELEGATOR => DELEGATOR_3.clone(),
        },
    )
    .build();

    let post_genesis_requests = vec![
        system_fund_request,
        validator_1_fund_request,
        validator_2_fund_request,
        validator_3_fund_request,
        delegator_1_fund_request,
        delegator_2_fund_request,
        delegator_3_fund_request,
        validator_1_add_bid_request,
        validator_2_add_bid_request,
        validator_3_add_bid_request,
        delegator_1_delegate_request,
        delegator_2_delegate_request,
        delegator_3_delegate_request,
    ];

    let mut builder = LmdbWasmTestBuilder::default();

    builder.run_genesis(LOCAL_GENESIS_REQUEST.clone());

    let protocol_version = DEFAULT_PROTOCOL_VERSION;
    // initial token supply
    let initial_supply = builder.total_supply(protocol_version, None);
    let total_payout = builder.base_round_reward(None, protocol_version);
    let expected_total_reward = *GENESIS_ROUND_SEIGNIORAGE_RATE * initial_supply;
    let expected_total_reward_integer = expected_total_reward.to_integer();
    assert_eq!(total_payout, expected_total_reward_integer);

    for request in post_genesis_requests {
        builder.exec(request).commit().expect_success();
    }

    for _ in 0..=builder.get_auction_delay() {
        let step_request = StepRequestBuilder::new()
            .with_parent_state_hash(builder.get_post_state_hash())
            .with_protocol_version(ProtocolVersion::V1_0_0)
            .with_next_era_id(builder.get_era().successor())
            .with_run_auction(true)
            .build();

        assert!(
            builder.step(step_request).is_success(),
            "must execute step successfully"
        );
    }

    let mut rewards = BTreeMap::new();
    rewards.insert(VALIDATOR_1.clone(), vec![total_payout]);

    // Validator 1 distribution
    let distribute_request = ExecuteRequestBuilder::contract_call_by_hash(
        *SYSTEM_ADDR,
        builder.get_auction_contract_hash(),
        METHOD_DISTRIBUTE,
        runtime_args! {
            ARG_ENTRY_POINT => METHOD_DISTRIBUTE,
            ARG_REWARDS_MAP => rewards
        },
    )
    .build();

    builder.exec(distribute_request).commit().expect_success();

    let validator_1_actual_payout = {
        let validator_stake_before = U512::from(VALIDATOR_1_STAKE);
        let validator_stake_after = get_validator_bid(&mut builder, VALIDATOR_1.clone())
            .expect("should have validator bid")
            .staked_amount();
        validator_stake_after - validator_stake_before
    };

    let delegator_1_actual_payout = {
        let delegator_stake_before = U512::from(DELEGATOR_1_STAKE);
        let delegator_stake_after =
            get_delegator_staked_amount(&mut builder, VALIDATOR_1.clone(), DELEGATOR_1.clone());
        delegator_stake_after - delegator_stake_before
    };

    let delegator_2_actual_payout = {
        let delegator_stake_before = U512::from(DELEGATOR_2_STAKE);
        let delegator_stake_after =
            get_delegator_staked_amount(&mut builder, VALIDATOR_1.clone(), DELEGATOR_2.clone());
        delegator_stake_after - delegator_stake_before
    };

    let era_info = get_era_info(&mut builder);

    assert!(matches!(
        era_info.select(VALIDATOR_1.clone()).next(),
        Some(SeigniorageAllocation::Validator { validator_public_key, amount })
        if *validator_public_key == *VALIDATOR_1 && *amount == validator_1_actual_payout
    ));

    assert!(matches!(
        era_info.select(DELEGATOR_1.clone()).next(),
        Some(SeigniorageAllocation::Delegator { delegator_kind: DelegatorKind::PublicKey(delegator_public_key), amount, .. })
        if *delegator_public_key == *DELEGATOR_1 && *amount == delegator_1_actual_payout
    ));

    assert!(matches!(
        era_info.select(DELEGATOR_2.clone()).next(),
        Some(SeigniorageAllocation::Delegator { delegator_kind: DelegatorKind::PublicKey(delegator_public_key), amount, .. })
        if *delegator_public_key == *DELEGATOR_2 && *amount == delegator_2_actual_payout
    ));

    let mut rewards = BTreeMap::new();
    rewards.insert(VALIDATOR_2.clone(), vec![total_payout]);

    // Validator 2 distribution
    let distribute_request = ExecuteRequestBuilder::contract_call_by_hash(
        *SYSTEM_ADDR,
        builder.get_auction_contract_hash(),
        METHOD_DISTRIBUTE,
        runtime_args! {
            ARG_ENTRY_POINT => METHOD_DISTRIBUTE,
            ARG_REWARDS_MAP => rewards
        },
    )
    .build();

    builder.exec(distribute_request).commit().expect_success();

    let validator_2_actual_payout = {
        let validator_stake_before = U512::from(VALIDATOR_2_STAKE);
        let validator_stake_after = get_validator_bid(&mut builder, VALIDATOR_2.clone())
            .expect("should have validator bid")
            .staked_amount();
        validator_stake_after - validator_stake_before
    };

    let delegator_3_actual_payout = {
        let delegator_stake_before = U512::from(DELEGATOR_3_STAKE);
        let delegator_stake_after =
            get_delegator_staked_amount(&mut builder, VALIDATOR_2.clone(), DELEGATOR_3.clone());
        delegator_stake_after - delegator_stake_before
    };

    let era_info = get_era_info(&mut builder);

    assert!(matches!(
        era_info.select(VALIDATOR_2.clone()).next(),
        Some(SeigniorageAllocation::Validator { validator_public_key, amount })
        if *validator_public_key == *VALIDATOR_2 && *amount == validator_2_actual_payout
    ));

    assert!(matches!(
        era_info.select(DELEGATOR_3.clone()).next(),
        Some(SeigniorageAllocation::Delegator { delegator_kind: DelegatorKind::PublicKey(delegator_public_key), amount, .. })
        if *delegator_public_key == *DELEGATOR_3 && *amount == delegator_3_actual_payout
    ));

    let mut rewards = BTreeMap::new();
    rewards.insert(VALIDATOR_3.clone(), vec![total_payout]);

    // Validator 3 distribution
    let distribute_request = ExecuteRequestBuilder::contract_call_by_hash(
        *SYSTEM_ADDR,
        builder.get_auction_contract_hash(),
        METHOD_DISTRIBUTE,
        runtime_args! {
            ARG_ENTRY_POINT => METHOD_DISTRIBUTE,
            ARG_REWARDS_MAP => rewards
        },
    )
    .build();

    builder.exec(distribute_request).commit().expect_success();

    let validator_3_actual_payout = {
        let validator_stake_before = U512::from(VALIDATOR_3_STAKE);
        let validator_stake_after = get_validator_bid(&mut builder, VALIDATOR_3.clone())
            .expect("should have validator bid")
            .staked_amount();
        validator_stake_after - validator_stake_before
    };

    let era_info = get_era_info(&mut builder);

    assert!(matches!(
        era_info.select(VALIDATOR_3.clone()).next(),
        Some(SeigniorageAllocation::Validator { validator_public_key, amount })
        if *validator_public_key == *VALIDATOR_3 && *amount == validator_3_actual_payout
    ));
}

#[ignore]
#[test]
fn should_distribute_with_multiple_validators_and_shared_delegator() {
    const VALIDATOR_1_STAKE: u64 = 1_000_000_000_000;
    const VALIDATOR_2_STAKE: u64 = 1_000_000_000_000;
    const VALIDATOR_3_STAKE: u64 = 1_000_000_000_000;

    const DELEGATION_RATE: DelegationRate = DELEGATION_RATE_DENOMINATOR / 2;

    const DELEGATOR_1_STAKE: u64 = 1_000_000_000_000;

    let system_fund_request = ExecuteRequestBuilder::standard(
        *DEFAULT_ACCOUNT_ADDR,
        CONTRACT_TRANSFER_TO_ACCOUNT,
        runtime_args! {
            ARG_TARGET => *SYSTEM_ADDR,
            ARG_AMOUNT => U512::from(TRANSFER_AMOUNT)
        },
    )
    .build();

    let validator_1_fund_request = ExecuteRequestBuilder::standard(
        *DEFAULT_ACCOUNT_ADDR,
        CONTRACT_TRANSFER_TO_ACCOUNT,
        runtime_args! {
            ARG_TARGET => *VALIDATOR_1_ADDR,
            ARG_AMOUNT => U512::from(TRANSFER_AMOUNT)
        },
    )
    .build();

    let validator_2_fund_request = ExecuteRequestBuilder::standard(
        *DEFAULT_ACCOUNT_ADDR,
        CONTRACT_TRANSFER_TO_ACCOUNT,
        runtime_args! {
            ARG_TARGET => *VALIDATOR_2_ADDR,
            ARG_AMOUNT => U512::from(TRANSFER_AMOUNT)
        },
    )
    .build();

    let validator_3_fund_request = ExecuteRequestBuilder::standard(
        *DEFAULT_ACCOUNT_ADDR,
        CONTRACT_TRANSFER_TO_ACCOUNT,
        runtime_args! {
            ARG_TARGET => *VALIDATOR_3_ADDR,
            ARG_AMOUNT => U512::from(TRANSFER_AMOUNT)
        },
    )
    .build();

    let delegator_1_fund_request = ExecuteRequestBuilder::standard(
        *DEFAULT_ACCOUNT_ADDR,
        CONTRACT_TRANSFER_TO_ACCOUNT,
        runtime_args! {
            ARG_TARGET => *DELEGATOR_1_ADDR,
            ARG_AMOUNT => U512::from(TRANSFER_AMOUNT)
        },
    )
    .build();

    let delegator_2_fund_request = ExecuteRequestBuilder::standard(
        *DEFAULT_ACCOUNT_ADDR,
        CONTRACT_TRANSFER_TO_ACCOUNT,
        runtime_args! {
            ARG_TARGET => *DELEGATOR_2_ADDR,
            ARG_AMOUNT => U512::from(TRANSFER_AMOUNT)
        },
    )
    .build();

    let delegator_3_fund_request = ExecuteRequestBuilder::standard(
        *DEFAULT_ACCOUNT_ADDR,
        CONTRACT_TRANSFER_TO_ACCOUNT,
        runtime_args! {
            ARG_TARGET => *DELEGATOR_3_ADDR,
            ARG_AMOUNT => U512::from(TRANSFER_AMOUNT)
        },
    )
    .build();

    let validator_1_add_bid_request = ExecuteRequestBuilder::standard(
        *VALIDATOR_1_ADDR,
        CONTRACT_ADD_BID,
        runtime_args! {
            ARG_AMOUNT => U512::from(VALIDATOR_1_STAKE),
            ARG_DELEGATION_RATE => DELEGATION_RATE,
            ARG_PUBLIC_KEY => VALIDATOR_1.clone(),
        },
    )
    .build();

    let validator_2_add_bid_request = ExecuteRequestBuilder::standard(
        *VALIDATOR_2_ADDR,
        CONTRACT_ADD_BID,
        runtime_args! {
            ARG_AMOUNT => U512::from(VALIDATOR_2_STAKE),
            ARG_DELEGATION_RATE => DELEGATION_RATE,
            ARG_PUBLIC_KEY => VALIDATOR_2.clone(),
        },
    )
    .build();

    let validator_3_add_bid_request = ExecuteRequestBuilder::standard(
        *VALIDATOR_3_ADDR,
        CONTRACT_ADD_BID,
        runtime_args! {
            ARG_AMOUNT => U512::from(VALIDATOR_3_STAKE),
            ARG_DELEGATION_RATE => DELEGATION_RATE,
            ARG_PUBLIC_KEY => VALIDATOR_3.clone(),
        },
    )
    .build();

    let delegator_1_validator_1_delegate_request = ExecuteRequestBuilder::standard(
        *DELEGATOR_1_ADDR,
        CONTRACT_DELEGATE,
        runtime_args! {
            ARG_AMOUNT => U512::from(DELEGATOR_1_STAKE),
            ARG_VALIDATOR => VALIDATOR_1.clone(),
            ARG_DELEGATOR => DELEGATOR_1.clone(),
        },
    )
    .build();

    let delegator_1_validator_2_delegate_request = ExecuteRequestBuilder::standard(
        *DELEGATOR_1_ADDR,
        CONTRACT_DELEGATE,
        runtime_args! {
            ARG_AMOUNT => U512::from(DELEGATOR_1_STAKE),
            ARG_VALIDATOR => VALIDATOR_2.clone(),
            ARG_DELEGATOR => DELEGATOR_1.clone(),
        },
    )
    .build();

    let delegator_1_validator_3_delegate_request = ExecuteRequestBuilder::standard(
        *DELEGATOR_1_ADDR,
        CONTRACT_DELEGATE,
        runtime_args! {
            ARG_AMOUNT => U512::from(DELEGATOR_1_STAKE),
            ARG_VALIDATOR => VALIDATOR_3.clone(),
            ARG_DELEGATOR => DELEGATOR_1.clone(),
        },
    )
    .build();

    let post_genesis_requests = vec![
        system_fund_request,
        validator_1_fund_request,
        validator_2_fund_request,
        validator_3_fund_request,
        delegator_1_fund_request,
        delegator_2_fund_request,
        delegator_3_fund_request,
        validator_1_add_bid_request,
        validator_2_add_bid_request,
        validator_3_add_bid_request,
        delegator_1_validator_1_delegate_request,
        delegator_1_validator_2_delegate_request,
        delegator_1_validator_3_delegate_request,
    ];

    let mut builder = LmdbWasmTestBuilder::default();

    builder.run_genesis(LOCAL_GENESIS_REQUEST.clone());

    let protocol_version = DEFAULT_PROTOCOL_VERSION;
    // initial token supply
    let initial_supply = builder.total_supply(protocol_version, None);
    let total_payout = builder.base_round_reward(None, protocol_version);
    let expected_total_reward = *GENESIS_ROUND_SEIGNIORAGE_RATE * initial_supply;
    let expected_total_reward_integer = expected_total_reward.to_integer();
    assert_eq!(total_payout, expected_total_reward_integer);

    for request in post_genesis_requests {
        builder.exec(request).commit().expect_success();
    }

    for _ in 0..=builder.get_auction_delay() {
        let step_request = StepRequestBuilder::new()
            .with_parent_state_hash(builder.get_post_state_hash())
            .with_protocol_version(ProtocolVersion::V1_0_0)
            .with_next_era_id(builder.get_era().successor())
            .with_run_auction(true)
            .build();
        assert!(
            builder.step(step_request).is_success(),
            "must execute step successfully"
        );
    }

    let mut rewards = BTreeMap::new();
    rewards.insert(VALIDATOR_1.clone(), vec![total_payout]);
    rewards.insert(VALIDATOR_2.clone(), vec![total_payout]);
    rewards.insert(VALIDATOR_3.clone(), vec![total_payout]);

    let distribute_request = ExecuteRequestBuilder::contract_call_by_hash(
        *SYSTEM_ADDR,
        builder.get_auction_contract_hash(),
        METHOD_DISTRIBUTE,
        runtime_args! {
            ARG_ENTRY_POINT => METHOD_DISTRIBUTE,
            ARG_REWARDS_MAP => rewards
        },
    )
    .build();

    builder.exec(distribute_request).commit().expect_success();

    let validator_1_delegator_1_share = {
        let total_reward = &Ratio::from(expected_total_reward_integer);

        let validator_1_total_stake = VALIDATOR_1_STAKE + DELEGATOR_1_STAKE;

        let delegator_total_stake = U512::from(DELEGATOR_1_STAKE);
        let commission_rate = Ratio::new(
            U512::from(DELEGATION_RATE),
            U512::from(DELEGATION_RATE_DENOMINATOR),
        );
        let reward_multiplier =
            Ratio::new(delegator_total_stake, U512::from(validator_1_total_stake));
        let delegator_reward = total_reward
            .checked_mul(&reward_multiplier)
            .expect("must get delegator reward");
        let commission = delegator_reward
            .checked_mul(&commission_rate)
            .expect("must get commission");
        delegator_reward.checked_sub(&commission).unwrap()
    }
    .to_integer();

    let validator_1_actual_payout = {
        let validator_balance_before = U512::from(VALIDATOR_1_STAKE);
        let validator_balance_after = get_validator_bid(&mut builder, VALIDATOR_1.clone())
            .expect("should have validator bid")
            .staked_amount();
        validator_balance_after - validator_balance_before
    };

    let validator_1_expected_payout = {
        let validator_share = expected_total_reward;
        let validator_portion = validator_share - Ratio::from(validator_1_delegator_1_share);
        validator_portion.to_integer()
    };
    assert_eq!(validator_1_actual_payout, validator_1_expected_payout);

    let validator_2_delegator_1_share = {
        let validator_2_total_stake = VALIDATOR_2_STAKE + DELEGATOR_1_STAKE;

        let total_reward = &Ratio::from(expected_total_reward.to_integer());

        let delegator_total_stake = U512::from(DELEGATOR_1_STAKE);
        let commission_rate = Ratio::new(
            U512::from(DELEGATION_RATE),
            U512::from(DELEGATION_RATE_DENOMINATOR),
        );
        let reward_multiplier =
            Ratio::new(delegator_total_stake, U512::from(validator_2_total_stake));
        let delegator_reward = total_reward
            .checked_mul(&reward_multiplier)
            .expect("must get delegator reward");
        let commission = delegator_reward
            .checked_mul(&commission_rate)
            .expect("must get commission");
        delegator_reward.checked_sub(&commission).unwrap()
    }
    .to_integer();

    let validator_2_actual_payout = {
        let validator_balance_before = U512::from(VALIDATOR_2_STAKE);
        let validator_balance_after = get_validator_bid(&mut builder, VALIDATOR_2.clone())
            .expect("should have validator bid")
            .staked_amount();
        validator_balance_after - validator_balance_before
    };
    let validator_2_expected_payout = {
        let validator_share = expected_total_reward;
        let validator_portion = validator_share - Ratio::from(validator_2_delegator_1_share);
        validator_portion.to_integer()
    };
    assert_eq!(validator_2_actual_payout, validator_2_expected_payout);

    let validator_3_delegator_1_share = {
        let validator_3_total_stake = VALIDATOR_3_STAKE + DELEGATOR_1_STAKE;

        let total_reward = &Ratio::from(expected_total_reward.to_integer());

        let delegator_total_stake = U512::from(DELEGATOR_1_STAKE);
        let commission_rate = Ratio::new(
            U512::from(DELEGATION_RATE),
            U512::from(DELEGATION_RATE_DENOMINATOR),
        );
        let reward_multiplier =
            Ratio::new(delegator_total_stake, U512::from(validator_3_total_stake));
        let delegator_reward = total_reward
            .checked_mul(&reward_multiplier)
            .expect("must get delegator reward");
        let commission = delegator_reward
            .checked_mul(&commission_rate)
            .expect("must get commission");
        delegator_reward.checked_sub(&commission).unwrap()
    }
    .to_integer();

    let validator_3_actual_payout = {
        let validator_balance_before = U512::from(VALIDATOR_3_STAKE);
        let validator_balance_after = get_validator_bid(&mut builder, VALIDATOR_3.clone())
            .expect("should have validator bid")
            .staked_amount();
        validator_balance_after - validator_balance_before
    };
    let validator_3_expected_payout = {
        let validator_share = expected_total_reward;
        let validator_portion = validator_share - Ratio::from(validator_3_delegator_1_share);
        validator_portion.to_integer()
    };
    assert_eq!(validator_3_actual_payout, validator_3_expected_payout);

    let delegator_1_validator_1_updated_stake = {
        let delegator_balance_before = U512::from(DELEGATOR_1_STAKE);
        let delegator_balance_after =
            get_delegator_staked_amount(&mut builder, VALIDATOR_1.clone(), DELEGATOR_1.clone());
        delegator_balance_after - delegator_balance_before
    };

    assert_eq!(
        delegator_1_validator_1_updated_stake,
        validator_1_delegator_1_share
    );

    let delegator_1_validator_2_updated_stake = {
        let delegator_stake_before = U512::from(DELEGATOR_1_STAKE);
        let delegator_stake_after =
            get_delegator_staked_amount(&mut builder, VALIDATOR_2.clone(), DELEGATOR_1.clone());
        delegator_stake_after - delegator_stake_before
    };
    assert_eq!(
        delegator_1_validator_2_updated_stake,
        validator_2_delegator_1_share
    );

    let delegator_1_validator_3_updated_stake = {
        let delegator_stake_before = U512::from(DELEGATOR_1_STAKE);
        let delegator_stake_after =
            get_delegator_staked_amount(&mut builder, VALIDATOR_3.clone(), DELEGATOR_1.clone());
        delegator_stake_after - delegator_stake_before
    };
    assert_eq!(
        delegator_1_validator_3_updated_stake,
        validator_3_delegator_1_share
    );
}

#[ignore]
#[test]
fn should_increase_total_supply_after_distribute() {
    const VALIDATOR_1_STAKE: u64 = DEFAULT_MINIMUM_DELEGATION_AMOUNT;
    const VALIDATOR_2_STAKE: u64 = DEFAULT_MINIMUM_DELEGATION_AMOUNT;
    const VALIDATOR_3_STAKE: u64 = DEFAULT_MINIMUM_DELEGATION_AMOUNT;

    const DELEGATION_RATE: DelegationRate = DELEGATION_RATE_DENOMINATOR / 2;

    const DELEGATOR_1_STAKE: u64 = DEFAULT_MINIMUM_DELEGATION_AMOUNT;

    let system_fund_request = ExecuteRequestBuilder::standard(
        *DEFAULT_ACCOUNT_ADDR,
        CONTRACT_TRANSFER_TO_ACCOUNT,
        runtime_args! {
            ARG_TARGET => *SYSTEM_ADDR,
            ARG_AMOUNT => U512::from(TRANSFER_AMOUNT)
        },
    )
    .build();

    let validator_1_fund_request = ExecuteRequestBuilder::standard(
        *DEFAULT_ACCOUNT_ADDR,
        CONTRACT_TRANSFER_TO_ACCOUNT,
        runtime_args! {
            ARG_TARGET => *VALIDATOR_1_ADDR,
            ARG_AMOUNT => U512::from(TRANSFER_AMOUNT)
        },
    )
    .build();

    let validator_2_fund_request = ExecuteRequestBuilder::standard(
        *DEFAULT_ACCOUNT_ADDR,
        CONTRACT_TRANSFER_TO_ACCOUNT,
        runtime_args! {
            ARG_TARGET => *VALIDATOR_2_ADDR,
            ARG_AMOUNT => U512::from(TRANSFER_AMOUNT)
        },
    )
    .build();

    let validator_3_fund_request = ExecuteRequestBuilder::standard(
        *DEFAULT_ACCOUNT_ADDR,
        CONTRACT_TRANSFER_TO_ACCOUNT,
        runtime_args! {
            ARG_TARGET => *VALIDATOR_3_ADDR,
            ARG_AMOUNT => U512::from(TRANSFER_AMOUNT)
        },
    )
    .build();

    let delegator_1_fund_request = ExecuteRequestBuilder::standard(
        *DEFAULT_ACCOUNT_ADDR,
        CONTRACT_TRANSFER_TO_ACCOUNT,
        runtime_args! {
            ARG_TARGET => *DELEGATOR_1_ADDR,
            ARG_AMOUNT => U512::from(TRANSFER_AMOUNT)
        },
    )
    .build();

    let delegator_2_fund_request = ExecuteRequestBuilder::standard(
        *DEFAULT_ACCOUNT_ADDR,
        CONTRACT_TRANSFER_TO_ACCOUNT,
        runtime_args! {
            ARG_TARGET => *DELEGATOR_2_ADDR,
            ARG_AMOUNT => U512::from(TRANSFER_AMOUNT)
        },
    )
    .build();

    let delegator_3_fund_request = ExecuteRequestBuilder::standard(
        *DEFAULT_ACCOUNT_ADDR,
        CONTRACT_TRANSFER_TO_ACCOUNT,
        runtime_args! {
            ARG_TARGET => *DELEGATOR_3_ADDR,
            ARG_AMOUNT => U512::from(TRANSFER_AMOUNT)
        },
    )
    .build();

    let validator_1_add_bid_request = ExecuteRequestBuilder::standard(
        *VALIDATOR_1_ADDR,
        CONTRACT_ADD_BID,
        runtime_args! {
            ARG_AMOUNT => U512::from(VALIDATOR_1_STAKE),
            ARG_DELEGATION_RATE => DELEGATION_RATE,
            ARG_PUBLIC_KEY => VALIDATOR_1.clone(),
        },
    )
    .build();

    let validator_2_add_bid_request = ExecuteRequestBuilder::standard(
        *VALIDATOR_2_ADDR,
        CONTRACT_ADD_BID,
        runtime_args! {
            ARG_AMOUNT => U512::from(VALIDATOR_2_STAKE),
            ARG_DELEGATION_RATE => DELEGATION_RATE,
            ARG_PUBLIC_KEY => VALIDATOR_2.clone(),
        },
    )
    .build();

    let validator_3_add_bid_request = ExecuteRequestBuilder::standard(
        *VALIDATOR_3_ADDR,
        CONTRACT_ADD_BID,
        runtime_args! {
            ARG_AMOUNT => U512::from(VALIDATOR_3_STAKE),
            ARG_DELEGATION_RATE => DELEGATION_RATE,
            ARG_PUBLIC_KEY => VALIDATOR_3.clone(),
        },
    )
    .build();

    let delegator_1_validator_1_delegate_request = ExecuteRequestBuilder::standard(
        *DELEGATOR_1_ADDR,
        CONTRACT_DELEGATE,
        runtime_args! {
            ARG_AMOUNT => U512::from(DELEGATOR_1_STAKE),
            ARG_VALIDATOR => VALIDATOR_1.clone(),
            ARG_DELEGATOR => DELEGATOR_1.clone(),
        },
    )
    .build();

    let delegator_1_validator_2_delegate_request = ExecuteRequestBuilder::standard(
        *DELEGATOR_1_ADDR,
        CONTRACT_DELEGATE,
        runtime_args! {
            ARG_AMOUNT => U512::from(DELEGATOR_1_STAKE),
            ARG_VALIDATOR => VALIDATOR_2.clone(),
            ARG_DELEGATOR => DELEGATOR_1.clone(),
        },
    )
    .build();

    let delegator_1_validator_3_delegate_request = ExecuteRequestBuilder::standard(
        *DELEGATOR_1_ADDR,
        CONTRACT_DELEGATE,
        runtime_args! {
            ARG_AMOUNT => U512::from(DELEGATOR_1_STAKE),
            ARG_VALIDATOR => VALIDATOR_3.clone(),
            ARG_DELEGATOR => DELEGATOR_1.clone(),
        },
    )
    .build();

    let post_genesis_requests = vec![
        system_fund_request,
        validator_1_fund_request,
        validator_2_fund_request,
        validator_3_fund_request,
        delegator_1_fund_request,
        delegator_2_fund_request,
        delegator_3_fund_request,
        validator_1_add_bid_request,
        validator_2_add_bid_request,
        validator_3_add_bid_request,
        delegator_1_validator_1_delegate_request,
        delegator_1_validator_2_delegate_request,
        delegator_1_validator_3_delegate_request,
    ];

    let mut timestamp_millis =
        DEFAULT_GENESIS_TIMESTAMP_MILLIS + DEFAULT_LOCKED_FUNDS_PERIOD_MILLIS;

    let mut builder = LmdbWasmTestBuilder::default();

    builder.run_genesis(LOCAL_GENESIS_REQUEST.clone());

    let protocol_version = DEFAULT_PROTOCOL_VERSION;
    // initial token supply
    let initial_supply = builder.total_supply(protocol_version, None);

    for request in post_genesis_requests {
        builder.exec(request).commit().expect_success();
    }

    let post_genesis_supply = builder.total_supply(protocol_version, None);

    assert_eq!(
        initial_supply, post_genesis_supply,
        "total supply should remain unchanged prior to first distribution"
    );

    // run auction
    for _ in 0..5 {
        builder.run_auction(timestamp_millis, Vec::new());
        timestamp_millis += TIMESTAMP_MILLIS_INCREMENT;
    }

    let post_auction_supply = builder.total_supply(protocol_version, None);
    assert_eq!(
        initial_supply, post_auction_supply,
        "total supply should remain unchanged regardless of auction"
    );

    let total_payout = U512::from(1_000_000_000_000_u64);

    let mut rewards = BTreeMap::new();
    rewards.insert(VALIDATOR_1.clone(), vec![total_payout]);
    rewards.insert(VALIDATOR_2.clone(), vec![total_payout]);
    rewards.insert(VALIDATOR_3.clone(), vec![total_payout]);

    for _ in 0..5 {
        let distribute_request = ExecuteRequestBuilder::contract_call_by_hash(
            *SYSTEM_ADDR,
            builder.get_auction_contract_hash(),
            METHOD_DISTRIBUTE,
            runtime_args! {
                ARG_ENTRY_POINT => METHOD_DISTRIBUTE,
                ARG_REWARDS_MAP => rewards.clone()
            },
        )
        .build();

        builder.exec(distribute_request).expect_success().commit();

        let post_distribute_supply = builder.total_supply(protocol_version, None);
        assert!(
            initial_supply < post_distribute_supply,
            "total supply should increase after distribute ({} >= {})",
            initial_supply,
            post_distribute_supply
        );
    }
}

#[ignore]
#[test]
fn should_not_create_purses_during_distribute() {
    const VALIDATOR_1_STAKE: u64 = DEFAULT_MINIMUM_DELEGATION_AMOUNT;

    const DELEGATION_RATE: DelegationRate = DELEGATION_RATE_DENOMINATOR / 2;

    const DELEGATOR_1_STAKE: u64 = DEFAULT_MINIMUM_DELEGATION_AMOUNT;

    let system_fund_request = ExecuteRequestBuilder::standard(
        *DEFAULT_ACCOUNT_ADDR,
        CONTRACT_TRANSFER_TO_ACCOUNT,
        runtime_args! {
            ARG_TARGET => *SYSTEM_ADDR,
            ARG_AMOUNT => U512::from(TRANSFER_AMOUNT)
        },
    )
    .build();

    let validator_1_fund_request = ExecuteRequestBuilder::standard(
        *DEFAULT_ACCOUNT_ADDR,
        CONTRACT_TRANSFER_TO_ACCOUNT,
        runtime_args! {
            ARG_TARGET => *VALIDATOR_1_ADDR,
            ARG_AMOUNT => U512::from(TRANSFER_AMOUNT)
        },
    )
    .build();

    let delegator_1_fund_request = ExecuteRequestBuilder::standard(
        *DEFAULT_ACCOUNT_ADDR,
        CONTRACT_TRANSFER_TO_ACCOUNT,
        runtime_args! {
            ARG_TARGET => *DELEGATOR_1_ADDR,
            ARG_AMOUNT => U512::from(TRANSFER_AMOUNT)
        },
    )
    .build();

    let delegator_2_fund_request = ExecuteRequestBuilder::standard(
        *DEFAULT_ACCOUNT_ADDR,
        CONTRACT_TRANSFER_TO_ACCOUNT,
        runtime_args! {
            ARG_TARGET => *DELEGATOR_2_ADDR,
            ARG_AMOUNT => U512::from(TRANSFER_AMOUNT)
        },
    )
    .build();

    let delegator_3_fund_request = ExecuteRequestBuilder::standard(
        *DEFAULT_ACCOUNT_ADDR,
        CONTRACT_TRANSFER_TO_ACCOUNT,
        runtime_args! {
            ARG_TARGET => *DELEGATOR_3_ADDR,
            ARG_AMOUNT => U512::from(TRANSFER_AMOUNT)
        },
    )
    .build();

    let validator_1_add_bid_request = ExecuteRequestBuilder::standard(
        *VALIDATOR_1_ADDR,
        CONTRACT_ADD_BID,
        runtime_args! {
            ARG_AMOUNT => U512::from(VALIDATOR_1_STAKE),
            ARG_DELEGATION_RATE => DELEGATION_RATE,
            ARG_PUBLIC_KEY => VALIDATOR_1.clone(),
        },
    )
    .build();

    let delegator_1_validator_1_delegate_request = ExecuteRequestBuilder::standard(
        *DELEGATOR_1_ADDR,
        CONTRACT_DELEGATE,
        runtime_args! {
            ARG_AMOUNT => U512::from(DELEGATOR_1_STAKE),
            ARG_VALIDATOR => VALIDATOR_1.clone(),
            ARG_DELEGATOR => DELEGATOR_1.clone(),
        },
    )
    .build();

    let delegator_2_validator_1_delegate_request = ExecuteRequestBuilder::standard(
        *DELEGATOR_2_ADDR,
        CONTRACT_DELEGATE,
        runtime_args! {
            ARG_AMOUNT => U512::from(DELEGATOR_1_STAKE),
            ARG_VALIDATOR => VALIDATOR_1.clone(),
            ARG_DELEGATOR => DELEGATOR_2.clone(),
        },
    )
    .build();

    let delegator_3_validator_1_delegate_request = ExecuteRequestBuilder::standard(
        *DELEGATOR_3_ADDR,
        CONTRACT_DELEGATE,
        runtime_args! {
            ARG_AMOUNT => U512::from(DELEGATOR_1_STAKE),
            ARG_VALIDATOR => VALIDATOR_1.clone(),
            ARG_DELEGATOR => DELEGATOR_3.clone(),
        },
    )
    .build();

    let post_genesis_requests = vec![
        system_fund_request,
        validator_1_fund_request,
        delegator_1_fund_request,
        delegator_2_fund_request,
        delegator_3_fund_request,
        validator_1_add_bid_request,
        delegator_1_validator_1_delegate_request,
        delegator_2_validator_1_delegate_request,
        delegator_3_validator_1_delegate_request,
    ];

    let mut timestamp_millis =
        DEFAULT_GENESIS_TIMESTAMP_MILLIS + DEFAULT_LOCKED_FUNDS_PERIOD_MILLIS;

    let mut builder = LmdbWasmTestBuilder::default();

    builder.run_genesis(LOCAL_GENESIS_REQUEST.clone());

    let protocol_version = DEFAULT_PROTOCOL_VERSION;
    // initial token supply
    let initial_supply = builder.total_supply(protocol_version, None);

    for request in post_genesis_requests {
        builder.exec(request).commit().expect_success();
    }

    let post_genesis_supply = builder.total_supply(protocol_version, None);

    assert_eq!(
        initial_supply, post_genesis_supply,
        "total supply should remain unchanged prior to first distribution"
    );

    // run auction
    for _ in 0..5 {
        builder.run_auction(timestamp_millis, Vec::new());
        timestamp_millis += TIMESTAMP_MILLIS_INCREMENT;
    }

    let post_auction_supply = builder.total_supply(protocol_version, None);
    assert_eq!(
        initial_supply, post_auction_supply,
        "total supply should remain unchanged regardless of auction"
    );

    let total_payout = U512::from(1_000_000_000_000_u64);

    let mut rewards = BTreeMap::new();
    rewards.insert(VALIDATOR_1.clone(), vec![total_payout]);

    let distribute_request = ExecuteRequestBuilder::contract_call_by_hash(
        *SYSTEM_ADDR,
        builder.get_auction_contract_hash(),
        METHOD_DISTRIBUTE,
        runtime_args! {
            ARG_ENTRY_POINT => METHOD_DISTRIBUTE,
            ARG_REWARDS_MAP => rewards
        },
    )
    .build();

    let number_of_purses_before_distribute = builder.get_balance_keys().len();

    builder.exec(distribute_request).commit().expect_success();

    let number_of_purses_after_distribute = builder.get_balance_keys().len();

    assert_eq!(
        number_of_purses_after_distribute,
        number_of_purses_before_distribute
    );

    let post_distribute_supply = builder.total_supply(protocol_version, None);
    assert!(
        initial_supply < post_distribute_supply,
        "total supply should increase after distribute ({} >= {})",
        initial_supply,
        post_distribute_supply
    );
}

#[ignore]
#[test]
fn should_distribute_delegation_rate_full_after_upgrading() {
    const VALIDATOR_1_STAKE: u64 = 1_000_000_000_000;
    const DELEGATOR_1_STAKE: u64 = 1_000_000_000_000;
    const DELEGATOR_2_STAKE: u64 = 1_000_000_000_000;

    const VALIDATOR_1_DELEGATION_RATE: DelegationRate = DELEGATION_RATE_DENOMINATOR;

    let system_fund_request = ExecuteRequestBuilder::standard(
        *DEFAULT_ACCOUNT_ADDR,
        CONTRACT_TRANSFER_TO_ACCOUNT,
        runtime_args! {
            ARG_TARGET => *SYSTEM_ADDR,
            ARG_AMOUNT => U512::from(TRANSFER_AMOUNT)
        },
    )
    .build();

    let validator_1_fund_request = ExecuteRequestBuilder::standard(
        *DEFAULT_ACCOUNT_ADDR,
        CONTRACT_TRANSFER_TO_ACCOUNT,
        runtime_args! {
            ARG_TARGET => *VALIDATOR_1_ADDR,
            ARG_AMOUNT => U512::from(TRANSFER_AMOUNT)
        },
    )
    .build();

    let delegator_1_fund_request = ExecuteRequestBuilder::standard(
        *DEFAULT_ACCOUNT_ADDR,
        CONTRACT_TRANSFER_TO_ACCOUNT,
        runtime_args! {
            ARG_TARGET => *DELEGATOR_1_ADDR,
            ARG_AMOUNT => U512::from(TRANSFER_AMOUNT)
        },
    )
    .build();

    let delegator_2_fund_request = ExecuteRequestBuilder::standard(
        *DEFAULT_ACCOUNT_ADDR,
        CONTRACT_TRANSFER_TO_ACCOUNT,
        runtime_args! {
            ARG_TARGET => *DELEGATOR_2_ADDR,
            ARG_AMOUNT => U512::from(TRANSFER_AMOUNT)
        },
    )
    .build();

    let validator_1_add_bid_request = ExecuteRequestBuilder::standard(
        *VALIDATOR_1_ADDR,
        CONTRACT_ADD_BID,
        runtime_args! {
            ARG_AMOUNT => U512::from(VALIDATOR_1_STAKE),
            ARG_DELEGATION_RATE => VALIDATOR_1_DELEGATION_RATE,
            ARG_PUBLIC_KEY => VALIDATOR_1.clone(),
        },
    )
    .build();

    let delegator_1_delegate_request = ExecuteRequestBuilder::standard(
        *DELEGATOR_1_ADDR,
        CONTRACT_DELEGATE,
        runtime_args! {
            ARG_AMOUNT => U512::from(DELEGATOR_1_STAKE),
            ARG_VALIDATOR => VALIDATOR_1.clone(),
            ARG_DELEGATOR => DELEGATOR_1.clone(),
        },
    )
    .build();

    let delegator_2_delegate_request = ExecuteRequestBuilder::standard(
        *DELEGATOR_2_ADDR,
        CONTRACT_DELEGATE,
        runtime_args! {
            ARG_AMOUNT => U512::from(DELEGATOR_2_STAKE),
            ARG_VALIDATOR => VALIDATOR_1.clone(),
            ARG_DELEGATOR => DELEGATOR_2.clone(),
        },
    )
    .build();

    let post_genesis_requests = vec![
        system_fund_request,
        validator_1_fund_request,
        delegator_1_fund_request,
        delegator_2_fund_request,
        validator_1_add_bid_request,
        delegator_1_delegate_request,
        delegator_2_delegate_request,
    ];

    let mut timestamp_millis =
        DEFAULT_GENESIS_TIMESTAMP_MILLIS + DEFAULT_LOCKED_FUNDS_PERIOD_MILLIS;

    let mut builder = LmdbWasmTestBuilder::default();

    builder.run_genesis(LOCAL_GENESIS_REQUEST.clone());

    let protocol_version = DEFAULT_PROTOCOL_VERSION;
    // initial token supply
    let initial_supply = builder.total_supply(protocol_version, None);
    let expected_total_reward_before = *GENESIS_ROUND_SEIGNIORAGE_RATE * initial_supply;
    let expected_total_reward_integer = expected_total_reward_before.to_integer();

    for request in post_genesis_requests {
        builder.exec(request).commit().expect_success();
    }

    for _ in 0..5 {
        builder.advance_era();
        timestamp_millis += TIMESTAMP_MILLIS_INCREMENT;
    }

    let mut rewards = BTreeMap::new();
    rewards.insert(VALIDATOR_1.clone(), vec![expected_total_reward_integer]);

    let distribute_request = ExecuteRequestBuilder::contract_call_by_hash(
        *SYSTEM_ADDR,
        builder.get_auction_contract_hash(),
        METHOD_DISTRIBUTE,
        runtime_args! {
            ARG_ENTRY_POINT => METHOD_DISTRIBUTE,
            ARG_REWARDS_MAP => rewards
        },
    )
    .build();

    builder.exec(distribute_request).commit().expect_success();

    let validator_1_stake_before = {
        let validator_stake_before = U512::from(VALIDATOR_1_STAKE);
        let validator_stake_after = get_validator_bid(&mut builder, VALIDATOR_1.clone())
            .expect("should have validator bid")
            .staked_amount();
        validator_stake_after - validator_stake_before
    };

    let expected_validator_1_payout_before =
        (expected_total_reward_before * Ratio::from(U512::one())).to_integer();
    assert_eq!(validator_1_stake_before, expected_validator_1_payout_before);

    let delegator_1_stake_before = {
        let delegator_stake_before = U512::from(DELEGATOR_1_STAKE);
        let delegator_stake_after =
            get_delegator_staked_amount(&mut builder, VALIDATOR_1.clone(), DELEGATOR_1.clone());
        delegator_stake_after - delegator_stake_before
    };
    let expected_delegator_1_payout_before = U512::zero();
    assert_eq!(delegator_1_stake_before, expected_delegator_1_payout_before);

    let delegator_2_stake_before = {
        let delegator_stake_before = U512::from(DELEGATOR_2_STAKE);
        let delegator_stake_after =
            get_delegator_staked_amount(&mut builder, VALIDATOR_1.clone(), DELEGATOR_2.clone());
        delegator_stake_after - delegator_stake_before
    };
    let expected_delegator_2_balance = U512::zero();
    assert_eq!(delegator_2_stake_before, expected_delegator_2_balance);

    let total_payout_before =
        validator_1_stake_before + delegator_1_stake_before + delegator_2_stake_before;
    assert_eq!(total_payout_before, expected_total_reward_integer);

    //
    // Update round seigniorage rate into 50% of default value
    //
    let new_seigniorage_multiplier = Ratio::new_raw(1, 2);
    let new_round_seigniorage_rate = DEFAULT_ROUND_SEIGNIORAGE_RATE * new_seigniorage_multiplier;

    let old_protocol_version = DEFAULT_PROTOCOL_VERSION;
    let sem_ver = old_protocol_version.value();
    let new_protocol_version =
        ProtocolVersion::from_parts(sem_ver.major, sem_ver.minor, sem_ver.patch + 1);

    let mut upgrade_request = {
        const DEFAULT_ACTIVATION_POINT: EraId = EraId::new(1);
        UpgradeRequestBuilder::new()
            .with_current_protocol_version(old_protocol_version)
            .with_new_protocol_version(new_protocol_version)
            .with_activation_point(DEFAULT_ACTIVATION_POINT)
            .with_new_round_seigniorage_rate(new_round_seigniorage_rate)
            .build()
    };

    builder.upgrade(&mut upgrade_request);

    let initial_supply = builder.total_supply(protocol_version, None);

    for _ in 0..5 {
        builder.advance_era();
        timestamp_millis += TIMESTAMP_MILLIS_INCREMENT;
    }

    let new_round_seigniorage_rate = {
        let (numer, denom) = new_round_seigniorage_rate.into();
        Ratio::new(numer.into(), denom.into())
    };

    let expected_total_reward_after = new_round_seigniorage_rate * initial_supply;

    let mut rewards = BTreeMap::new();
    rewards.insert(
        VALIDATOR_1.clone(),
        vec![expected_total_reward_after.to_integer()],
    );
    assert!(
        builder
            .distribute(None, new_protocol_version, rewards, timestamp_millis)
            .is_success(),
        "must distribute"
    );

    let mut rewards = BTreeMap::new();
    rewards.insert(VALIDATOR_1.clone(), expected_total_reward_integer);

    let validator_1_balance_after = {
        let validator_staked_amount = get_validator_bid(&mut builder, VALIDATOR_1.clone())
            .expect("should have validator bid")
            .staked_amount();
        validator_staked_amount - validator_1_stake_before - U512::from(VALIDATOR_1_STAKE)
    };
    let expected_validator_1_balance_after =
        (expected_total_reward_after * Ratio::from(U512::one())).to_integer();
    assert_eq!(
        validator_1_balance_after,
        expected_validator_1_balance_after
    );

    let delegator_1_balance_after = {
        let delegator_staked_amount =
            get_delegator_staked_amount(&mut builder, VALIDATOR_1.clone(), DELEGATOR_1.clone());
        delegator_staked_amount - delegator_1_stake_before - U512::from(DELEGATOR_1_STAKE)
    };
    let expected_delegator_1_balance_after = U512::zero();
    assert_eq!(
        delegator_1_balance_after,
        expected_delegator_1_balance_after
    );

    let delegator_2_balance_after = {
        let delegator_staked_amount =
            get_delegator_staked_amount(&mut builder, VALIDATOR_1.clone(), DELEGATOR_2.clone());
        delegator_staked_amount - delegator_2_stake_before - U512::from(DELEGATOR_2_STAKE)
    };
    let expected_delegator_2_balance_after = U512::zero();
    assert_eq!(
        delegator_2_balance_after,
        expected_delegator_2_balance_after
    );

    let expected_total_reward_after = expected_total_reward_after.to_integer();

    let total_payout_after =
        validator_1_balance_after + delegator_1_balance_after + delegator_2_balance_after;
    assert_eq!(total_payout_after, expected_total_reward_after);

    // expected amount after reducing the seigniorage rate is lower than the first amount
    assert!(expected_validator_1_payout_before > expected_validator_1_balance_after);
    assert!(total_payout_before > total_payout_after);
}

// In this test, we set up a validator and a delegator, then the delegator delegates to the
// validator. We step forward one era (auction delay is 3 eras) and then fully undelegate. We expect
// that there is no bonding purse for this delegator / validator pair. This test should prove that
// if you undelegate before your delegation would receive rewards from a validator, you will no
// longer be delegated, as expected.
#[ignore]
#[test]
fn should_not_restake_after_full_unbond() {
    const DELEGATOR_1_STAKE: u64 = DEFAULT_MINIMUM_DELEGATION_AMOUNT;
    const VALIDATOR_1_STAKE: u64 = 1_000_000;
    const VALIDATOR_1_DELEGATION_RATE: DelegationRate = 0;

    let mut builder = LmdbWasmTestBuilder::default();
    builder.run_genesis(LOCAL_GENESIS_REQUEST.clone());

    // advance past the initial auction delay due to special condition of post-genesis behavior.

    builder.advance_eras_by_default_auction_delay();

    let validator_1_fund_request = ExecuteRequestBuilder::standard(
        *DEFAULT_ACCOUNT_ADDR,
        CONTRACT_TRANSFER_TO_ACCOUNT,
        runtime_args! {
            ARG_TARGET => *VALIDATOR_1_ADDR,
            ARG_AMOUNT => U512::from(TRANSFER_AMOUNT)
        },
    )
    .build();

    builder
        .exec(validator_1_fund_request)
        .expect_success()
        .commit();

    let delegator_1_fund_request = ExecuteRequestBuilder::standard(
        *DEFAULT_ACCOUNT_ADDR,
        CONTRACT_TRANSFER_TO_ACCOUNT,
        runtime_args! {
            ARG_TARGET => *DELEGATOR_1_ADDR,
            ARG_AMOUNT => U512::from(TRANSFER_AMOUNT)
        },
    )
    .build();

    builder
        .exec(delegator_1_fund_request)
        .expect_success()
        .commit();

    let validator_1_add_bid_request = ExecuteRequestBuilder::standard(
        *VALIDATOR_1_ADDR,
        CONTRACT_ADD_BID,
        runtime_args! {
            ARG_AMOUNT => U512::from(VALIDATOR_1_STAKE),
            ARG_DELEGATION_RATE => VALIDATOR_1_DELEGATION_RATE,
            ARG_PUBLIC_KEY => VALIDATOR_1.clone(),
        },
    )
    .build();

    builder
        .exec(validator_1_add_bid_request)
        .expect_success()
        .commit();

    let delegator_1_validator_1_delegate_request = ExecuteRequestBuilder::standard(
        *DELEGATOR_1_ADDR,
        CONTRACT_DELEGATE,
        runtime_args! {
            ARG_AMOUNT => U512::from(DELEGATOR_1_STAKE),
            ARG_VALIDATOR => VALIDATOR_1.clone(),
            ARG_DELEGATOR => DELEGATOR_1.clone(),
        },
    )
    .build();

    builder
        .exec(delegator_1_validator_1_delegate_request)
        .expect_success()
        .commit();

    builder.advance_era();

    let delegator = get_delegator_bid(&mut builder, VALIDATOR_1.clone(), DELEGATOR_1.clone());

    assert!(delegator.is_some());
    assert_eq!(
        delegator.unwrap().staked_amount(),
        U512::from(DELEGATOR_1_STAKE)
    );

    builder.advance_era();

    // undelegate in the era right after we delegated.
    undelegate(
        &mut builder,
        *DELEGATOR_1_ADDR,
        DELEGATOR_1.clone(),
        VALIDATOR_1.clone(),
        U512::from(DELEGATOR_1_STAKE),
    );
    let delegator = get_delegator_bid(&mut builder, VALIDATOR_1.clone(), DELEGATOR_1.clone());
    assert!(delegator.is_none());

    let withdraws = builder.get_unbonds();
    let unbond_kind = UnbondKind::DelegatedPublicKey(DELEGATOR_1.clone());
    let unbond = withdraws
        .get(&unbond_kind)
        .expect("should have validator entry");
    let delegator_unbond_amount = unbond[0].eras().first().expect("should be era").amount();

    assert_eq!(
        *delegator_unbond_amount,
        U512::from(DELEGATOR_1_STAKE),
        "unbond purse amount should match staked amount"
    );

    // step until validator receives rewards.
    builder.advance_eras_by(2);

    // validator receives rewards after this step.

    builder.advance_era();

    // Delegator should not remain delegated even though they were eligible for rewards in the
    // second era.
    let delegator = get_delegator_bid(&mut builder, VALIDATOR_1.clone(), DELEGATOR_1.clone());
    assert!(delegator.is_none());
}

// In this test, we set up a delegator and a validator, the delegator delegates to the validator.
// We then undelegate during the first era where the delegator would be eligible to receive rewards
// for their delegation and expect that there is no bonding purse for the delegator / validator pair
// and that the delegator does not remain delegated to the validator as expected.
#[ignore]
#[test]
fn delegator_full_unbond_during_first_reward_era() {
    const DELEGATOR_1_STAKE: u64 = DEFAULT_MINIMUM_DELEGATION_AMOUNT;
    const VALIDATOR_1_STAKE: u64 = 1_000_000;
    const VALIDATOR_1_DELEGATION_RATE: DelegationRate = 0;

    let mut builder = LmdbWasmTestBuilder::default();
    builder.run_genesis(LOCAL_GENESIS_REQUEST.clone());

    // advance past the initial auction delay due to special condition of post-genesis behavior.
    builder.advance_eras_by_default_auction_delay();

    let validator_1_fund_request = ExecuteRequestBuilder::standard(
        *DEFAULT_ACCOUNT_ADDR,
        CONTRACT_TRANSFER_TO_ACCOUNT,
        runtime_args! {
            ARG_TARGET => *VALIDATOR_1_ADDR,
            ARG_AMOUNT => U512::from(TRANSFER_AMOUNT)
        },
    )
    .build();

    builder
        .exec(validator_1_fund_request)
        .expect_success()
        .commit();

    let delegator_1_fund_request = ExecuteRequestBuilder::standard(
        *DEFAULT_ACCOUNT_ADDR,
        CONTRACT_TRANSFER_TO_ACCOUNT,
        runtime_args! {
            ARG_TARGET => *DELEGATOR_1_ADDR,
            ARG_AMOUNT => U512::from(TRANSFER_AMOUNT)
        },
    )
    .build();

    builder
        .exec(delegator_1_fund_request)
        .expect_success()
        .commit();

    let validator_1_add_bid_request = ExecuteRequestBuilder::standard(
        *VALIDATOR_1_ADDR,
        CONTRACT_ADD_BID,
        runtime_args! {
            ARG_AMOUNT => U512::from(VALIDATOR_1_STAKE),
            ARG_DELEGATION_RATE => VALIDATOR_1_DELEGATION_RATE,
            ARG_PUBLIC_KEY => VALIDATOR_1.clone(),
        },
    )
    .build();

    builder
        .exec(validator_1_add_bid_request)
        .expect_success()
        .commit();

    let delegator_1_validator_1_delegate_request = ExecuteRequestBuilder::standard(
        *DELEGATOR_1_ADDR,
        CONTRACT_DELEGATE,
        runtime_args! {
            ARG_AMOUNT => U512::from(DELEGATOR_1_STAKE),
            ARG_VALIDATOR => VALIDATOR_1.clone(),
            ARG_DELEGATOR => DELEGATOR_1.clone(),
        },
    )
    .build();

    builder
        .exec(delegator_1_validator_1_delegate_request)
        .expect_success()
        .commit();

    // first step after funding, adding bid and delegating.
    builder.advance_era();

    let delegator = get_delegator_bid(&mut builder, VALIDATOR_1.clone(), DELEGATOR_1.clone())
        .expect("should be delegator");

    assert_eq!(delegator.staked_amount(), U512::from(DELEGATOR_1_STAKE));

    // step until validator receives rewards.
    builder.advance_eras_by(3);

    // assert that the validator should indeed receive rewards and that
    // the delegator is scheduled to receive rewards this era.

    let auction_hash = builder.get_auction_contract_hash();
    let seigniorage_snapshot: SeigniorageRecipientsSnapshotV2 = builder.get_value(
        EntityAddr::System(auction_hash.value()),
        SEIGNIORAGE_RECIPIENTS_SNAPSHOT_KEY,
    );

    let validator_seigniorage = seigniorage_snapshot
        .get(&builder.get_era())
        .expect("should be seigniorage for era")
        .get(&VALIDATOR_1)
        .expect("should be validator seigniorage for era");

    let delegator_kind = DelegatorKind::PublicKey(DELEGATOR_1.clone());
    let delegator_seigniorage = validator_seigniorage
        .delegator_stake()
        .get(&delegator_kind)
        .expect("should be delegator seigniorage");
    assert_eq!(*delegator_seigniorage, U512::from(DELEGATOR_1_STAKE));

    // undelegate in the first era that the delegator will receive rewards.
    undelegate(
        &mut builder,
        *DELEGATOR_1_ADDR,
        DELEGATOR_1.clone(),
        VALIDATOR_1.clone(),
        U512::from(DELEGATOR_1_STAKE),
    );
    let delegator = get_delegator_bid(&mut builder, VALIDATOR_1.clone(), DELEGATOR_1.clone());
    assert!(delegator.is_none());

    let unbond_kind = UnbondKind::DelegatedPublicKey(DELEGATOR_1.clone());
    let withdraws = builder.get_unbonds();
    let unbond = withdraws
        .get(&unbond_kind)
        .expect("should have validator entry");
    let delegator_unbond_amount = unbond[0].eras().first().expect("should have era").amount();

    assert_eq!(
        *delegator_unbond_amount,
        U512::from(DELEGATOR_1_STAKE),
        "unbond purse amount should match staked amount"
    );

    // validator receives rewards after this step.
    builder.advance_era();

    // Delegator's stake should remain at zero delegated even though they were eligible for rewards
    // in the second era.
    let delegator = get_delegator_bid(&mut builder, VALIDATOR_1.clone(), DELEGATOR_1.clone());
    assert!(delegator.is_none());
}<|MERGE_RESOLUTION|>--- conflicted
+++ resolved
@@ -982,13 +982,8 @@
             AuctionMethod::Delegate {
                 max_delegators_per_validator: u32::MAX,
                 validator: VALIDATOR_1.clone(),
-<<<<<<< HEAD
-                delegator: DELEGATOR_2.clone(),
+                delegator: DelegatorKind::PublicKey(DELEGATOR_2.clone()),
                 amount: undelegate_amount,
-=======
-                delegator: DelegatorKind::PublicKey(DELEGATOR_2.clone()),
-                amount: updelegate_amount,
->>>>>>> ef376e61
             },
         );
         assert!(undelegate_result.is_success(), "{:?}", undelegate_result);
