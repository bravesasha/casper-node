use std::collections::BTreeMap;

use num_rational::Ratio;
use num_traits::{CheckedMul, CheckedSub};
use once_cell::sync::Lazy;

use crate::test::system_contracts::auction::{
    get_delegator_staked_amount, get_era_info, get_validator_bid,
};
use casper_engine_test_support::{
    ExecuteRequestBuilder, LmdbWasmTestBuilder, StepRequestBuilder, UpgradeRequestBuilder,
    DEFAULT_ACCOUNT_ADDR, DEFAULT_GENESIS_TIMESTAMP_MILLIS, DEFAULT_LOCKED_FUNDS_PERIOD_MILLIS,
    DEFAULT_MINIMUM_DELEGATION_AMOUNT, DEFAULT_PROTOCOL_VERSION, DEFAULT_ROUND_SEIGNIORAGE_RATE,
    LOCAL_GENESIS_REQUEST, MINIMUM_ACCOUNT_CREATION_BALANCE, PRODUCTION_ROUND_SEIGNIORAGE_RATE,
    SYSTEM_ADDR, TIMESTAMP_MILLIS_INCREMENT,
};
use casper_storage::data_access_layer::AuctionMethod;
use casper_types::{
    self,
    account::AccountHash,
    runtime_args,
    system::auction::{
        self, BidsExt as _, DelegationRate, Delegator, SeigniorageAllocation,
        SeigniorageRecipientsSnapshotV2, ARG_AMOUNT, ARG_DELEGATION_RATE, ARG_DELEGATOR,
        ARG_PUBLIC_KEY, ARG_REWARDS_MAP, ARG_VALIDATOR, DELEGATION_RATE_DENOMINATOR,
        METHOD_DISTRIBUTE, SEIGNIORAGE_RECIPIENTS_SNAPSHOT_KEY,
    },
<<<<<<< HEAD
    EntityAddr, EraId, ProtocolVersion, PublicKey, SecretKey, Timestamp, U512,
=======
    EntityAddr, EraId, Key, ProtocolVersion, PublicKey, SecretKey, Timestamp,
    DEFAULT_MINIMUM_BID_AMOUNT, U512,
>>>>>>> b8f2c205
};

const ARG_ENTRY_POINT: &str = "entry_point";
const ARG_TARGET: &str = "target";

const CONTRACT_TRANSFER_TO_ACCOUNT: &str = "transfer_to_account_u512.wasm";
const CONTRACT_ADD_BID: &str = "add_bid.wasm";
const CONTRACT_DELEGATE: &str = "delegate.wasm";
const TRANSFER_AMOUNT: u64 = MINIMUM_ACCOUNT_CREATION_BALANCE;

static VALIDATOR_1: Lazy<PublicKey> = Lazy::new(|| {
    let secret_key = SecretKey::ed25519_from_bytes([3; SecretKey::ED25519_LENGTH]).unwrap();
    PublicKey::from(&secret_key)
});
static VALIDATOR_2: Lazy<PublicKey> = Lazy::new(|| {
    let secret_key = SecretKey::ed25519_from_bytes([5; SecretKey::ED25519_LENGTH]).unwrap();
    PublicKey::from(&secret_key)
});
static VALIDATOR_3: Lazy<PublicKey> = Lazy::new(|| {
    let secret_key = SecretKey::ed25519_from_bytes([7; SecretKey::ED25519_LENGTH]).unwrap();
    PublicKey::from(&secret_key)
});
static DELEGATOR_1: Lazy<PublicKey> = Lazy::new(|| {
    let secret_key = SecretKey::ed25519_from_bytes([204; SecretKey::ED25519_LENGTH]).unwrap();
    PublicKey::from(&secret_key)
});
static DELEGATOR_2: Lazy<PublicKey> = Lazy::new(|| {
    let secret_key = SecretKey::ed25519_from_bytes([206; SecretKey::ED25519_LENGTH]).unwrap();
    PublicKey::from(&secret_key)
});
static DELEGATOR_3: Lazy<PublicKey> = Lazy::new(|| {
    let secret_key = SecretKey::ed25519_from_bytes([208; SecretKey::ED25519_LENGTH]).unwrap();
    PublicKey::from(&secret_key)
});

static VALIDATOR_1_ADDR: Lazy<AccountHash> = Lazy::new(|| AccountHash::from(&*VALIDATOR_1));
static VALIDATOR_2_ADDR: Lazy<AccountHash> = Lazy::new(|| AccountHash::from(&*VALIDATOR_2));
static VALIDATOR_3_ADDR: Lazy<AccountHash> = Lazy::new(|| AccountHash::from(&*VALIDATOR_3));
static DELEGATOR_1_ADDR: Lazy<AccountHash> = Lazy::new(|| AccountHash::from(&*DELEGATOR_1));
static DELEGATOR_2_ADDR: Lazy<AccountHash> = Lazy::new(|| AccountHash::from(&*DELEGATOR_2));
static DELEGATOR_3_ADDR: Lazy<AccountHash> = Lazy::new(|| AccountHash::from(&*DELEGATOR_3));
static GENESIS_ROUND_SEIGNIORAGE_RATE: Lazy<Ratio<U512>> = Lazy::new(|| {
    Ratio::new(
        U512::from(*PRODUCTION_ROUND_SEIGNIORAGE_RATE.numer()),
        U512::from(*PRODUCTION_ROUND_SEIGNIORAGE_RATE.denom()),
    )
});

fn get_delegator_bid(
    builder: &mut LmdbWasmTestBuilder,
    validator: PublicKey,
    delegator: PublicKey,
) -> Option<Delegator> {
    let bids = builder.get_bids();
    bids.delegator_by_public_keys(&validator, &delegator)
}

fn withdraw_bid(
    builder: &mut LmdbWasmTestBuilder,
    sender: AccountHash,
    validator: PublicKey,
    amount: U512,
) {
    let auction = builder.get_auction_contract_hash();
    let withdraw_bid_args = runtime_args! {
        ARG_PUBLIC_KEY => validator,
        ARG_AMOUNT => amount,
    };
    let withdraw_bid_request = ExecuteRequestBuilder::contract_call_by_hash(
        sender,
        auction,
        auction::METHOD_WITHDRAW_BID,
        withdraw_bid_args,
    )
    .build();
    builder.exec(withdraw_bid_request).expect_success().commit();
}

fn undelegate(
    builder: &mut LmdbWasmTestBuilder,
    sender: AccountHash,
    delegator: PublicKey,
    validator: PublicKey,
    amount: U512,
) {
    let auction = builder.get_auction_contract_hash();
    let undelegate_args = runtime_args! {
        ARG_DELEGATOR => delegator,
        ARG_VALIDATOR => validator,
        ARG_AMOUNT => amount,
    };
    let undelegate_request = ExecuteRequestBuilder::contract_call_by_hash(
        sender,
        auction,
        auction::METHOD_UNDELEGATE,
        undelegate_args,
    )
    .build();
    builder.exec(undelegate_request).expect_success().commit();
}

#[ignore]
#[test]
fn should_distribute_delegation_rate_zero() {
    const VALIDATOR_1_STAKE: u64 = DEFAULT_MINIMUM_DELEGATION_AMOUNT;
    const DELEGATOR_1_STAKE: u64 = DEFAULT_MINIMUM_DELEGATION_AMOUNT;
    const DELEGATOR_2_STAKE: u64 = DEFAULT_MINIMUM_DELEGATION_AMOUNT;
    const TOTAL_DELEGATOR_STAKE: u64 = DELEGATOR_1_STAKE + DELEGATOR_2_STAKE;
    const TOTAL_STAKE: u64 = VALIDATOR_1_STAKE + TOTAL_DELEGATOR_STAKE;

    const VALIDATOR_1_DELEGATION_RATE: DelegationRate = 0;

    let system_fund_request = ExecuteRequestBuilder::standard(
        *DEFAULT_ACCOUNT_ADDR,
        CONTRACT_TRANSFER_TO_ACCOUNT,
        runtime_args! {
            ARG_TARGET => *SYSTEM_ADDR,
            ARG_AMOUNT => U512::from(TRANSFER_AMOUNT)
        },
    )
    .build();

    let validator_1_fund_request = ExecuteRequestBuilder::standard(
        *DEFAULT_ACCOUNT_ADDR,
        CONTRACT_TRANSFER_TO_ACCOUNT,
        runtime_args! {
            ARG_TARGET => *VALIDATOR_1_ADDR,
            ARG_AMOUNT => U512::from(TRANSFER_AMOUNT)
        },
    )
    .build();

    let delegator_1_fund_request = ExecuteRequestBuilder::standard(
        *DEFAULT_ACCOUNT_ADDR,
        CONTRACT_TRANSFER_TO_ACCOUNT,
        runtime_args! {
            ARG_TARGET => *DELEGATOR_1_ADDR,
            ARG_AMOUNT => U512::from(TRANSFER_AMOUNT)
        },
    )
    .build();

    let delegator_2_fund_request = ExecuteRequestBuilder::standard(
        *DEFAULT_ACCOUNT_ADDR,
        CONTRACT_TRANSFER_TO_ACCOUNT,
        runtime_args! {
            ARG_TARGET => *DELEGATOR_2_ADDR,
            ARG_AMOUNT => U512::from(TRANSFER_AMOUNT)
        },
    )
    .build();

    let validator_1_add_bid_request = ExecuteRequestBuilder::standard(
        *VALIDATOR_1_ADDR,
        CONTRACT_ADD_BID,
        runtime_args! {
            ARG_AMOUNT => U512::from(VALIDATOR_1_STAKE),
            ARG_DELEGATION_RATE => VALIDATOR_1_DELEGATION_RATE,
            ARG_PUBLIC_KEY => VALIDATOR_1.clone(),
        },
    )
    .build();

    let delegator_1_delegate_request = ExecuteRequestBuilder::standard(
        *DELEGATOR_1_ADDR,
        CONTRACT_DELEGATE,
        runtime_args! {
            ARG_AMOUNT => U512::from(DELEGATOR_1_STAKE),
            ARG_VALIDATOR => VALIDATOR_1.clone(),
            ARG_DELEGATOR => DELEGATOR_1.clone(),
        },
    )
    .build();

    let delegator_2_delegate_request = ExecuteRequestBuilder::standard(
        *DELEGATOR_2_ADDR,
        CONTRACT_DELEGATE,
        runtime_args! {
            ARG_AMOUNT => U512::from(DELEGATOR_2_STAKE),
            ARG_VALIDATOR => VALIDATOR_1.clone(),
            ARG_DELEGATOR => DELEGATOR_2.clone(),
        },
    )
    .build();

    let post_genesis_requests = vec![
        system_fund_request,
        validator_1_fund_request,
        delegator_1_fund_request,
        delegator_2_fund_request,
        validator_1_add_bid_request,
        delegator_1_delegate_request,
        delegator_2_delegate_request,
    ];

    let mut builder = LmdbWasmTestBuilder::default();

    builder.run_genesis(LOCAL_GENESIS_REQUEST.clone());

    let protocol_version = DEFAULT_PROTOCOL_VERSION;
    // initial token supply
    let initial_supply = builder.total_supply(protocol_version, None);
    let total_payout = builder.base_round_reward(None, protocol_version);
    let expected_total_reward = *GENESIS_ROUND_SEIGNIORAGE_RATE * initial_supply;
    let expected_total_reward_integer = expected_total_reward.to_integer();
    assert_eq!(total_payout, expected_total_reward_integer);

    for request in post_genesis_requests {
        builder.exec(request).commit().expect_success();
    }

    for _ in 0..=builder.get_auction_delay() {
        let step_request = StepRequestBuilder::new()
            .with_parent_state_hash(builder.get_post_state_hash())
            .with_protocol_version(ProtocolVersion::V1_0_0)
            .with_next_era_id(builder.get_era().successor())
            .with_run_auction(true)
            .build();
        assert!(
            builder.step(step_request).is_success(),
            "must execute step successfully"
        );
    }

    let mut rewards = BTreeMap::new();
    rewards.insert(VALIDATOR_1.clone(), vec![total_payout]);

    let distribute_request = ExecuteRequestBuilder::contract_call_by_hash(
        *SYSTEM_ADDR,
        builder.get_auction_contract_hash(),
        METHOD_DISTRIBUTE,
        runtime_args! {
            ARG_ENTRY_POINT => METHOD_DISTRIBUTE,
            ARG_REWARDS_MAP => rewards
        },
    )
    .build();

    builder.exec(distribute_request).commit().expect_success();

    let delegators_share = {
        let commission_rate = Ratio::new(
            U512::from(VALIDATOR_1_DELEGATION_RATE),
            U512::from(DELEGATION_RATE_DENOMINATOR),
        );
        let reward_multiplier =
            Ratio::new(U512::from(TOTAL_DELEGATOR_STAKE), U512::from(TOTAL_STAKE));
        let delegator_reward = expected_total_reward
            .checked_mul(&reward_multiplier)
            .expect("must get delegator reward");
        let commission = delegator_reward
            .checked_mul(&commission_rate)
            .expect("must get commission");
        delegator_reward.checked_sub(&commission).unwrap()
    };

    let delegator_1_expected_payout = {
        let reward_multiplier = Ratio::new(
            U512::from(DELEGATOR_1_STAKE),
            U512::from(TOTAL_DELEGATOR_STAKE),
        );
        delegators_share
            .checked_mul(&reward_multiplier)
            .map(|ratio| ratio.to_integer())
            .expect("must get delegator 1 payout")
    };

    let delegator_2_expected_payout = {
        let reward_multiplier = Ratio::new(
            U512::from(DELEGATOR_2_STAKE),
            U512::from(TOTAL_DELEGATOR_STAKE),
        );
        delegators_share
            .checked_mul(&reward_multiplier)
            .map(|ratio| ratio.to_integer())
            .expect("must get delegator 2 payout")
    };

    let validator_1_expected_payout = {
        let total_delegator_payout = delegator_1_expected_payout + delegator_2_expected_payout;
        let validator_share = expected_total_reward - Ratio::from(total_delegator_payout);
        validator_share.to_integer()
    };

    let validator_1_actual_payout = {
        let vaildator_stake_before = U512::from(VALIDATOR_1_STAKE);
        let validator_stake_after = get_validator_bid(&mut builder, VALIDATOR_1.clone())
            .expect("should have validator bid")
            .staked_amount();

        validator_stake_after - vaildator_stake_before
    };

    assert_eq!(
        validator_1_actual_payout, validator_1_expected_payout,
        "rhs {}",
        validator_1_expected_payout
    );

    let delegator_1_actual_payout = {
        let delegator_stake_before = U512::from(DELEGATOR_1_STAKE);
        let delegator_stake_after =
            get_delegator_staked_amount(&mut builder, VALIDATOR_1.clone(), DELEGATOR_1.clone());
        delegator_stake_after - delegator_stake_before
    };
    assert_eq!(delegator_1_actual_payout, delegator_1_expected_payout);

    let delegator_2_actual_payout = {
        let delegator_stake_before = U512::from(DELEGATOR_2_STAKE);
        let delegator_stake_after =
            get_delegator_staked_amount(&mut builder, VALIDATOR_1.clone(), DELEGATOR_2.clone());
        delegator_stake_after - delegator_stake_before
    };
    assert_eq!(delegator_2_actual_payout, delegator_2_expected_payout);

    // Subsequently, there should be no more rewards
    let validator_1_balance = {
        withdraw_bid(
            &mut builder,
            *VALIDATOR_1_ADDR,
            VALIDATOR_1.clone(),
            validator_1_actual_payout + U512::from(VALIDATOR_1_STAKE),
        );
        assert!(get_validator_bid(&mut builder, VALIDATOR_1.clone()).is_none());
        U512::zero()
    };
    assert_eq!(validator_1_balance, U512::zero());

    let delegator_1_balance = {
        assert!(
            get_delegator_bid(&mut builder, VALIDATOR_1.clone(), DELEGATOR_1.clone()).is_none(),
            "validator withdrawing full stake also removes delegator 1 reinvested funds"
        );
        U512::zero()
    };
    assert_eq!(delegator_1_balance, U512::zero());

    let delegator_2_balance = {
        assert!(
            get_delegator_bid(&mut builder, VALIDATOR_1.clone(), DELEGATOR_2.clone()).is_none(),
            "validator withdrawing full stake also removes delegator 1 reinvested funds"
        );
        U512::zero()
    };
    assert!(delegator_2_balance.is_zero());

    let era_info = get_era_info(&mut builder);

    assert!(matches!(
        era_info.select(VALIDATOR_1.clone()).next(),
        Some(SeigniorageAllocation::Validator { validator_public_key, amount })
        if *validator_public_key == *VALIDATOR_1 && *amount == validator_1_expected_payout
    ));

    assert!(matches!(
        era_info.select(DELEGATOR_1.clone()).next(),
        Some(SeigniorageAllocation::Delegator { delegator_public_key, amount, .. })
        if *delegator_public_key == *DELEGATOR_1 && *amount == delegator_1_expected_payout
    ));

    assert!(matches!(
        era_info.select(DELEGATOR_2.clone()).next(),
        Some(SeigniorageAllocation::Delegator { delegator_public_key, amount, .. })
        if *delegator_public_key == *DELEGATOR_2 && *amount == delegator_2_expected_payout
    ));
}

#[ignore]
#[test]
fn should_withdraw_bids_after_distribute() {
    const VALIDATOR_1_STAKE: u64 = DEFAULT_MINIMUM_DELEGATION_AMOUNT;
    const DELEGATOR_1_STAKE: u64 = DEFAULT_MINIMUM_DELEGATION_AMOUNT;
    const DELEGATOR_2_STAKE: u64 = DEFAULT_MINIMUM_DELEGATION_AMOUNT;
    const TOTAL_DELEGATOR_STAKE: u64 = DELEGATOR_1_STAKE + DELEGATOR_2_STAKE;
    const TOTAL_STAKE: u64 = VALIDATOR_1_STAKE + TOTAL_DELEGATOR_STAKE;

    const VALIDATOR_1_DELEGATION_RATE: DelegationRate = 0;

    let system_fund_request = ExecuteRequestBuilder::standard(
        *DEFAULT_ACCOUNT_ADDR,
        CONTRACT_TRANSFER_TO_ACCOUNT,
        runtime_args! {
            ARG_TARGET => *SYSTEM_ADDR,
            ARG_AMOUNT => U512::from(TRANSFER_AMOUNT)
        },
    )
    .build();

    let validator_1_fund_request = ExecuteRequestBuilder::standard(
        *DEFAULT_ACCOUNT_ADDR,
        CONTRACT_TRANSFER_TO_ACCOUNT,
        runtime_args! {
            ARG_TARGET => *VALIDATOR_1_ADDR,
            ARG_AMOUNT => U512::from(TRANSFER_AMOUNT)
        },
    )
    .build();

    let delegator_1_fund_request = ExecuteRequestBuilder::standard(
        *DEFAULT_ACCOUNT_ADDR,
        CONTRACT_TRANSFER_TO_ACCOUNT,
        runtime_args! {
            ARG_TARGET => *DELEGATOR_1_ADDR,
            ARG_AMOUNT => U512::from(TRANSFER_AMOUNT)
        },
    )
    .build();

    let delegator_2_fund_request = ExecuteRequestBuilder::standard(
        *DEFAULT_ACCOUNT_ADDR,
        CONTRACT_TRANSFER_TO_ACCOUNT,
        runtime_args! {
            ARG_TARGET => *DELEGATOR_2_ADDR,
            ARG_AMOUNT => U512::from(TRANSFER_AMOUNT)
        },
    )
    .build();

    let validator_1_add_bid_request = ExecuteRequestBuilder::standard(
        *VALIDATOR_1_ADDR,
        CONTRACT_ADD_BID,
        runtime_args! {
            ARG_AMOUNT => U512::from(VALIDATOR_1_STAKE),
            ARG_DELEGATION_RATE => VALIDATOR_1_DELEGATION_RATE,
            ARG_PUBLIC_KEY => VALIDATOR_1.clone(),
        },
    )
    .build();

    let delegator_1_delegate_request = ExecuteRequestBuilder::standard(
        *DELEGATOR_1_ADDR,
        CONTRACT_DELEGATE,
        runtime_args! {
            ARG_AMOUNT => U512::from(DELEGATOR_1_STAKE),
            ARG_VALIDATOR => VALIDATOR_1.clone(),
            ARG_DELEGATOR => DELEGATOR_1.clone(),
        },
    )
    .build();

    let delegator_2_delegate_request = ExecuteRequestBuilder::standard(
        *DELEGATOR_2_ADDR,
        CONTRACT_DELEGATE,
        runtime_args! {
            ARG_AMOUNT => U512::from(DELEGATOR_2_STAKE),
            ARG_VALIDATOR => VALIDATOR_1.clone(),
            ARG_DELEGATOR => DELEGATOR_2.clone(),
        },
    )
    .build();

    let post_genesis_requests = vec![
        system_fund_request,
        validator_1_fund_request,
        delegator_1_fund_request,
        delegator_2_fund_request,
        validator_1_add_bid_request,
        delegator_1_delegate_request,
        delegator_2_delegate_request,
    ];

    let mut builder = LmdbWasmTestBuilder::default();

    builder.run_genesis(LOCAL_GENESIS_REQUEST.clone());

    let protocol_version = DEFAULT_PROTOCOL_VERSION;
    let total_payout = builder.base_round_reward(None, protocol_version);

    // initial token supply
    let initial_supply = builder.total_supply(protocol_version, None);
    let rate = builder.round_seigniorage_rate(None, protocol_version);

    let expected_total_reward = rate * initial_supply;
    let expected_total_reward_integer = expected_total_reward.to_integer();

    assert_eq!(total_payout, expected_total_reward_integer);

    for request in post_genesis_requests {
        builder.exec(request).commit().expect_success();
    }

    for _ in 0..=builder.get_auction_delay() {
        let step_request = StepRequestBuilder::new()
            .with_parent_state_hash(builder.get_post_state_hash())
            .with_protocol_version(protocol_version)
            .with_next_era_id(builder.get_era().successor())
            .with_run_auction(true)
            .build();
        assert!(
            builder.step(step_request).is_success(),
            "must execute step successfully"
        );
    }

    let mut rewards = BTreeMap::new();
    rewards.insert(VALIDATOR_1.clone(), vec![total_payout]);

    let distribute_request = ExecuteRequestBuilder::contract_call_by_hash(
        *SYSTEM_ADDR,
        builder.get_auction_contract_hash(),
        METHOD_DISTRIBUTE,
        runtime_args! {
            ARG_ENTRY_POINT => METHOD_DISTRIBUTE,
            ARG_REWARDS_MAP => rewards
        },
    )
    .build();

    builder.exec(distribute_request).commit().expect_success();

    let validator_1_actual_payout = {
        let validator_stake_before = U512::from(VALIDATOR_1_STAKE);
        let validator_stake_after = get_validator_bid(&mut builder, VALIDATOR_1.clone())
            .expect("should have validator bid")
            .staked_amount();

        validator_stake_after - validator_stake_before
    };

    let delegators_share = {
        let commission_rate = Ratio::new(
            U512::from(VALIDATOR_1_DELEGATION_RATE),
            U512::from(DELEGATION_RATE_DENOMINATOR),
        );
        let reward_multiplier =
            Ratio::new(U512::from(TOTAL_DELEGATOR_STAKE), U512::from(TOTAL_STAKE));
        let delegator_reward = expected_total_reward
            .checked_mul(&reward_multiplier)
            .expect("must get delegator reward");
        let commission = delegator_reward
            .checked_mul(&commission_rate)
            .expect("must get commission");
        delegator_reward.checked_sub(&commission).unwrap()
    };

    let delegator_1_expected_payout = {
        let reward_multiplier = Ratio::new(
            U512::from(DELEGATOR_1_STAKE),
            U512::from(TOTAL_DELEGATOR_STAKE),
        );
        reward_multiplier
            .checked_mul(&delegators_share)
            .map(|ratio| ratio.to_integer())
            .unwrap()
    };

    let delegator_2_expected_payout = {
        let reward_multiplier = Ratio::new(
            U512::from(DELEGATOR_2_STAKE),
            U512::from(TOTAL_DELEGATOR_STAKE),
        );
        reward_multiplier
            .checked_mul(&delegators_share)
            .map(|ratio| ratio.to_integer())
            .unwrap()
    };

    let validator_1_expected_payout = {
        let total_delegator_payout = delegator_1_expected_payout + delegator_2_expected_payout;
        let validator_share = expected_total_reward - Ratio::from(total_delegator_payout);
        validator_share.to_integer()
    };
    assert_eq!(
        validator_1_actual_payout, validator_1_expected_payout,
        "rhs {}",
        validator_1_expected_payout
    );

    let delegator_1_actual_payout = {
        let delegator_stake_before = U512::from(DELEGATOR_1_STAKE);
        let delegator_stake_after =
            get_delegator_staked_amount(&mut builder, VALIDATOR_1.clone(), DELEGATOR_1.clone());
        delegator_stake_after - delegator_stake_before
    };

    assert_eq!(delegator_1_actual_payout, delegator_1_expected_payout);

    let delegator_2_actual_payout = {
        let delegator_stake_before = U512::from(DELEGATOR_2_STAKE);
        let delegator_stake_after =
            get_delegator_staked_amount(&mut builder, VALIDATOR_1.clone(), DELEGATOR_2.clone());
        delegator_stake_after - delegator_stake_before
    };

    assert_eq!(delegator_2_actual_payout, delegator_2_expected_payout);

    let delegator_1_unstaked_amount = {
        assert!(
            get_delegator_bid(&mut builder, VALIDATOR_1.clone(), DELEGATOR_1.clone()).is_some(),
            "delegator 1 should have a stake"
        );
        let undelegate_amount = U512::from(DELEGATOR_1_STAKE) + delegator_1_actual_payout;

        undelegate(
            &mut builder,
            *DELEGATOR_1_ADDR,
            DELEGATOR_1.clone(),
            VALIDATOR_1.clone(),
            undelegate_amount,
        );
        assert!(
            get_delegator_bid(&mut builder, VALIDATOR_1.clone(), DELEGATOR_1.clone()).is_none(),
            "delegator 1 did not unstake full expected amount"
        );
        delegator_1_actual_payout
    };
    assert!(
        !delegator_1_unstaked_amount.is_zero(),
        "should have unstaked more than zero"
    );

    let delegator_2_unstaked_amount = {
        assert!(
            get_delegator_bid(&mut builder, VALIDATOR_1.clone(), DELEGATOR_2.clone()).is_some(),
            "delegator 2 should have a stake"
        );
        let undelegate_amount = U512::from(DELEGATOR_2_STAKE) + delegator_2_actual_payout;
        undelegate(
            &mut builder,
            *DELEGATOR_2_ADDR,
            DELEGATOR_2.clone(),
            VALIDATOR_1.clone(),
            undelegate_amount,
        );
        assert!(
            get_delegator_bid(&mut builder, VALIDATOR_1.clone(), DELEGATOR_2.clone()).is_none(),
            "delegator 2 did not unstake full expected amount"
        );
        delegator_2_actual_payout
    };
    assert!(
        !delegator_2_unstaked_amount.is_zero(),
        "should have unstaked more than zero"
    );

    let validator_1_balance = {
        assert!(
            get_validator_bid(&mut builder, VALIDATOR_1.clone()).is_some(),
            "validator 1 should have a stake"
        );
        let withdraw_bid_amount = validator_1_actual_payout + U512::from(VALIDATOR_1_STAKE);
        withdraw_bid(
            &mut builder,
            *VALIDATOR_1_ADDR,
            VALIDATOR_1.clone(),
            withdraw_bid_amount,
        );

        assert!(get_validator_bid(&mut builder, VALIDATOR_1.clone()).is_none());

        withdraw_bid_amount
    };
    assert!(!validator_1_balance.is_zero());

    let era_info = get_era_info(&mut builder);

    assert!(matches!(
        era_info.select(VALIDATOR_1.clone()).next(),
        Some(SeigniorageAllocation::Validator { validator_public_key, amount })
        if *validator_public_key == *VALIDATOR_1 && *amount == validator_1_expected_payout
    ));

    assert!(matches!(
        era_info.select(DELEGATOR_1.clone()).next(),
        Some(SeigniorageAllocation::Delegator { delegator_public_key, amount, .. })
        if *delegator_public_key == *DELEGATOR_1 && *amount == delegator_1_expected_payout
    ));

    assert!(matches!(
        era_info.select(DELEGATOR_2.clone()).next(),
        Some(SeigniorageAllocation::Delegator { delegator_public_key, amount, .. })
        if *delegator_public_key == *DELEGATOR_2 && *amount == delegator_1_expected_payout
    ));
}

#[ignore]
#[allow(unused)]
// #[test]
fn should_distribute_rewards_after_restaking_delegated_funds() {
    const VALIDATOR_1_STAKE: u64 = 7_000_000_000_000_000;
    const DELEGATOR_1_STAKE: u64 = 5_000_000_000_000_000;
    const DELEGATOR_2_STAKE: u64 = 5_000_000_000_000_000;
    const TOTAL_DELEGATOR_STAKE: u64 = DELEGATOR_1_STAKE + DELEGATOR_2_STAKE;

    const VALIDATOR_1_DELEGATION_RATE: DelegationRate = 0;

    let system_fund_request = ExecuteRequestBuilder::standard(
        *DEFAULT_ACCOUNT_ADDR,
        CONTRACT_TRANSFER_TO_ACCOUNT,
        runtime_args! {
            ARG_TARGET => *SYSTEM_ADDR,
            ARG_AMOUNT => U512::from(TRANSFER_AMOUNT)
        },
    )
    .build();

    let validator_1_fund_request = ExecuteRequestBuilder::standard(
        *DEFAULT_ACCOUNT_ADDR,
        CONTRACT_TRANSFER_TO_ACCOUNT,
        runtime_args! {
            ARG_TARGET => *VALIDATOR_1_ADDR,
            ARG_AMOUNT => U512::from(TRANSFER_AMOUNT)
        },
    )
    .build();

    let delegator_1_fund_request = ExecuteRequestBuilder::standard(
        *DEFAULT_ACCOUNT_ADDR,
        CONTRACT_TRANSFER_TO_ACCOUNT,
        runtime_args! {
            ARG_TARGET => *DELEGATOR_1_ADDR,
            ARG_AMOUNT => U512::from(TRANSFER_AMOUNT)
        },
    )
    .build();

    let delegator_2_fund_request = ExecuteRequestBuilder::standard(
        *DEFAULT_ACCOUNT_ADDR,
        CONTRACT_TRANSFER_TO_ACCOUNT,
        runtime_args! {
            ARG_TARGET => *DELEGATOR_2_ADDR,
            ARG_AMOUNT => U512::from(TRANSFER_AMOUNT)
        },
    )
    .build();

    let validator_1_add_bid_request = ExecuteRequestBuilder::standard(
        *VALIDATOR_1_ADDR,
        CONTRACT_ADD_BID,
        runtime_args! {
            ARG_AMOUNT => U512::from(VALIDATOR_1_STAKE),
            ARG_DELEGATION_RATE => VALIDATOR_1_DELEGATION_RATE,
            ARG_PUBLIC_KEY => VALIDATOR_1.clone(),
        },
    )
    .build();

    let delegator_1_delegate_request = ExecuteRequestBuilder::standard(
        *DELEGATOR_1_ADDR,
        CONTRACT_DELEGATE,
        runtime_args! {
            ARG_AMOUNT => U512::from(DELEGATOR_1_STAKE),
            ARG_VALIDATOR => VALIDATOR_1.clone(),
            ARG_DELEGATOR => DELEGATOR_1.clone(),
        },
    )
    .build();

    let delegator_2_delegate_request = ExecuteRequestBuilder::standard(
        *DELEGATOR_2_ADDR,
        CONTRACT_DELEGATE,
        runtime_args! {
            ARG_AMOUNT => U512::from(DELEGATOR_2_STAKE),
            ARG_VALIDATOR => VALIDATOR_1.clone(),
            ARG_DELEGATOR => DELEGATOR_2.clone(),
        },
    )
    .build();

    let post_genesis_requests = vec![
        system_fund_request,
        validator_1_fund_request,
        delegator_1_fund_request,
        delegator_2_fund_request,
        validator_1_add_bid_request,
        delegator_1_delegate_request,
        delegator_2_delegate_request,
    ];

    let mut builder = LmdbWasmTestBuilder::default();

    builder.run_genesis(LOCAL_GENESIS_REQUEST.clone());

    let protocol_version = DEFAULT_PROTOCOL_VERSION;
    // initial token supply
    let initial_supply = builder.total_supply(protocol_version, None);
    let initial_rate = builder.round_seigniorage_rate(None, protocol_version);
    let initial_round_reward = builder.base_round_reward(None, protocol_version);

    let initial_expected_reward_rate = initial_rate * initial_supply;
    assert_eq!(
        initial_round_reward,
        initial_expected_reward_rate.to_integer()
    );

    for request in post_genesis_requests {
        builder.exec(request).commit().expect_success();
    }

    // we need to crank forward because our validator is not a genesis validator
    builder.advance_eras_by_default_auction_delay();

    let mut era = builder.get_era();
    let mut round_reward = initial_round_reward;
    let mut total_supply = initial_supply;
    let mut expected_reward_rate = initial_expected_reward_rate;
    let mut validator_stake = U512::from(VALIDATOR_1_STAKE);
    let mut delegator_1_stake = U512::from(DELEGATOR_1_STAKE);
    let mut delegator_2_stake = U512::from(DELEGATOR_2_STAKE);
    let mut total_delegator_stake = U512::from(TOTAL_DELEGATOR_STAKE);
    let mut total_stake = U512::from(VALIDATOR_1_STAKE + TOTAL_DELEGATOR_STAKE);
    for idx in 0..10 {
        let rewards = {
            let mut rewards = BTreeMap::new();
            rewards.insert(VALIDATOR_1.clone(), vec![round_reward]);
            rewards
        };

        let result = builder.distribute(None, protocol_version, rewards, Timestamp::now().millis());
        assert!(result.is_success(), "failed to distribute {:?}", result);
        builder.advance_era();
        let current_era = builder.get_era();
        assert_eq!(
            era.successor(),
            current_era,
            "unexpected era {:?}",
            current_era
        );
        era = current_era;

        let updated_round_reward = builder.base_round_reward(None, protocol_version);
        round_reward = updated_round_reward;

        let updated_validator_stake = get_validator_bid(&mut builder, VALIDATOR_1.clone())
            .expect("should have validator bid")
            .staked_amount();
        assert!(
            updated_validator_stake > validator_stake,
            "validator stake should go up"
        );
        let updated_delegator_1_stake =
            get_delegator_staked_amount(&mut builder, VALIDATOR_1.clone(), DELEGATOR_1.clone());
        assert!(
            updated_delegator_1_stake > delegator_1_stake,
            "delegator 1 stake should go up"
        );
        let updated_delegator_2_stake =
            get_delegator_staked_amount(&mut builder, VALIDATOR_1.clone(), DELEGATOR_2.clone());
        assert!(
            updated_delegator_2_stake > delegator_2_stake,
            "delegator 2 stake should go up was: {:?} is: {:?}",
            delegator_2_stake,
            updated_delegator_2_stake,
        );
        let updated_total_delegator_stake = updated_delegator_1_stake + updated_delegator_2_stake;
        assert!(
            updated_total_delegator_stake > total_delegator_stake,
            "total delegator stake should go up"
        );
        total_delegator_stake = updated_total_delegator_stake;
        let updated_total_stake = updated_validator_stake + updated_total_delegator_stake;
        assert!(
            updated_total_stake > total_stake,
            "total stake should go up"
        );

        let delegators_share = {
            let commission_rate = Ratio::new(
                U512::from(VALIDATOR_1_DELEGATION_RATE),
                U512::from(DELEGATION_RATE_DENOMINATOR),
            );
            let reward_multiplier = Ratio::new(updated_total_delegator_stake, updated_total_stake);
            let delegator_reward = expected_reward_rate
                .checked_mul(&reward_multiplier)
                .expect("should get delegator reward ratio");
            let commission = delegator_reward
                .checked_mul(&commission_rate)
                .expect("must get delegator reward");
            delegator_reward.checked_sub(&commission).unwrap()
        };

        let delegator_1_expected_payout = {
            let reward_multiplier =
                Ratio::new(updated_delegator_1_stake, updated_total_delegator_stake);
            delegators_share
                .checked_mul(&reward_multiplier)
                .map(|ratio| ratio.to_integer())
                .expect("must get delegator 1 reward")
        };

        let delegator_2_expected_payout = {
            let reward_multiplier =
                Ratio::new(updated_delegator_2_stake, updated_total_delegator_stake);
            delegators_share
                .checked_mul(&reward_multiplier)
                .map(|ratio| ratio.to_integer())
                .expect("must get delegator 2 reward")
        };

        let validator_1_actual_payout = updated_validator_stake - validator_stake;

        let validator_1_expected_payout = (expected_reward_rate
            - Ratio::from(delegator_1_expected_payout + delegator_2_expected_payout))
        .to_integer();
        assert_eq!(validator_1_actual_payout, validator_1_expected_payout);

        let delegator_1_actual_payout = updated_delegator_1_stake - delegator_1_stake;
        assert_eq!(delegator_1_actual_payout, delegator_1_expected_payout);

        let delegator_2_actual_payout = updated_delegator_2_stake - delegator_2_stake;
        assert_eq!(delegator_2_actual_payout, delegator_2_expected_payout);

        let updated_era_info = get_era_info(&mut builder);

        assert!(matches!(
            updated_era_info.select(VALIDATOR_1.clone()).next(),
            Some(SeigniorageAllocation::Validator { validator_public_key, amount })
            if *validator_public_key == *VALIDATOR_1 && *amount == validator_1_expected_payout
        ));

        assert!(matches!(
            updated_era_info.select(DELEGATOR_1.clone()).next(),
            Some(SeigniorageAllocation::Delegator { delegator_public_key, amount, .. })
            if *delegator_public_key == *DELEGATOR_1 && *amount == delegator_1_expected_payout
        ));

        assert!(matches!(
            updated_era_info.select(DELEGATOR_2.clone()).next(),
            Some(SeigniorageAllocation::Delegator { delegator_public_key, amount, .. })
            if *delegator_public_key == *DELEGATOR_2 && *amount == delegator_2_expected_payout
        ));

        // Next round of rewards
        let updated_supply = builder.total_supply(protocol_version, None);
        assert!(updated_supply > total_supply);
        total_supply = updated_supply;

        let updated_rate = builder.round_seigniorage_rate(None, protocol_version);
        expected_reward_rate = updated_rate * total_supply;

        // lets churn the bids just to have some fun
        let undelegate_amount = delegator_1_expected_payout - 1;
        let undelegate_result = builder.bidding(
            None,
            protocol_version,
            (*DELEGATOR_1_ADDR).into(),
            AuctionMethod::Undelegate {
                validator: VALIDATOR_1.clone(),
                delegator: DELEGATOR_1.clone(),
                amount: undelegate_amount,
            },
        );
        assert!(undelegate_result.is_success(), "{:?}", undelegate_result);
        builder.commit_transforms(builder.get_post_state_hash(), undelegate_result.effects());
        delegator_1_stake =
            get_delegator_staked_amount(&mut builder, VALIDATOR_1.clone(), DELEGATOR_1.clone());

        let updelegate_amount = U512::from(1_000_000);
        let updelegate_result = builder.bidding(
            None,
            protocol_version,
            (*DELEGATOR_2_ADDR).into(),
            AuctionMethod::Delegate {
                max_delegators_per_validator: u32::MAX,
                validator: VALIDATOR_1.clone(),
                delegator: DELEGATOR_2.clone(),
                amount: updelegate_amount,
            },
        );
        assert!(updelegate_result.is_success(), "{:?}", updelegate_result);
        builder.commit_transforms(builder.get_post_state_hash(), undelegate_result.effects());
        delegator_2_stake =
            get_delegator_staked_amount(&mut builder, VALIDATOR_1.clone(), DELEGATOR_2.clone());

        let auction_method = {
            let amount = U512::from(10_000_000);
            if idx % 2 == 0 {
                AuctionMethod::AddBid {
                    public_key: VALIDATOR_1.clone(),
                    amount,
                    delegation_rate: 0,
                    minimum_delegation_amount: updelegate_amount.as_u64(),
                    maximum_delegation_amount: updelegate_amount.as_u64(),
                    minimum_bid_amount: DEFAULT_MINIMUM_BID_AMOUNT,
                }
            } else {
                AuctionMethod::WithdrawBid {
                    public_key: VALIDATOR_1.clone(),
                    amount,
                    minimum_bid_amount: DEFAULT_MINIMUM_BID_AMOUNT,
                }
            }
        };
        let bid_flip_result = builder.bidding(
            None,
            protocol_version,
            (*VALIDATOR_1_ADDR).into(),
            auction_method,
        );
        assert!(bid_flip_result.is_success(), "{:?}", bid_flip_result);
        builder.commit_transforms(builder.get_post_state_hash(), undelegate_result.effects());
        validator_stake = get_validator_bid(&mut builder, VALIDATOR_1.clone())
            .expect("should have validator bid")
            .staked_amount();

        total_stake = validator_stake + delegator_1_stake + delegator_2_stake;
    }
}

#[ignore]
#[test]
fn should_distribute_delegation_rate_half() {
    const VALIDATOR_1_STAKE: u64 = 1_000_000_000_000;
    const DELEGATOR_1_STAKE: u64 = 1_000_000_000_000;
    const DELEGATOR_2_STAKE: u64 = 1_000_000_000_000;
    const TOTAL_DELEGATOR_STAKE: u64 = DELEGATOR_1_STAKE + DELEGATOR_2_STAKE;
    const TOTAL_STAKE: u64 = VALIDATOR_1_STAKE + TOTAL_DELEGATOR_STAKE;

    const VALIDATOR_1_DELEGATION_RATE: DelegationRate = DELEGATION_RATE_DENOMINATOR / 2;

    let system_fund_request = ExecuteRequestBuilder::standard(
        *DEFAULT_ACCOUNT_ADDR,
        CONTRACT_TRANSFER_TO_ACCOUNT,
        runtime_args! {
            ARG_TARGET => *SYSTEM_ADDR,
            ARG_AMOUNT => U512::from(TRANSFER_AMOUNT)
        },
    )
    .build();

    let validator_1_fund_request = ExecuteRequestBuilder::standard(
        *DEFAULT_ACCOUNT_ADDR,
        CONTRACT_TRANSFER_TO_ACCOUNT,
        runtime_args! {
            ARG_TARGET => *VALIDATOR_1_ADDR,
            ARG_AMOUNT => U512::from(TRANSFER_AMOUNT)
        },
    )
    .build();

    let delegator_1_fund_request = ExecuteRequestBuilder::standard(
        *DEFAULT_ACCOUNT_ADDR,
        CONTRACT_TRANSFER_TO_ACCOUNT,
        runtime_args! {
            ARG_TARGET => *DELEGATOR_1_ADDR,
            ARG_AMOUNT => U512::from(TRANSFER_AMOUNT)
        },
    )
    .build();

    let delegator_2_fund_request = ExecuteRequestBuilder::standard(
        *DEFAULT_ACCOUNT_ADDR,
        CONTRACT_TRANSFER_TO_ACCOUNT,
        runtime_args! {
            ARG_TARGET => *DELEGATOR_2_ADDR,
            ARG_AMOUNT => U512::from(TRANSFER_AMOUNT)
        },
    )
    .build();

    let validator_1_add_bid_request = ExecuteRequestBuilder::standard(
        *VALIDATOR_1_ADDR,
        CONTRACT_ADD_BID,
        runtime_args! {
            ARG_AMOUNT => U512::from(VALIDATOR_1_STAKE),
            ARG_DELEGATION_RATE => VALIDATOR_1_DELEGATION_RATE,
            ARG_PUBLIC_KEY => VALIDATOR_1.clone(),
        },
    )
    .build();

    let delegator_1_delegate_request = ExecuteRequestBuilder::standard(
        *DELEGATOR_1_ADDR,
        CONTRACT_DELEGATE,
        runtime_args! {
            ARG_AMOUNT => U512::from(DELEGATOR_1_STAKE),
            ARG_VALIDATOR => VALIDATOR_1.clone(),
            ARG_DELEGATOR => DELEGATOR_1.clone(),
        },
    )
    .build();

    let delegator_2_delegate_request = ExecuteRequestBuilder::standard(
        *DELEGATOR_2_ADDR,
        CONTRACT_DELEGATE,
        runtime_args! {
            ARG_AMOUNT => U512::from(DELEGATOR_2_STAKE),
            ARG_VALIDATOR => VALIDATOR_1.clone(),
            ARG_DELEGATOR => DELEGATOR_2.clone(),
        },
    )
    .build();

    let post_genesis_requests = vec![
        system_fund_request,
        validator_1_fund_request,
        delegator_1_fund_request,
        delegator_2_fund_request,
        validator_1_add_bid_request,
        delegator_1_delegate_request,
        delegator_2_delegate_request,
    ];

    let mut builder = LmdbWasmTestBuilder::default();

    builder.run_genesis(LOCAL_GENESIS_REQUEST.clone());

    let protocol_version = DEFAULT_PROTOCOL_VERSION;
    // initial token supply
    let initial_supply = builder.total_supply(protocol_version, None);
    let total_payout = builder.base_round_reward(None, protocol_version);
    let expected_total_reward = *GENESIS_ROUND_SEIGNIORAGE_RATE * initial_supply;
    let expected_total_reward_integer = expected_total_reward.to_integer();
    assert_eq!(total_payout, expected_total_reward_integer);

    for request in post_genesis_requests {
        builder.exec(request).commit().expect_success();
    }

    for _ in 0..=builder.get_auction_delay() {
        let step_request = StepRequestBuilder::new()
            .with_parent_state_hash(builder.get_post_state_hash())
            .with_protocol_version(ProtocolVersion::V1_0_0)
            .with_next_era_id(builder.get_era().successor())
            .with_run_auction(true)
            .build();

        assert!(
            builder.step(step_request).is_success(),
            "must execute step successfully"
        );
    }

    let mut rewards = BTreeMap::new();
    rewards.insert(VALIDATOR_1.clone(), vec![total_payout]);

    let distribute_request = ExecuteRequestBuilder::contract_call_by_hash(
        *SYSTEM_ADDR,
        builder.get_auction_contract_hash(),
        METHOD_DISTRIBUTE,
        runtime_args! {
            ARG_ENTRY_POINT => METHOD_DISTRIBUTE,
            ARG_REWARDS_MAP => rewards
        },
    )
    .build();

    builder.exec(distribute_request).commit().expect_success();

    let delegators_share = {
        let commission_rate = Ratio::new(
            U512::from(VALIDATOR_1_DELEGATION_RATE),
            U512::from(DELEGATION_RATE_DENOMINATOR),
        );
        let reward_multiplier =
            Ratio::new(U512::from(TOTAL_DELEGATOR_STAKE), U512::from(TOTAL_STAKE));
        let delegator_reward = expected_total_reward
            .checked_mul(&reward_multiplier)
            .expect("must get delegator reward");
        let commission = delegator_reward
            .checked_mul(&commission_rate)
            .expect("must get commission");
        delegator_reward.checked_sub(&commission).unwrap()
    };

    let delegator_1_expected_payout = {
        let reward_multiplier = Ratio::new(
            U512::from(DELEGATOR_1_STAKE),
            U512::from(TOTAL_DELEGATOR_STAKE),
        );
        delegators_share
            .checked_mul(&reward_multiplier)
            .map(|ratio| ratio.to_integer())
            .unwrap()
    };

    let delegator_2_expected_payout = {
        let reward_multiplier = Ratio::new(
            U512::from(DELEGATOR_2_STAKE),
            U512::from(TOTAL_DELEGATOR_STAKE),
        );
        delegators_share
            .checked_mul(&reward_multiplier)
            .map(|ratio| ratio.to_integer())
            .unwrap()
    };

    let validator_1_expected_payout = {
        let total_delegator_payout = delegator_1_expected_payout + delegator_2_expected_payout;
        let validators_part = expected_total_reward - Ratio::from(total_delegator_payout);
        validators_part.to_integer()
    };

    let validator_1_actual_payout = {
        let validator_stake_before = U512::from(VALIDATOR_1_STAKE);
        let validator_stake_after = get_validator_bid(&mut builder, VALIDATOR_1.clone())
            .expect("should have validator bid")
            .staked_amount();
        validator_stake_after - validator_stake_before
    };

    assert_eq!(validator_1_actual_payout, validator_1_expected_payout);

    let delegator_1_actual_payout = {
        let delegator_stake_before = U512::from(DELEGATOR_1_STAKE);
        let delegator_stake_after =
            get_delegator_staked_amount(&mut builder, VALIDATOR_1.clone(), DELEGATOR_1.clone());
        delegator_stake_after - delegator_stake_before
    };
    assert_eq!(delegator_1_actual_payout, delegator_1_expected_payout);

    let delegator_2_actual_payout = {
        let delegator_stake_before = U512::from(DELEGATOR_2_STAKE);
        let delegator_stake_after =
            get_delegator_staked_amount(&mut builder, VALIDATOR_1.clone(), DELEGATOR_2.clone());
        delegator_stake_after - delegator_stake_before
    };
    assert_eq!(delegator_2_actual_payout, delegator_2_expected_payout);

    let era_info = get_era_info(&mut builder);

    assert!(matches!(
        era_info.select(VALIDATOR_1.clone()).next(),
        Some(SeigniorageAllocation::Validator { validator_public_key, amount })
        if *validator_public_key == *VALIDATOR_1 && *amount == validator_1_expected_payout
    ));

    assert!(matches!(
        era_info.select(DELEGATOR_1.clone()).next(),
        Some(SeigniorageAllocation::Delegator { delegator_public_key, amount, .. })
        if *delegator_public_key == *DELEGATOR_1 && *amount == delegator_1_expected_payout
    ));

    assert!(matches!(
        era_info.select(DELEGATOR_2.clone()).next(),
        Some(SeigniorageAllocation::Delegator { delegator_public_key, amount, .. })
        if *delegator_public_key == *DELEGATOR_2 && *amount == delegator_2_expected_payout
    ));
}

#[ignore]
#[test]
fn should_distribute_delegation_rate_full() {
    const VALIDATOR_1_STAKE: u64 = 1_000_000_000_000;
    const DELEGATOR_1_STAKE: u64 = 1_000_000_000_000;
    const DELEGATOR_2_STAKE: u64 = 1_000_000_000_000;

    const VALIDATOR_1_DELEGATION_RATE: DelegationRate = DELEGATION_RATE_DENOMINATOR;

    let system_fund_request = ExecuteRequestBuilder::standard(
        *DEFAULT_ACCOUNT_ADDR,
        CONTRACT_TRANSFER_TO_ACCOUNT,
        runtime_args! {
            ARG_TARGET => *SYSTEM_ADDR,
            ARG_AMOUNT => U512::from(TRANSFER_AMOUNT)
        },
    )
    .build();

    let validator_1_fund_request = ExecuteRequestBuilder::standard(
        *DEFAULT_ACCOUNT_ADDR,
        CONTRACT_TRANSFER_TO_ACCOUNT,
        runtime_args! {
            ARG_TARGET => *VALIDATOR_1_ADDR,
            ARG_AMOUNT => U512::from(TRANSFER_AMOUNT)
        },
    )
    .build();

    let delegator_1_fund_request = ExecuteRequestBuilder::standard(
        *DEFAULT_ACCOUNT_ADDR,
        CONTRACT_TRANSFER_TO_ACCOUNT,
        runtime_args! {
            ARG_TARGET => *DELEGATOR_1_ADDR,
            ARG_AMOUNT => U512::from(TRANSFER_AMOUNT)
        },
    )
    .build();

    let delegator_2_fund_request = ExecuteRequestBuilder::standard(
        *DEFAULT_ACCOUNT_ADDR,
        CONTRACT_TRANSFER_TO_ACCOUNT,
        runtime_args! {
            ARG_TARGET => *DELEGATOR_2_ADDR,
            ARG_AMOUNT => U512::from(TRANSFER_AMOUNT)
        },
    )
    .build();

    let validator_1_add_bid_request = ExecuteRequestBuilder::standard(
        *VALIDATOR_1_ADDR,
        CONTRACT_ADD_BID,
        runtime_args! {
            ARG_AMOUNT => U512::from(VALIDATOR_1_STAKE),
            ARG_DELEGATION_RATE => VALIDATOR_1_DELEGATION_RATE,
            ARG_PUBLIC_KEY => VALIDATOR_1.clone(),
            auction::ARG_MINIMUM_DELEGATION_AMOUNT => 10,
            auction::ARG_MAXIMUM_DELEGATION_AMOUNT => DELEGATOR_2_STAKE + 1,
        },
    )
    .build();

    let delegator_1_delegate_request = ExecuteRequestBuilder::standard(
        *DELEGATOR_1_ADDR,
        CONTRACT_DELEGATE,
        runtime_args! {
            ARG_AMOUNT => U512::from(DELEGATOR_1_STAKE),
            ARG_VALIDATOR => VALIDATOR_1.clone(),
            ARG_DELEGATOR => DELEGATOR_1.clone(),
        },
    )
    .build();

    let delegator_2_delegate_request = ExecuteRequestBuilder::standard(
        *DELEGATOR_2_ADDR,
        CONTRACT_DELEGATE,
        runtime_args! {
            ARG_AMOUNT => U512::from(DELEGATOR_2_STAKE),
            ARG_VALIDATOR => VALIDATOR_1.clone(),
            ARG_DELEGATOR => DELEGATOR_2.clone(),
        },
    )
    .build();

    let post_genesis_requests = vec![
        system_fund_request,
        validator_1_fund_request,
        delegator_1_fund_request,
        delegator_2_fund_request,
        validator_1_add_bid_request,
        delegator_1_delegate_request,
        delegator_2_delegate_request,
    ];

    let mut timestamp_millis =
        DEFAULT_GENESIS_TIMESTAMP_MILLIS + DEFAULT_LOCKED_FUNDS_PERIOD_MILLIS;

    let mut builder = LmdbWasmTestBuilder::default();

    builder.run_genesis(LOCAL_GENESIS_REQUEST.clone());

    let protocol_version = DEFAULT_PROTOCOL_VERSION;
    // initial token supply
    let initial_supply = builder.total_supply(protocol_version, None);
    let expected_total_reward = *GENESIS_ROUND_SEIGNIORAGE_RATE * initial_supply;
    let expected_total_reward_integer = expected_total_reward.to_integer();

    for request in post_genesis_requests {
        builder.exec(request).commit().expect_success();
    }

    for _ in 0..5 {
        builder.run_auction(timestamp_millis, Vec::new());
        timestamp_millis += TIMESTAMP_MILLIS_INCREMENT;
    }

    let mut rewards = BTreeMap::new();
    rewards.insert(VALIDATOR_1.clone(), vec![expected_total_reward_integer]);

    let distribute_request = ExecuteRequestBuilder::contract_call_by_hash(
        *SYSTEM_ADDR,
        builder.get_auction_contract_hash(),
        METHOD_DISTRIBUTE,
        runtime_args! {
            ARG_ENTRY_POINT => METHOD_DISTRIBUTE,
            ARG_REWARDS_MAP => rewards
        },
    )
    .build();

    builder.exec(distribute_request).commit().expect_success();

    let validator_1_updated_stake = {
        let validator_stake_before = U512::from(VALIDATOR_1_STAKE);
        let validator_stake_after = get_validator_bid(&mut builder, VALIDATOR_1.clone())
            .expect("should have validator bid")
            .staked_amount();
        validator_stake_after - validator_stake_before
    };
    let expected_validator_1_balance =
        (expected_total_reward * Ratio::from(U512::one())).to_integer();
    assert_eq!(validator_1_updated_stake, expected_validator_1_balance);

    let delegator_1_updated_stake = {
        let validator_stake_before = U512::from(DELEGATOR_1_STAKE);
        let validator_stake_after =
            get_delegator_staked_amount(&mut builder, VALIDATOR_1.clone(), DELEGATOR_1.clone());
        validator_stake_after - validator_stake_before
    };
    let expected_delegator_1_balance = U512::zero();
    assert_eq!(delegator_1_updated_stake, expected_delegator_1_balance);

    let delegator_2_balance = {
        let validator_stake_before = U512::from(DELEGATOR_2_STAKE);
        let validator_stake_after =
            get_delegator_staked_amount(&mut builder, VALIDATOR_1.clone(), DELEGATOR_2.clone());
        validator_stake_after - validator_stake_before
    };
    let expected_delegator_2_balance = U512::zero();
    assert_eq!(delegator_2_balance, expected_delegator_2_balance);

    let total_payout = validator_1_updated_stake + delegator_1_updated_stake + delegator_2_balance;
    assert_eq!(total_payout, expected_total_reward_integer);

    let era_info = get_era_info(&mut builder);

    assert!(matches!(
        era_info.select(VALIDATOR_1.clone()).next(),
        Some(SeigniorageAllocation::Validator { validator_public_key, amount })
        if *validator_public_key == *VALIDATOR_1 && *amount == expected_validator_1_balance
    ));

    assert!(matches!(
        era_info.select(DELEGATOR_1.clone()).next(),
        Some(SeigniorageAllocation::Delegator { delegator_public_key, amount, .. })
        if *delegator_public_key == *DELEGATOR_1 && *amount == expected_delegator_1_balance
    ));

    assert!(matches!(
        era_info.select(DELEGATOR_2.clone()).next(),
        Some(SeigniorageAllocation::Delegator { delegator_public_key, amount, .. })
        if *delegator_public_key == *DELEGATOR_2 && *amount == expected_delegator_1_balance
    ));
}

#[ignore]
#[test]
fn should_distribute_uneven_delegation_rate_zero() {
    const VALIDATOR_1_STAKE: u64 = 200_000_000_000;
    const DELEGATOR_1_STAKE: u64 = 600_000_000_000;
    const DELEGATOR_2_STAKE: u64 = 800_000_000_000;
    const TOTAL_DELEGATOR_STAKE: u64 = DELEGATOR_1_STAKE + DELEGATOR_2_STAKE;
    const TOTAL_STAKE: u64 = VALIDATOR_1_STAKE + TOTAL_DELEGATOR_STAKE;

    const VALIDATOR_1_DELEGATION_RATE: DelegationRate = 0;

    let system_fund_request = ExecuteRequestBuilder::standard(
        *DEFAULT_ACCOUNT_ADDR,
        CONTRACT_TRANSFER_TO_ACCOUNT,
        runtime_args! {
            ARG_TARGET => *SYSTEM_ADDR,
            ARG_AMOUNT => U512::from(TRANSFER_AMOUNT)
        },
    )
    .build();

    let validator_1_fund_request = ExecuteRequestBuilder::standard(
        *DEFAULT_ACCOUNT_ADDR,
        CONTRACT_TRANSFER_TO_ACCOUNT,
        runtime_args! {
            ARG_TARGET => *VALIDATOR_1_ADDR,
            ARG_AMOUNT => U512::from(TRANSFER_AMOUNT)
        },
    )
    .build();

    let delegator_1_fund_request = ExecuteRequestBuilder::standard(
        *DEFAULT_ACCOUNT_ADDR,
        CONTRACT_TRANSFER_TO_ACCOUNT,
        runtime_args! {
            ARG_TARGET => *DELEGATOR_1_ADDR,
            ARG_AMOUNT => U512::from(TRANSFER_AMOUNT)
        },
    )
    .build();

    let delegator_2_fund_request = ExecuteRequestBuilder::standard(
        *DEFAULT_ACCOUNT_ADDR,
        CONTRACT_TRANSFER_TO_ACCOUNT,
        runtime_args! {
            ARG_TARGET => *DELEGATOR_2_ADDR,
            ARG_AMOUNT => U512::from(TRANSFER_AMOUNT)
        },
    )
    .build();

    let validator_1_add_bid_request = ExecuteRequestBuilder::standard(
        *VALIDATOR_1_ADDR,
        CONTRACT_ADD_BID,
        runtime_args! {
            ARG_AMOUNT => U512::from(VALIDATOR_1_STAKE),
            ARG_DELEGATION_RATE => VALIDATOR_1_DELEGATION_RATE,
            ARG_PUBLIC_KEY => VALIDATOR_1.clone(),
        },
    )
    .build();

    let delegator_1_delegate_request = ExecuteRequestBuilder::standard(
        *DELEGATOR_1_ADDR,
        CONTRACT_DELEGATE,
        runtime_args! {
            ARG_AMOUNT => U512::from(DELEGATOR_1_STAKE),
            ARG_VALIDATOR => VALIDATOR_1.clone(),
            ARG_DELEGATOR => DELEGATOR_1.clone(),
        },
    )
    .build();

    let delegator_2_delegate_request = ExecuteRequestBuilder::standard(
        *DELEGATOR_2_ADDR,
        CONTRACT_DELEGATE,
        runtime_args! {
            ARG_AMOUNT => U512::from(DELEGATOR_2_STAKE),
            ARG_VALIDATOR => VALIDATOR_1.clone(),
            ARG_DELEGATOR => DELEGATOR_2.clone(),
        },
    )
    .build();

    let post_genesis_requests = vec![
        system_fund_request,
        validator_1_fund_request,
        delegator_1_fund_request,
        delegator_2_fund_request,
        validator_1_add_bid_request,
        delegator_1_delegate_request,
        delegator_2_delegate_request,
    ];

    let mut builder = LmdbWasmTestBuilder::default();

    builder.run_genesis(LOCAL_GENESIS_REQUEST.clone());

    let protocol_version = DEFAULT_PROTOCOL_VERSION;
    // initial token supply
    let initial_supply = builder.total_supply(protocol_version, None);
    let total_payout = builder.base_round_reward(None, protocol_version);
    let expected_total_reward = *GENESIS_ROUND_SEIGNIORAGE_RATE * initial_supply;
    let expected_total_reward_integer = expected_total_reward.to_integer();
    assert_eq!(total_payout, expected_total_reward_integer);

    for request in post_genesis_requests {
        builder.exec(request).commit().expect_success();
    }

    for _ in 0..=builder.get_auction_delay() {
        let step_request = StepRequestBuilder::new()
            .with_parent_state_hash(builder.get_post_state_hash())
            .with_protocol_version(ProtocolVersion::V1_0_0)
            .with_next_era_id(builder.get_era().successor())
            .with_run_auction(true)
            .build();

        assert!(
            builder.step(step_request).is_success(),
            "must execute step successfully"
        );
    }

    let mut rewards = BTreeMap::new();
    rewards.insert(VALIDATOR_1.clone(), vec![total_payout]);

    let distribute_request = ExecuteRequestBuilder::contract_call_by_hash(
        *SYSTEM_ADDR,
        builder.get_auction_contract_hash(),
        METHOD_DISTRIBUTE,
        runtime_args! {
            ARG_ENTRY_POINT => METHOD_DISTRIBUTE,
            ARG_REWARDS_MAP => rewards
        },
    )
    .build();

    builder.exec(distribute_request).commit().expect_success();

    let delegators_share = {
        let commission_rate = Ratio::new(
            U512::from(VALIDATOR_1_DELEGATION_RATE),
            U512::from(DELEGATION_RATE_DENOMINATOR),
        );
        let reward_multiplier =
            Ratio::new(U512::from(TOTAL_DELEGATOR_STAKE), U512::from(TOTAL_STAKE));
        let delegator_reward = expected_total_reward
            .checked_mul(&reward_multiplier)
            .expect("must get delegator reward");
        let commission = delegator_reward
            .checked_mul(&commission_rate)
            .expect("must get commission");
        delegator_reward.checked_sub(&commission).unwrap()
    };

    let delegator_1_expected_payout = {
        let reward_multiplier = Ratio::new(
            U512::from(DELEGATOR_1_STAKE),
            U512::from(TOTAL_DELEGATOR_STAKE),
        );
        delegators_share
            .checked_mul(&reward_multiplier)
            .map(|ratio| ratio.to_integer())
            .unwrap()
    };

    let delegator_2_expected_payout = {
        let reward_multiplier = Ratio::new(
            U512::from(DELEGATOR_2_STAKE),
            U512::from(TOTAL_DELEGATOR_STAKE),
        );
        delegators_share
            .checked_mul(&reward_multiplier)
            .map(|ratio| ratio.to_integer())
            .unwrap()
    };

    let validator_1_expected_payout = {
        let total_delegator_payout = delegator_1_expected_payout + delegator_2_expected_payout;
        let validators_part = expected_total_reward - Ratio::from(total_delegator_payout);
        validators_part.to_integer()
    };

    let validator_1_updated_stake = {
        let validator_stake_before = U512::from(VALIDATOR_1_STAKE);
        let validator_stake_after = get_validator_bid(&mut builder, VALIDATOR_1.clone())
            .expect("should have validator bid")
            .staked_amount();
        validator_stake_after - validator_stake_before
    };
    assert_eq!(validator_1_updated_stake, validator_1_expected_payout);

    let delegator_1_updated_stake = {
        let delegator_stake_before = U512::from(DELEGATOR_1_STAKE);
        let delegator_stake_after =
            get_delegator_staked_amount(&mut builder, VALIDATOR_1.clone(), DELEGATOR_1.clone());
        delegator_stake_after - delegator_stake_before
    };
    assert_eq!(delegator_1_updated_stake, delegator_1_expected_payout);

    let delegator_2_updated_stake = {
        let delegator_stake_before = U512::from(DELEGATOR_2_STAKE);
        let delegator_stake_after =
            get_delegator_staked_amount(&mut builder, VALIDATOR_1.clone(), DELEGATOR_2.clone());
        delegator_stake_after - delegator_stake_before
    };
    assert_eq!(delegator_2_updated_stake, delegator_2_expected_payout);

    let era_info = get_era_info(&mut builder);

    assert!(matches!(
        era_info.select(VALIDATOR_1.clone()).next(),
        Some(SeigniorageAllocation::Validator { validator_public_key, amount })
        if *validator_public_key == *VALIDATOR_1 && *amount == validator_1_expected_payout
    ));

    assert!(matches!(
        era_info.select(DELEGATOR_1.clone()).next(),
        Some(SeigniorageAllocation::Delegator { delegator_public_key, amount, .. })
        if *delegator_public_key == *DELEGATOR_1 && *amount == delegator_1_expected_payout
    ));

    assert!(matches!(
        era_info.select(DELEGATOR_2.clone()).next(),
        Some(SeigniorageAllocation::Delegator { delegator_public_key, amount, .. })
        if *delegator_public_key == *DELEGATOR_2 && *amount == delegator_2_expected_payout
    ));
}

#[ignore]
#[test]
fn should_distribute_with_multiple_validators_and_delegators() {
    const VALIDATOR_1_STAKE: u64 = 1_000_000;
    const VALIDATOR_2_STAKE: u64 = 1_000_000;
    const VALIDATOR_3_STAKE: u64 = 1_000_000;

    const VALIDATOR_1_DELEGATION_RATE: DelegationRate = DELEGATION_RATE_DENOMINATOR / 2;
    const VALIDATOR_2_DELEGATION_RATE: DelegationRate = DELEGATION_RATE_DENOMINATOR / 4;
    const VALIDATOR_3_DELEGATION_RATE: DelegationRate = DELEGATION_RATE_DENOMINATOR;

    const DELEGATOR_1_STAKE: u64 = 6_000_000_000_000;
    const DELEGATOR_2_STAKE: u64 = 8_000_000_000_000;
    const DELEGATOR_3_STAKE: u64 = 2_000_000_000_000;

    let system_fund_request = ExecuteRequestBuilder::standard(
        *DEFAULT_ACCOUNT_ADDR,
        CONTRACT_TRANSFER_TO_ACCOUNT,
        runtime_args! {
            ARG_TARGET => *SYSTEM_ADDR,
            ARG_AMOUNT => U512::from(TRANSFER_AMOUNT)
        },
    )
    .build();

    let validator_1_fund_request = ExecuteRequestBuilder::standard(
        *DEFAULT_ACCOUNT_ADDR,
        CONTRACT_TRANSFER_TO_ACCOUNT,
        runtime_args! {
            ARG_TARGET => *VALIDATOR_1_ADDR,
            ARG_AMOUNT => U512::from(TRANSFER_AMOUNT)
        },
    )
    .build();

    let validator_2_fund_request = ExecuteRequestBuilder::standard(
        *DEFAULT_ACCOUNT_ADDR,
        CONTRACT_TRANSFER_TO_ACCOUNT,
        runtime_args! {
            ARG_TARGET => *VALIDATOR_2_ADDR,
            ARG_AMOUNT => U512::from(TRANSFER_AMOUNT)
        },
    )
    .build();

    let validator_3_fund_request = ExecuteRequestBuilder::standard(
        *DEFAULT_ACCOUNT_ADDR,
        CONTRACT_TRANSFER_TO_ACCOUNT,
        runtime_args! {
            ARG_TARGET => *VALIDATOR_3_ADDR,
            ARG_AMOUNT => U512::from(TRANSFER_AMOUNT)
        },
    )
    .build();

    let delegator_1_fund_request = ExecuteRequestBuilder::standard(
        *DEFAULT_ACCOUNT_ADDR,
        CONTRACT_TRANSFER_TO_ACCOUNT,
        runtime_args! {
            ARG_TARGET => *DELEGATOR_1_ADDR,
            ARG_AMOUNT => U512::from(TRANSFER_AMOUNT)
        },
    )
    .build();

    let delegator_2_fund_request = ExecuteRequestBuilder::standard(
        *DEFAULT_ACCOUNT_ADDR,
        CONTRACT_TRANSFER_TO_ACCOUNT,
        runtime_args! {
            ARG_TARGET => *DELEGATOR_2_ADDR,
            ARG_AMOUNT => U512::from(TRANSFER_AMOUNT)
        },
    )
    .build();

    let delegator_3_fund_request = ExecuteRequestBuilder::standard(
        *DEFAULT_ACCOUNT_ADDR,
        CONTRACT_TRANSFER_TO_ACCOUNT,
        runtime_args! {
            ARG_TARGET => *DELEGATOR_3_ADDR,
            ARG_AMOUNT => U512::from(TRANSFER_AMOUNT)
        },
    )
    .build();

    let validator_1_add_bid_request = ExecuteRequestBuilder::standard(
        *VALIDATOR_1_ADDR,
        CONTRACT_ADD_BID,
        runtime_args! {
            ARG_AMOUNT => U512::from(VALIDATOR_1_STAKE),
            ARG_DELEGATION_RATE => VALIDATOR_1_DELEGATION_RATE,
            ARG_PUBLIC_KEY => VALIDATOR_1.clone(),
        },
    )
    .build();

    let validator_2_add_bid_request = ExecuteRequestBuilder::standard(
        *VALIDATOR_2_ADDR,
        CONTRACT_ADD_BID,
        runtime_args! {
            ARG_AMOUNT => U512::from(VALIDATOR_2_STAKE),
            ARG_DELEGATION_RATE => VALIDATOR_2_DELEGATION_RATE,
            ARG_PUBLIC_KEY => VALIDATOR_2.clone(),
        },
    )
    .build();

    let validator_3_add_bid_request = ExecuteRequestBuilder::standard(
        *VALIDATOR_3_ADDR,
        CONTRACT_ADD_BID,
        runtime_args! {
            ARG_AMOUNT => U512::from(VALIDATOR_3_STAKE),
            ARG_DELEGATION_RATE => VALIDATOR_3_DELEGATION_RATE,
            ARG_PUBLIC_KEY => VALIDATOR_3.clone(),
        },
    )
    .build();

    let delegator_1_delegate_request = ExecuteRequestBuilder::standard(
        *DELEGATOR_1_ADDR,
        CONTRACT_DELEGATE,
        runtime_args! {
            ARG_AMOUNT => U512::from(DELEGATOR_1_STAKE),
            ARG_VALIDATOR => VALIDATOR_1.clone(),
            ARG_DELEGATOR => DELEGATOR_1.clone(),
        },
    )
    .build();

    let delegator_2_delegate_request = ExecuteRequestBuilder::standard(
        *DELEGATOR_2_ADDR,
        CONTRACT_DELEGATE,
        runtime_args! {
            ARG_AMOUNT => U512::from(DELEGATOR_2_STAKE),
            ARG_VALIDATOR => VALIDATOR_1.clone(),
            ARG_DELEGATOR => DELEGATOR_2.clone(),
        },
    )
    .build();

    let delegator_3_delegate_request = ExecuteRequestBuilder::standard(
        *DELEGATOR_3_ADDR,
        CONTRACT_DELEGATE,
        runtime_args! {
            ARG_AMOUNT => U512::from(DELEGATOR_3_STAKE),
            ARG_VALIDATOR => VALIDATOR_2.clone(),
            ARG_DELEGATOR => DELEGATOR_3.clone(),
        },
    )
    .build();

    let post_genesis_requests = vec![
        system_fund_request,
        validator_1_fund_request,
        validator_2_fund_request,
        validator_3_fund_request,
        delegator_1_fund_request,
        delegator_2_fund_request,
        delegator_3_fund_request,
        validator_1_add_bid_request,
        validator_2_add_bid_request,
        validator_3_add_bid_request,
        delegator_1_delegate_request,
        delegator_2_delegate_request,
        delegator_3_delegate_request,
    ];

    let mut builder = LmdbWasmTestBuilder::default();

    builder.run_genesis(LOCAL_GENESIS_REQUEST.clone());

    let protocol_version = DEFAULT_PROTOCOL_VERSION;
    // initial token supply
    let initial_supply = builder.total_supply(protocol_version, None);
    let total_payout = builder.base_round_reward(None, protocol_version);
    let expected_total_reward = *GENESIS_ROUND_SEIGNIORAGE_RATE * initial_supply;
    let expected_total_reward_integer = expected_total_reward.to_integer();
    assert_eq!(total_payout, expected_total_reward_integer);

    for request in post_genesis_requests {
        builder.exec(request).commit().expect_success();
    }

    for _ in 0..=builder.get_auction_delay() {
        let step_request = StepRequestBuilder::new()
            .with_parent_state_hash(builder.get_post_state_hash())
            .with_protocol_version(ProtocolVersion::V1_0_0)
            .with_next_era_id(builder.get_era().successor())
            .with_run_auction(true)
            .build();

        assert!(
            builder.step(step_request).is_success(),
            "must execute step successfully"
        );
    }

    let mut rewards = BTreeMap::new();
    rewards.insert(VALIDATOR_1.clone(), vec![total_payout]);

    // Validator 1 distribution
    let distribute_request = ExecuteRequestBuilder::contract_call_by_hash(
        *SYSTEM_ADDR,
        builder.get_auction_contract_hash(),
        METHOD_DISTRIBUTE,
        runtime_args! {
            ARG_ENTRY_POINT => METHOD_DISTRIBUTE,
            ARG_REWARDS_MAP => rewards
        },
    )
    .build();

    builder.exec(distribute_request).commit().expect_success();

    let validator_1_actual_payout = {
        let validator_stake_before = U512::from(VALIDATOR_1_STAKE);
        let validator_stake_after = get_validator_bid(&mut builder, VALIDATOR_1.clone())
            .expect("should have validator bid")
            .staked_amount();
        validator_stake_after - validator_stake_before
    };

    let delegator_1_actual_payout = {
        let delegator_stake_before = U512::from(DELEGATOR_1_STAKE);
        let delegator_stake_after =
            get_delegator_staked_amount(&mut builder, VALIDATOR_1.clone(), DELEGATOR_1.clone());
        delegator_stake_after - delegator_stake_before
    };

    let delegator_2_actual_payout = {
        let delegator_stake_before = U512::from(DELEGATOR_2_STAKE);
        let delegator_stake_after =
            get_delegator_staked_amount(&mut builder, VALIDATOR_1.clone(), DELEGATOR_2.clone());
        delegator_stake_after - delegator_stake_before
    };

    let era_info = get_era_info(&mut builder);

    assert!(matches!(
        era_info.select(VALIDATOR_1.clone()).next(),
        Some(SeigniorageAllocation::Validator { validator_public_key, amount })
        if *validator_public_key == *VALIDATOR_1 && *amount == validator_1_actual_payout
    ));

    assert!(matches!(
        era_info.select(DELEGATOR_1.clone()).next(),
        Some(SeigniorageAllocation::Delegator { delegator_public_key, amount, .. })
        if *delegator_public_key == *DELEGATOR_1 && *amount == delegator_1_actual_payout
    ));

    assert!(matches!(
        era_info.select(DELEGATOR_2.clone()).next(),
        Some(SeigniorageAllocation::Delegator { delegator_public_key, amount, .. })
        if *delegator_public_key == *DELEGATOR_2 && *amount == delegator_2_actual_payout
    ));

    let mut rewards = BTreeMap::new();
    rewards.insert(VALIDATOR_2.clone(), vec![total_payout]);

    // Validator 2 distribution
    let distribute_request = ExecuteRequestBuilder::contract_call_by_hash(
        *SYSTEM_ADDR,
        builder.get_auction_contract_hash(),
        METHOD_DISTRIBUTE,
        runtime_args! {
            ARG_ENTRY_POINT => METHOD_DISTRIBUTE,
            ARG_REWARDS_MAP => rewards
        },
    )
    .build();

    builder.exec(distribute_request).commit().expect_success();

    let validator_2_actual_payout = {
        let validator_stake_before = U512::from(VALIDATOR_2_STAKE);
        let validator_stake_after = get_validator_bid(&mut builder, VALIDATOR_2.clone())
            .expect("should have validator bid")
            .staked_amount();
        validator_stake_after - validator_stake_before
    };

    let delegator_3_actual_payout = {
        let delegator_stake_before = U512::from(DELEGATOR_3_STAKE);
        let delegator_stake_after =
            get_delegator_staked_amount(&mut builder, VALIDATOR_2.clone(), DELEGATOR_3.clone());
        delegator_stake_after - delegator_stake_before
    };

    let era_info = get_era_info(&mut builder);

    assert!(matches!(
        era_info.select(VALIDATOR_2.clone()).next(),
        Some(SeigniorageAllocation::Validator { validator_public_key, amount })
        if *validator_public_key == *VALIDATOR_2 && *amount == validator_2_actual_payout
    ));

    assert!(matches!(
        era_info.select(DELEGATOR_3.clone()).next(),
        Some(SeigniorageAllocation::Delegator { delegator_public_key, amount, .. })
        if *delegator_public_key == *DELEGATOR_3 && *amount == delegator_3_actual_payout
    ));

    let mut rewards = BTreeMap::new();
    rewards.insert(VALIDATOR_3.clone(), vec![total_payout]);

    // Validator 3 distribution
    let distribute_request = ExecuteRequestBuilder::contract_call_by_hash(
        *SYSTEM_ADDR,
        builder.get_auction_contract_hash(),
        METHOD_DISTRIBUTE,
        runtime_args! {
            ARG_ENTRY_POINT => METHOD_DISTRIBUTE,
            ARG_REWARDS_MAP => rewards
        },
    )
    .build();

    builder.exec(distribute_request).commit().expect_success();

    let validator_3_actual_payout = {
        let validator_stake_before = U512::from(VALIDATOR_3_STAKE);
        let validator_stake_after = get_validator_bid(&mut builder, VALIDATOR_3.clone())
            .expect("should have validator bid")
            .staked_amount();
        validator_stake_after - validator_stake_before
    };

    let era_info = get_era_info(&mut builder);

    assert!(matches!(
        era_info.select(VALIDATOR_3.clone()).next(),
        Some(SeigniorageAllocation::Validator { validator_public_key, amount })
        if *validator_public_key == *VALIDATOR_3 && *amount == validator_3_actual_payout
    ));
}

#[ignore]
#[test]
fn should_distribute_with_multiple_validators_and_shared_delegator() {
    const VALIDATOR_1_STAKE: u64 = 1_000_000_000_000;
    const VALIDATOR_2_STAKE: u64 = 1_000_000_000_000;
    const VALIDATOR_3_STAKE: u64 = 1_000_000_000_000;

    const DELEGATION_RATE: DelegationRate = DELEGATION_RATE_DENOMINATOR / 2;

    const DELEGATOR_1_STAKE: u64 = 1_000_000_000_000;

    let system_fund_request = ExecuteRequestBuilder::standard(
        *DEFAULT_ACCOUNT_ADDR,
        CONTRACT_TRANSFER_TO_ACCOUNT,
        runtime_args! {
            ARG_TARGET => *SYSTEM_ADDR,
            ARG_AMOUNT => U512::from(TRANSFER_AMOUNT)
        },
    )
    .build();

    let validator_1_fund_request = ExecuteRequestBuilder::standard(
        *DEFAULT_ACCOUNT_ADDR,
        CONTRACT_TRANSFER_TO_ACCOUNT,
        runtime_args! {
            ARG_TARGET => *VALIDATOR_1_ADDR,
            ARG_AMOUNT => U512::from(TRANSFER_AMOUNT)
        },
    )
    .build();

    let validator_2_fund_request = ExecuteRequestBuilder::standard(
        *DEFAULT_ACCOUNT_ADDR,
        CONTRACT_TRANSFER_TO_ACCOUNT,
        runtime_args! {
            ARG_TARGET => *VALIDATOR_2_ADDR,
            ARG_AMOUNT => U512::from(TRANSFER_AMOUNT)
        },
    )
    .build();

    let validator_3_fund_request = ExecuteRequestBuilder::standard(
        *DEFAULT_ACCOUNT_ADDR,
        CONTRACT_TRANSFER_TO_ACCOUNT,
        runtime_args! {
            ARG_TARGET => *VALIDATOR_3_ADDR,
            ARG_AMOUNT => U512::from(TRANSFER_AMOUNT)
        },
    )
    .build();

    let delegator_1_fund_request = ExecuteRequestBuilder::standard(
        *DEFAULT_ACCOUNT_ADDR,
        CONTRACT_TRANSFER_TO_ACCOUNT,
        runtime_args! {
            ARG_TARGET => *DELEGATOR_1_ADDR,
            ARG_AMOUNT => U512::from(TRANSFER_AMOUNT)
        },
    )
    .build();

    let delegator_2_fund_request = ExecuteRequestBuilder::standard(
        *DEFAULT_ACCOUNT_ADDR,
        CONTRACT_TRANSFER_TO_ACCOUNT,
        runtime_args! {
            ARG_TARGET => *DELEGATOR_2_ADDR,
            ARG_AMOUNT => U512::from(TRANSFER_AMOUNT)
        },
    )
    .build();

    let delegator_3_fund_request = ExecuteRequestBuilder::standard(
        *DEFAULT_ACCOUNT_ADDR,
        CONTRACT_TRANSFER_TO_ACCOUNT,
        runtime_args! {
            ARG_TARGET => *DELEGATOR_3_ADDR,
            ARG_AMOUNT => U512::from(TRANSFER_AMOUNT)
        },
    )
    .build();

    let validator_1_add_bid_request = ExecuteRequestBuilder::standard(
        *VALIDATOR_1_ADDR,
        CONTRACT_ADD_BID,
        runtime_args! {
            ARG_AMOUNT => U512::from(VALIDATOR_1_STAKE),
            ARG_DELEGATION_RATE => DELEGATION_RATE,
            ARG_PUBLIC_KEY => VALIDATOR_1.clone(),
        },
    )
    .build();

    let validator_2_add_bid_request = ExecuteRequestBuilder::standard(
        *VALIDATOR_2_ADDR,
        CONTRACT_ADD_BID,
        runtime_args! {
            ARG_AMOUNT => U512::from(VALIDATOR_2_STAKE),
            ARG_DELEGATION_RATE => DELEGATION_RATE,
            ARG_PUBLIC_KEY => VALIDATOR_2.clone(),
        },
    )
    .build();

    let validator_3_add_bid_request = ExecuteRequestBuilder::standard(
        *VALIDATOR_3_ADDR,
        CONTRACT_ADD_BID,
        runtime_args! {
            ARG_AMOUNT => U512::from(VALIDATOR_3_STAKE),
            ARG_DELEGATION_RATE => DELEGATION_RATE,
            ARG_PUBLIC_KEY => VALIDATOR_3.clone(),
        },
    )
    .build();

    let delegator_1_validator_1_delegate_request = ExecuteRequestBuilder::standard(
        *DELEGATOR_1_ADDR,
        CONTRACT_DELEGATE,
        runtime_args! {
            ARG_AMOUNT => U512::from(DELEGATOR_1_STAKE),
            ARG_VALIDATOR => VALIDATOR_1.clone(),
            ARG_DELEGATOR => DELEGATOR_1.clone(),
        },
    )
    .build();

    let delegator_1_validator_2_delegate_request = ExecuteRequestBuilder::standard(
        *DELEGATOR_1_ADDR,
        CONTRACT_DELEGATE,
        runtime_args! {
            ARG_AMOUNT => U512::from(DELEGATOR_1_STAKE),
            ARG_VALIDATOR => VALIDATOR_2.clone(),
            ARG_DELEGATOR => DELEGATOR_1.clone(),
        },
    )
    .build();

    let delegator_1_validator_3_delegate_request = ExecuteRequestBuilder::standard(
        *DELEGATOR_1_ADDR,
        CONTRACT_DELEGATE,
        runtime_args! {
            ARG_AMOUNT => U512::from(DELEGATOR_1_STAKE),
            ARG_VALIDATOR => VALIDATOR_3.clone(),
            ARG_DELEGATOR => DELEGATOR_1.clone(),
        },
    )
    .build();

    let post_genesis_requests = vec![
        system_fund_request,
        validator_1_fund_request,
        validator_2_fund_request,
        validator_3_fund_request,
        delegator_1_fund_request,
        delegator_2_fund_request,
        delegator_3_fund_request,
        validator_1_add_bid_request,
        validator_2_add_bid_request,
        validator_3_add_bid_request,
        delegator_1_validator_1_delegate_request,
        delegator_1_validator_2_delegate_request,
        delegator_1_validator_3_delegate_request,
    ];

    let mut builder = LmdbWasmTestBuilder::default();

    builder.run_genesis(LOCAL_GENESIS_REQUEST.clone());

    let protocol_version = DEFAULT_PROTOCOL_VERSION;
    // initial token supply
    let initial_supply = builder.total_supply(protocol_version, None);
    let total_payout = builder.base_round_reward(None, protocol_version);
    let expected_total_reward = *GENESIS_ROUND_SEIGNIORAGE_RATE * initial_supply;
    let expected_total_reward_integer = expected_total_reward.to_integer();
    assert_eq!(total_payout, expected_total_reward_integer);

    for request in post_genesis_requests {
        builder.exec(request).commit().expect_success();
    }

    for _ in 0..=builder.get_auction_delay() {
        let step_request = StepRequestBuilder::new()
            .with_parent_state_hash(builder.get_post_state_hash())
            .with_protocol_version(ProtocolVersion::V1_0_0)
            .with_next_era_id(builder.get_era().successor())
            .with_run_auction(true)
            .build();
        assert!(
            builder.step(step_request).is_success(),
            "must execute step successfully"
        );
    }

    let mut rewards = BTreeMap::new();
    rewards.insert(VALIDATOR_1.clone(), vec![total_payout]);
    rewards.insert(VALIDATOR_2.clone(), vec![total_payout]);
    rewards.insert(VALIDATOR_3.clone(), vec![total_payout]);

    let distribute_request = ExecuteRequestBuilder::contract_call_by_hash(
        *SYSTEM_ADDR,
        builder.get_auction_contract_hash(),
        METHOD_DISTRIBUTE,
        runtime_args! {
            ARG_ENTRY_POINT => METHOD_DISTRIBUTE,
            ARG_REWARDS_MAP => rewards
        },
    )
    .build();

    builder.exec(distribute_request).commit().expect_success();

    let validator_1_delegator_1_share = {
        let total_reward = &Ratio::from(expected_total_reward_integer);

        let validator_1_total_stake = VALIDATOR_1_STAKE + DELEGATOR_1_STAKE;

        let delegator_total_stake = U512::from(DELEGATOR_1_STAKE);
        let commission_rate = Ratio::new(
            U512::from(DELEGATION_RATE),
            U512::from(DELEGATION_RATE_DENOMINATOR),
        );
        let reward_multiplier =
            Ratio::new(delegator_total_stake, U512::from(validator_1_total_stake));
        let delegator_reward = total_reward
            .checked_mul(&reward_multiplier)
            .expect("must get delegator reward");
        let commission = delegator_reward
            .checked_mul(&commission_rate)
            .expect("must get commission");
        delegator_reward.checked_sub(&commission).unwrap()
    }
    .to_integer();

    let validator_1_actual_payout = {
        let validator_balance_before = U512::from(VALIDATOR_1_STAKE);
        let validator_balance_after = get_validator_bid(&mut builder, VALIDATOR_1.clone())
            .expect("should have validator bid")
            .staked_amount();
        validator_balance_after - validator_balance_before
    };

    let validator_1_expected_payout = {
        let validator_share = expected_total_reward;
        let validator_portion = validator_share - Ratio::from(validator_1_delegator_1_share);
        validator_portion.to_integer()
    };
    assert_eq!(validator_1_actual_payout, validator_1_expected_payout);

    let validator_2_delegator_1_share = {
        let validator_2_total_stake = VALIDATOR_2_STAKE + DELEGATOR_1_STAKE;

        let total_reward = &Ratio::from(expected_total_reward.to_integer());

        let delegator_total_stake = U512::from(DELEGATOR_1_STAKE);
        let commission_rate = Ratio::new(
            U512::from(DELEGATION_RATE),
            U512::from(DELEGATION_RATE_DENOMINATOR),
        );
        let reward_multiplier =
            Ratio::new(delegator_total_stake, U512::from(validator_2_total_stake));
        let delegator_reward = total_reward
            .checked_mul(&reward_multiplier)
            .expect("must get delegator reward");
        let commission = delegator_reward
            .checked_mul(&commission_rate)
            .expect("must get commission");
        delegator_reward.checked_sub(&commission).unwrap()
    }
    .to_integer();

    let validator_2_actual_payout = {
        let validator_balance_before = U512::from(VALIDATOR_2_STAKE);
        let validator_balance_after = get_validator_bid(&mut builder, VALIDATOR_2.clone())
            .expect("should have validator bid")
            .staked_amount();
        validator_balance_after - validator_balance_before
    };
    let validator_2_expected_payout = {
        let validator_share = expected_total_reward;
        let validator_portion = validator_share - Ratio::from(validator_2_delegator_1_share);
        validator_portion.to_integer()
    };
    assert_eq!(validator_2_actual_payout, validator_2_expected_payout);

    let validator_3_delegator_1_share = {
        let validator_3_total_stake = VALIDATOR_3_STAKE + DELEGATOR_1_STAKE;

        let total_reward = &Ratio::from(expected_total_reward.to_integer());

        let delegator_total_stake = U512::from(DELEGATOR_1_STAKE);
        let commission_rate = Ratio::new(
            U512::from(DELEGATION_RATE),
            U512::from(DELEGATION_RATE_DENOMINATOR),
        );
        let reward_multiplier =
            Ratio::new(delegator_total_stake, U512::from(validator_3_total_stake));
        let delegator_reward = total_reward
            .checked_mul(&reward_multiplier)
            .expect("must get delegator reward");
        let commission = delegator_reward
            .checked_mul(&commission_rate)
            .expect("must get commission");
        delegator_reward.checked_sub(&commission).unwrap()
    }
    .to_integer();

    let validator_3_actual_payout = {
        let validator_balance_before = U512::from(VALIDATOR_3_STAKE);
        let validator_balance_after = get_validator_bid(&mut builder, VALIDATOR_3.clone())
            .expect("should have validator bid")
            .staked_amount();
        validator_balance_after - validator_balance_before
    };
    let validator_3_expected_payout = {
        let validator_share = expected_total_reward;
        let validator_portion = validator_share - Ratio::from(validator_3_delegator_1_share);
        validator_portion.to_integer()
    };
    assert_eq!(validator_3_actual_payout, validator_3_expected_payout);

    let delegator_1_validator_1_updated_stake = {
        let delegator_balance_before = U512::from(DELEGATOR_1_STAKE);
        let delegator_balance_after =
            get_delegator_staked_amount(&mut builder, VALIDATOR_1.clone(), DELEGATOR_1.clone());
        delegator_balance_after - delegator_balance_before
    };

    assert_eq!(
        delegator_1_validator_1_updated_stake,
        validator_1_delegator_1_share
    );

    let delegator_1_validator_2_updated_stake = {
        let delegator_stake_before = U512::from(DELEGATOR_1_STAKE);
        let delegator_stake_after =
            get_delegator_staked_amount(&mut builder, VALIDATOR_2.clone(), DELEGATOR_1.clone());
        delegator_stake_after - delegator_stake_before
    };
    assert_eq!(
        delegator_1_validator_2_updated_stake,
        validator_2_delegator_1_share
    );

    let delegator_1_validator_3_updated_stake = {
        let delegator_stake_before = U512::from(DELEGATOR_1_STAKE);
        let delegator_stake_after =
            get_delegator_staked_amount(&mut builder, VALIDATOR_3.clone(), DELEGATOR_1.clone());
        delegator_stake_after - delegator_stake_before
    };
    assert_eq!(
        delegator_1_validator_3_updated_stake,
        validator_3_delegator_1_share
    );
}

#[ignore]
#[test]
fn should_increase_total_supply_after_distribute() {
    const VALIDATOR_1_STAKE: u64 = DEFAULT_MINIMUM_DELEGATION_AMOUNT;
    const VALIDATOR_2_STAKE: u64 = DEFAULT_MINIMUM_DELEGATION_AMOUNT;
    const VALIDATOR_3_STAKE: u64 = DEFAULT_MINIMUM_DELEGATION_AMOUNT;

    const DELEGATION_RATE: DelegationRate = DELEGATION_RATE_DENOMINATOR / 2;

    const DELEGATOR_1_STAKE: u64 = DEFAULT_MINIMUM_DELEGATION_AMOUNT;

    let system_fund_request = ExecuteRequestBuilder::standard(
        *DEFAULT_ACCOUNT_ADDR,
        CONTRACT_TRANSFER_TO_ACCOUNT,
        runtime_args! {
            ARG_TARGET => *SYSTEM_ADDR,
            ARG_AMOUNT => U512::from(TRANSFER_AMOUNT)
        },
    )
    .build();

    let validator_1_fund_request = ExecuteRequestBuilder::standard(
        *DEFAULT_ACCOUNT_ADDR,
        CONTRACT_TRANSFER_TO_ACCOUNT,
        runtime_args! {
            ARG_TARGET => *VALIDATOR_1_ADDR,
            ARG_AMOUNT => U512::from(TRANSFER_AMOUNT)
        },
    )
    .build();

    let validator_2_fund_request = ExecuteRequestBuilder::standard(
        *DEFAULT_ACCOUNT_ADDR,
        CONTRACT_TRANSFER_TO_ACCOUNT,
        runtime_args! {
            ARG_TARGET => *VALIDATOR_2_ADDR,
            ARG_AMOUNT => U512::from(TRANSFER_AMOUNT)
        },
    )
    .build();

    let validator_3_fund_request = ExecuteRequestBuilder::standard(
        *DEFAULT_ACCOUNT_ADDR,
        CONTRACT_TRANSFER_TO_ACCOUNT,
        runtime_args! {
            ARG_TARGET => *VALIDATOR_3_ADDR,
            ARG_AMOUNT => U512::from(TRANSFER_AMOUNT)
        },
    )
    .build();

    let delegator_1_fund_request = ExecuteRequestBuilder::standard(
        *DEFAULT_ACCOUNT_ADDR,
        CONTRACT_TRANSFER_TO_ACCOUNT,
        runtime_args! {
            ARG_TARGET => *DELEGATOR_1_ADDR,
            ARG_AMOUNT => U512::from(TRANSFER_AMOUNT)
        },
    )
    .build();

    let delegator_2_fund_request = ExecuteRequestBuilder::standard(
        *DEFAULT_ACCOUNT_ADDR,
        CONTRACT_TRANSFER_TO_ACCOUNT,
        runtime_args! {
            ARG_TARGET => *DELEGATOR_2_ADDR,
            ARG_AMOUNT => U512::from(TRANSFER_AMOUNT)
        },
    )
    .build();

    let delegator_3_fund_request = ExecuteRequestBuilder::standard(
        *DEFAULT_ACCOUNT_ADDR,
        CONTRACT_TRANSFER_TO_ACCOUNT,
        runtime_args! {
            ARG_TARGET => *DELEGATOR_3_ADDR,
            ARG_AMOUNT => U512::from(TRANSFER_AMOUNT)
        },
    )
    .build();

    let validator_1_add_bid_request = ExecuteRequestBuilder::standard(
        *VALIDATOR_1_ADDR,
        CONTRACT_ADD_BID,
        runtime_args! {
            ARG_AMOUNT => U512::from(VALIDATOR_1_STAKE),
            ARG_DELEGATION_RATE => DELEGATION_RATE,
            ARG_PUBLIC_KEY => VALIDATOR_1.clone(),
        },
    )
    .build();

    let validator_2_add_bid_request = ExecuteRequestBuilder::standard(
        *VALIDATOR_2_ADDR,
        CONTRACT_ADD_BID,
        runtime_args! {
            ARG_AMOUNT => U512::from(VALIDATOR_2_STAKE),
            ARG_DELEGATION_RATE => DELEGATION_RATE,
            ARG_PUBLIC_KEY => VALIDATOR_2.clone(),
        },
    )
    .build();

    let validator_3_add_bid_request = ExecuteRequestBuilder::standard(
        *VALIDATOR_3_ADDR,
        CONTRACT_ADD_BID,
        runtime_args! {
            ARG_AMOUNT => U512::from(VALIDATOR_3_STAKE),
            ARG_DELEGATION_RATE => DELEGATION_RATE,
            ARG_PUBLIC_KEY => VALIDATOR_3.clone(),
        },
    )
    .build();

    let delegator_1_validator_1_delegate_request = ExecuteRequestBuilder::standard(
        *DELEGATOR_1_ADDR,
        CONTRACT_DELEGATE,
        runtime_args! {
            ARG_AMOUNT => U512::from(DELEGATOR_1_STAKE),
            ARG_VALIDATOR => VALIDATOR_1.clone(),
            ARG_DELEGATOR => DELEGATOR_1.clone(),
        },
    )
    .build();

    let delegator_1_validator_2_delegate_request = ExecuteRequestBuilder::standard(
        *DELEGATOR_1_ADDR,
        CONTRACT_DELEGATE,
        runtime_args! {
            ARG_AMOUNT => U512::from(DELEGATOR_1_STAKE),
            ARG_VALIDATOR => VALIDATOR_2.clone(),
            ARG_DELEGATOR => DELEGATOR_1.clone(),
        },
    )
    .build();

    let delegator_1_validator_3_delegate_request = ExecuteRequestBuilder::standard(
        *DELEGATOR_1_ADDR,
        CONTRACT_DELEGATE,
        runtime_args! {
            ARG_AMOUNT => U512::from(DELEGATOR_1_STAKE),
            ARG_VALIDATOR => VALIDATOR_3.clone(),
            ARG_DELEGATOR => DELEGATOR_1.clone(),
        },
    )
    .build();

    let post_genesis_requests = vec![
        system_fund_request,
        validator_1_fund_request,
        validator_2_fund_request,
        validator_3_fund_request,
        delegator_1_fund_request,
        delegator_2_fund_request,
        delegator_3_fund_request,
        validator_1_add_bid_request,
        validator_2_add_bid_request,
        validator_3_add_bid_request,
        delegator_1_validator_1_delegate_request,
        delegator_1_validator_2_delegate_request,
        delegator_1_validator_3_delegate_request,
    ];

    let mut timestamp_millis =
        DEFAULT_GENESIS_TIMESTAMP_MILLIS + DEFAULT_LOCKED_FUNDS_PERIOD_MILLIS;

    let mut builder = LmdbWasmTestBuilder::default();

    builder.run_genesis(LOCAL_GENESIS_REQUEST.clone());

    let protocol_version = DEFAULT_PROTOCOL_VERSION;
    // initial token supply
    let initial_supply = builder.total_supply(protocol_version, None);

    for request in post_genesis_requests {
        builder.exec(request).commit().expect_success();
    }

    let post_genesis_supply = builder.total_supply(protocol_version, None);

    assert_eq!(
        initial_supply, post_genesis_supply,
        "total supply should remain unchanged prior to first distribution"
    );

    // run auction
    for _ in 0..5 {
        builder.run_auction(timestamp_millis, Vec::new());
        timestamp_millis += TIMESTAMP_MILLIS_INCREMENT;
    }

    let post_auction_supply = builder.total_supply(protocol_version, None);
    assert_eq!(
        initial_supply, post_auction_supply,
        "total supply should remain unchanged regardless of auction"
    );

    let total_payout = U512::from(1_000_000_000_000_u64);

    let mut rewards = BTreeMap::new();
    rewards.insert(VALIDATOR_1.clone(), vec![total_payout]);
    rewards.insert(VALIDATOR_2.clone(), vec![total_payout]);
    rewards.insert(VALIDATOR_3.clone(), vec![total_payout]);

    for _ in 0..5 {
        let distribute_request = ExecuteRequestBuilder::contract_call_by_hash(
            *SYSTEM_ADDR,
            builder.get_auction_contract_hash(),
            METHOD_DISTRIBUTE,
            runtime_args! {
                ARG_ENTRY_POINT => METHOD_DISTRIBUTE,
                ARG_REWARDS_MAP => rewards.clone()
            },
        )
        .build();

        builder.exec(distribute_request).expect_success().commit();

        let post_distribute_supply = builder.total_supply(protocol_version, None);
        assert!(
            initial_supply < post_distribute_supply,
            "total supply should increase after distribute ({} >= {})",
            initial_supply,
            post_distribute_supply
        );
    }
}

#[ignore]
#[test]
fn should_not_create_purses_during_distribute() {
    const VALIDATOR_1_STAKE: u64 = DEFAULT_MINIMUM_DELEGATION_AMOUNT;

    const DELEGATION_RATE: DelegationRate = DELEGATION_RATE_DENOMINATOR / 2;

    const DELEGATOR_1_STAKE: u64 = DEFAULT_MINIMUM_DELEGATION_AMOUNT;

    let system_fund_request = ExecuteRequestBuilder::standard(
        *DEFAULT_ACCOUNT_ADDR,
        CONTRACT_TRANSFER_TO_ACCOUNT,
        runtime_args! {
            ARG_TARGET => *SYSTEM_ADDR,
            ARG_AMOUNT => U512::from(TRANSFER_AMOUNT)
        },
    )
    .build();

    let validator_1_fund_request = ExecuteRequestBuilder::standard(
        *DEFAULT_ACCOUNT_ADDR,
        CONTRACT_TRANSFER_TO_ACCOUNT,
        runtime_args! {
            ARG_TARGET => *VALIDATOR_1_ADDR,
            ARG_AMOUNT => U512::from(TRANSFER_AMOUNT)
        },
    )
    .build();

    let delegator_1_fund_request = ExecuteRequestBuilder::standard(
        *DEFAULT_ACCOUNT_ADDR,
        CONTRACT_TRANSFER_TO_ACCOUNT,
        runtime_args! {
            ARG_TARGET => *DELEGATOR_1_ADDR,
            ARG_AMOUNT => U512::from(TRANSFER_AMOUNT)
        },
    )
    .build();

    let delegator_2_fund_request = ExecuteRequestBuilder::standard(
        *DEFAULT_ACCOUNT_ADDR,
        CONTRACT_TRANSFER_TO_ACCOUNT,
        runtime_args! {
            ARG_TARGET => *DELEGATOR_2_ADDR,
            ARG_AMOUNT => U512::from(TRANSFER_AMOUNT)
        },
    )
    .build();

    let delegator_3_fund_request = ExecuteRequestBuilder::standard(
        *DEFAULT_ACCOUNT_ADDR,
        CONTRACT_TRANSFER_TO_ACCOUNT,
        runtime_args! {
            ARG_TARGET => *DELEGATOR_3_ADDR,
            ARG_AMOUNT => U512::from(TRANSFER_AMOUNT)
        },
    )
    .build();

    let validator_1_add_bid_request = ExecuteRequestBuilder::standard(
        *VALIDATOR_1_ADDR,
        CONTRACT_ADD_BID,
        runtime_args! {
            ARG_AMOUNT => U512::from(VALIDATOR_1_STAKE),
            ARG_DELEGATION_RATE => DELEGATION_RATE,
            ARG_PUBLIC_KEY => VALIDATOR_1.clone(),
        },
    )
    .build();

    let delegator_1_validator_1_delegate_request = ExecuteRequestBuilder::standard(
        *DELEGATOR_1_ADDR,
        CONTRACT_DELEGATE,
        runtime_args! {
            ARG_AMOUNT => U512::from(DELEGATOR_1_STAKE),
            ARG_VALIDATOR => VALIDATOR_1.clone(),
            ARG_DELEGATOR => DELEGATOR_1.clone(),
        },
    )
    .build();

    let delegator_2_validator_1_delegate_request = ExecuteRequestBuilder::standard(
        *DELEGATOR_2_ADDR,
        CONTRACT_DELEGATE,
        runtime_args! {
            ARG_AMOUNT => U512::from(DELEGATOR_1_STAKE),
            ARG_VALIDATOR => VALIDATOR_1.clone(),
            ARG_DELEGATOR => DELEGATOR_2.clone(),
        },
    )
    .build();

    let delegator_3_validator_1_delegate_request = ExecuteRequestBuilder::standard(
        *DELEGATOR_3_ADDR,
        CONTRACT_DELEGATE,
        runtime_args! {
            ARG_AMOUNT => U512::from(DELEGATOR_1_STAKE),
            ARG_VALIDATOR => VALIDATOR_1.clone(),
            ARG_DELEGATOR => DELEGATOR_3.clone(),
        },
    )
    .build();

    let post_genesis_requests = vec![
        system_fund_request,
        validator_1_fund_request,
        delegator_1_fund_request,
        delegator_2_fund_request,
        delegator_3_fund_request,
        validator_1_add_bid_request,
        delegator_1_validator_1_delegate_request,
        delegator_2_validator_1_delegate_request,
        delegator_3_validator_1_delegate_request,
    ];

    let mut timestamp_millis =
        DEFAULT_GENESIS_TIMESTAMP_MILLIS + DEFAULT_LOCKED_FUNDS_PERIOD_MILLIS;

    let mut builder = LmdbWasmTestBuilder::default();

    builder.run_genesis(LOCAL_GENESIS_REQUEST.clone());

    let protocol_version = DEFAULT_PROTOCOL_VERSION;
    // initial token supply
    let initial_supply = builder.total_supply(protocol_version, None);

    for request in post_genesis_requests {
        builder.exec(request).commit().expect_success();
    }

    let post_genesis_supply = builder.total_supply(protocol_version, None);

    assert_eq!(
        initial_supply, post_genesis_supply,
        "total supply should remain unchanged prior to first distribution"
    );

    // run auction
    for _ in 0..5 {
        builder.run_auction(timestamp_millis, Vec::new());
        timestamp_millis += TIMESTAMP_MILLIS_INCREMENT;
    }

    let post_auction_supply = builder.total_supply(protocol_version, None);
    assert_eq!(
        initial_supply, post_auction_supply,
        "total supply should remain unchanged regardless of auction"
    );

    let total_payout = U512::from(1_000_000_000_000_u64);

    let mut rewards = BTreeMap::new();
    rewards.insert(VALIDATOR_1.clone(), vec![total_payout]);

    let distribute_request = ExecuteRequestBuilder::contract_call_by_hash(
        *SYSTEM_ADDR,
        builder.get_auction_contract_hash(),
        METHOD_DISTRIBUTE,
        runtime_args! {
            ARG_ENTRY_POINT => METHOD_DISTRIBUTE,
            ARG_REWARDS_MAP => rewards
        },
    )
    .build();

    let number_of_purses_before_distribute = builder.get_balance_keys().len();

    builder.exec(distribute_request).commit().expect_success();

    let number_of_purses_after_distribute = builder.get_balance_keys().len();

    assert_eq!(
        number_of_purses_after_distribute,
        number_of_purses_before_distribute
    );

    let post_distribute_supply = builder.total_supply(protocol_version, None);
    assert!(
        initial_supply < post_distribute_supply,
        "total supply should increase after distribute ({} >= {})",
        initial_supply,
        post_distribute_supply
    );
}

#[ignore]
#[test]
fn should_distribute_delegation_rate_full_after_upgrading() {
    const VALIDATOR_1_STAKE: u64 = 1_000_000_000_000;
    const DELEGATOR_1_STAKE: u64 = 1_000_000_000_000;
    const DELEGATOR_2_STAKE: u64 = 1_000_000_000_000;

    const VALIDATOR_1_DELEGATION_RATE: DelegationRate = DELEGATION_RATE_DENOMINATOR;

    let system_fund_request = ExecuteRequestBuilder::standard(
        *DEFAULT_ACCOUNT_ADDR,
        CONTRACT_TRANSFER_TO_ACCOUNT,
        runtime_args! {
            ARG_TARGET => *SYSTEM_ADDR,
            ARG_AMOUNT => U512::from(TRANSFER_AMOUNT)
        },
    )
    .build();

    let validator_1_fund_request = ExecuteRequestBuilder::standard(
        *DEFAULT_ACCOUNT_ADDR,
        CONTRACT_TRANSFER_TO_ACCOUNT,
        runtime_args! {
            ARG_TARGET => *VALIDATOR_1_ADDR,
            ARG_AMOUNT => U512::from(TRANSFER_AMOUNT)
        },
    )
    .build();

    let delegator_1_fund_request = ExecuteRequestBuilder::standard(
        *DEFAULT_ACCOUNT_ADDR,
        CONTRACT_TRANSFER_TO_ACCOUNT,
        runtime_args! {
            ARG_TARGET => *DELEGATOR_1_ADDR,
            ARG_AMOUNT => U512::from(TRANSFER_AMOUNT)
        },
    )
    .build();

    let delegator_2_fund_request = ExecuteRequestBuilder::standard(
        *DEFAULT_ACCOUNT_ADDR,
        CONTRACT_TRANSFER_TO_ACCOUNT,
        runtime_args! {
            ARG_TARGET => *DELEGATOR_2_ADDR,
            ARG_AMOUNT => U512::from(TRANSFER_AMOUNT)
        },
    )
    .build();

    let validator_1_add_bid_request = ExecuteRequestBuilder::standard(
        *VALIDATOR_1_ADDR,
        CONTRACT_ADD_BID,
        runtime_args! {
            ARG_AMOUNT => U512::from(VALIDATOR_1_STAKE),
            ARG_DELEGATION_RATE => VALIDATOR_1_DELEGATION_RATE,
            ARG_PUBLIC_KEY => VALIDATOR_1.clone(),
        },
    )
    .build();

    let delegator_1_delegate_request = ExecuteRequestBuilder::standard(
        *DELEGATOR_1_ADDR,
        CONTRACT_DELEGATE,
        runtime_args! {
            ARG_AMOUNT => U512::from(DELEGATOR_1_STAKE),
            ARG_VALIDATOR => VALIDATOR_1.clone(),
            ARG_DELEGATOR => DELEGATOR_1.clone(),
        },
    )
    .build();

    let delegator_2_delegate_request = ExecuteRequestBuilder::standard(
        *DELEGATOR_2_ADDR,
        CONTRACT_DELEGATE,
        runtime_args! {
            ARG_AMOUNT => U512::from(DELEGATOR_2_STAKE),
            ARG_VALIDATOR => VALIDATOR_1.clone(),
            ARG_DELEGATOR => DELEGATOR_2.clone(),
        },
    )
    .build();

    let post_genesis_requests = vec![
        system_fund_request,
        validator_1_fund_request,
        delegator_1_fund_request,
        delegator_2_fund_request,
        validator_1_add_bid_request,
        delegator_1_delegate_request,
        delegator_2_delegate_request,
    ];

    let mut timestamp_millis =
        DEFAULT_GENESIS_TIMESTAMP_MILLIS + DEFAULT_LOCKED_FUNDS_PERIOD_MILLIS;

    let mut builder = LmdbWasmTestBuilder::default();

    builder.run_genesis(LOCAL_GENESIS_REQUEST.clone());

    let protocol_version = DEFAULT_PROTOCOL_VERSION;
    // initial token supply
    let initial_supply = builder.total_supply(protocol_version, None);
    let expected_total_reward_before = *GENESIS_ROUND_SEIGNIORAGE_RATE * initial_supply;
    let expected_total_reward_integer = expected_total_reward_before.to_integer();

    for request in post_genesis_requests {
        builder.exec(request).commit().expect_success();
    }

    for _ in 0..5 {
        builder.advance_era();
        timestamp_millis += TIMESTAMP_MILLIS_INCREMENT;
    }

    let mut rewards = BTreeMap::new();
    rewards.insert(VALIDATOR_1.clone(), vec![expected_total_reward_integer]);

    let distribute_request = ExecuteRequestBuilder::contract_call_by_hash(
        *SYSTEM_ADDR,
        builder.get_auction_contract_hash(),
        METHOD_DISTRIBUTE,
        runtime_args! {
            ARG_ENTRY_POINT => METHOD_DISTRIBUTE,
            ARG_REWARDS_MAP => rewards
        },
    )
    .build();

    builder.exec(distribute_request).commit().expect_success();

    let validator_1_stake_before = {
        let validator_stake_before = U512::from(VALIDATOR_1_STAKE);
        let validator_stake_after = get_validator_bid(&mut builder, VALIDATOR_1.clone())
            .expect("should have validator bid")
            .staked_amount();
        validator_stake_after - validator_stake_before
    };

    let expected_validator_1_payout_before =
        (expected_total_reward_before * Ratio::from(U512::one())).to_integer();
    assert_eq!(validator_1_stake_before, expected_validator_1_payout_before);

    let delegator_1_stake_before = {
        let delegator_stake_before = U512::from(DELEGATOR_1_STAKE);
        let delegator_stake_after =
            get_delegator_staked_amount(&mut builder, VALIDATOR_1.clone(), DELEGATOR_1.clone());
        delegator_stake_after - delegator_stake_before
    };
    let expected_delegator_1_payout_before = U512::zero();
    assert_eq!(delegator_1_stake_before, expected_delegator_1_payout_before);

    let delegator_2_stake_before = {
        let delegator_stake_before = U512::from(DELEGATOR_2_STAKE);
        let delegator_stake_after =
            get_delegator_staked_amount(&mut builder, VALIDATOR_1.clone(), DELEGATOR_2.clone());
        delegator_stake_after - delegator_stake_before
    };
    let expected_delegator_2_balance = U512::zero();
    assert_eq!(delegator_2_stake_before, expected_delegator_2_balance);

    let total_payout_before =
        validator_1_stake_before + delegator_1_stake_before + delegator_2_stake_before;
    assert_eq!(total_payout_before, expected_total_reward_integer);

    //
    // Update round seigniorage rate into 50% of default value
    //
    let new_seigniorage_multiplier = Ratio::new_raw(1, 2);
    let new_round_seigniorage_rate = DEFAULT_ROUND_SEIGNIORAGE_RATE * new_seigniorage_multiplier;

    let old_protocol_version = DEFAULT_PROTOCOL_VERSION;
    let sem_ver = old_protocol_version.value();
    let new_protocol_version =
        ProtocolVersion::from_parts(sem_ver.major, sem_ver.minor, sem_ver.patch + 1);

    let mut upgrade_request = {
        const DEFAULT_ACTIVATION_POINT: EraId = EraId::new(1);
        UpgradeRequestBuilder::new()
            .with_current_protocol_version(old_protocol_version)
            .with_new_protocol_version(new_protocol_version)
            .with_activation_point(DEFAULT_ACTIVATION_POINT)
            .with_new_round_seigniorage_rate(new_round_seigniorage_rate)
            .build()
    };

    builder.upgrade(&mut upgrade_request);

    let initial_supply = builder.total_supply(protocol_version, None);

    for _ in 0..5 {
        builder.advance_era();
        timestamp_millis += TIMESTAMP_MILLIS_INCREMENT;
    }

    let new_round_seigniorage_rate = {
        let (numer, denom) = new_round_seigniorage_rate.into();
        Ratio::new(numer.into(), denom.into())
    };

    let expected_total_reward_after = new_round_seigniorage_rate * initial_supply;

    let mut rewards = BTreeMap::new();
    rewards.insert(
        VALIDATOR_1.clone(),
        vec![expected_total_reward_after.to_integer()],
    );
    assert!(
        builder
            .distribute(None, new_protocol_version, rewards, timestamp_millis)
            .is_success(),
        "must distribute"
    );

    let mut rewards = BTreeMap::new();
    rewards.insert(VALIDATOR_1.clone(), expected_total_reward_integer);

    let validator_1_balance_after = {
        let validator_staked_amount = get_validator_bid(&mut builder, VALIDATOR_1.clone())
            .expect("should have validator bid")
            .staked_amount();
        validator_staked_amount - validator_1_stake_before - U512::from(VALIDATOR_1_STAKE)
    };
    let expected_validator_1_balance_after =
        (expected_total_reward_after * Ratio::from(U512::one())).to_integer();
    assert_eq!(
        validator_1_balance_after,
        expected_validator_1_balance_after
    );

    let delegator_1_balance_after = {
        let delegator_staked_amount =
            get_delegator_staked_amount(&mut builder, VALIDATOR_1.clone(), DELEGATOR_1.clone());
        delegator_staked_amount - delegator_1_stake_before - U512::from(DELEGATOR_1_STAKE)
    };
    let expected_delegator_1_balance_after = U512::zero();
    assert_eq!(
        delegator_1_balance_after,
        expected_delegator_1_balance_after
    );

    let delegator_2_balance_after = {
        let delegator_staked_amount =
            get_delegator_staked_amount(&mut builder, VALIDATOR_1.clone(), DELEGATOR_2.clone());
        delegator_staked_amount - delegator_2_stake_before - U512::from(DELEGATOR_2_STAKE)
    };
    let expected_delegator_2_balance_after = U512::zero();
    assert_eq!(
        delegator_2_balance_after,
        expected_delegator_2_balance_after
    );

    let expected_total_reward_after = expected_total_reward_after.to_integer();

    let total_payout_after =
        validator_1_balance_after + delegator_1_balance_after + delegator_2_balance_after;
    assert_eq!(total_payout_after, expected_total_reward_after);

    // expected amount after reducing the seigniorage rate is lower than the first amount
    assert!(expected_validator_1_payout_before > expected_validator_1_balance_after);
    assert!(total_payout_before > total_payout_after);
}

// In this test, we set up a validator and a delegator, then the delegator delegates to the
// validator. We step forward one era (auction delay is 3 eras) and then fully undelegate. We expect
// that there is no bonding purse for this delegator / validator pair. This test should prove that
// if you undelegate before your delegation would receive rewards from a validator, you will no
// longer be delegated, as expected.
#[ignore]
#[test]
fn should_not_restake_after_full_unbond() {
    const DELEGATOR_1_STAKE: u64 = DEFAULT_MINIMUM_DELEGATION_AMOUNT;
    const VALIDATOR_1_STAKE: u64 = 1_000_000;
    const VALIDATOR_1_DELEGATION_RATE: DelegationRate = 0;

    let mut builder = LmdbWasmTestBuilder::default();
    builder.run_genesis(LOCAL_GENESIS_REQUEST.clone());

    // advance past the initial auction delay due to special condition of post-genesis behavior.

    builder.advance_eras_by_default_auction_delay();

    let validator_1_fund_request = ExecuteRequestBuilder::standard(
        *DEFAULT_ACCOUNT_ADDR,
        CONTRACT_TRANSFER_TO_ACCOUNT,
        runtime_args! {
            ARG_TARGET => *VALIDATOR_1_ADDR,
            ARG_AMOUNT => U512::from(TRANSFER_AMOUNT)
        },
    )
    .build();

    builder
        .exec(validator_1_fund_request)
        .expect_success()
        .commit();

    let delegator_1_fund_request = ExecuteRequestBuilder::standard(
        *DEFAULT_ACCOUNT_ADDR,
        CONTRACT_TRANSFER_TO_ACCOUNT,
        runtime_args! {
            ARG_TARGET => *DELEGATOR_1_ADDR,
            ARG_AMOUNT => U512::from(TRANSFER_AMOUNT)
        },
    )
    .build();

    builder
        .exec(delegator_1_fund_request)
        .expect_success()
        .commit();

    let validator_1_add_bid_request = ExecuteRequestBuilder::standard(
        *VALIDATOR_1_ADDR,
        CONTRACT_ADD_BID,
        runtime_args! {
            ARG_AMOUNT => U512::from(VALIDATOR_1_STAKE),
            ARG_DELEGATION_RATE => VALIDATOR_1_DELEGATION_RATE,
            ARG_PUBLIC_KEY => VALIDATOR_1.clone(),
        },
    )
    .build();

    builder
        .exec(validator_1_add_bid_request)
        .expect_success()
        .commit();

    let delegator_1_validator_1_delegate_request = ExecuteRequestBuilder::standard(
        *DELEGATOR_1_ADDR,
        CONTRACT_DELEGATE,
        runtime_args! {
            ARG_AMOUNT => U512::from(DELEGATOR_1_STAKE),
            ARG_VALIDATOR => VALIDATOR_1.clone(),
            ARG_DELEGATOR => DELEGATOR_1.clone(),
        },
    )
    .build();

    builder
        .exec(delegator_1_validator_1_delegate_request)
        .expect_success()
        .commit();

    builder.advance_era();

    let delegator = get_delegator_bid(&mut builder, VALIDATOR_1.clone(), DELEGATOR_1.clone());

    assert!(delegator.is_some());
    assert_eq!(
        delegator.unwrap().staked_amount(),
        U512::from(DELEGATOR_1_STAKE)
    );

    builder.advance_era();

    // undelegate in the era right after we delegated.
    undelegate(
        &mut builder,
        *DELEGATOR_1_ADDR,
        DELEGATOR_1.clone(),
        VALIDATOR_1.clone(),
        U512::from(DELEGATOR_1_STAKE),
    );
    let delegator = get_delegator_bid(&mut builder, VALIDATOR_1.clone(), DELEGATOR_1.clone());
    assert!(delegator.is_none());

    let withdraws = builder.get_unbonds();
    let unbonding_purses = withdraws
        .get(&DELEGATOR_1_ADDR)
        .expect("should have validator entry");
    let delegator_unbond_amount = unbonding_purses
        .iter()
        .find(|up| *up.unbonder_public_key() == DELEGATOR_1.clone())
        .expect("should be unbonding purse");

    assert_eq!(
        *delegator_unbond_amount.amount(),
        U512::from(DELEGATOR_1_STAKE),
        "unbond purse amount should match staked amount"
    );

    // step until validator receives rewards.
    builder.advance_eras_by(2);

    // validator receives rewards after this step.

    builder.advance_era();

    // Delegator should not remain delegated even though they were eligible for rewards in the
    // second era.
    let delegator = get_delegator_bid(&mut builder, VALIDATOR_1.clone(), DELEGATOR_1.clone());
    assert!(delegator.is_none());
}

// In this test, we set up a delegator and a validator, the delegator delegates to the validator.
// We then undelegate during the first era where the delegator would be eligible to receive rewards
// for their delegation and expect that there is no bonding purse for the delegator / validator pair
// and that the delegator does not remain delegated to the validator as expected.
#[ignore]
#[test]
fn delegator_full_unbond_during_first_reward_era() {
    const DELEGATOR_1_STAKE: u64 = DEFAULT_MINIMUM_DELEGATION_AMOUNT;
    const VALIDATOR_1_STAKE: u64 = 1_000_000;
    const VALIDATOR_1_DELEGATION_RATE: DelegationRate = 0;

    let mut builder = LmdbWasmTestBuilder::default();
    builder.run_genesis(LOCAL_GENESIS_REQUEST.clone());

    // advance past the initial auction delay due to special condition of post-genesis behavior.
    builder.advance_eras_by_default_auction_delay();

    let validator_1_fund_request = ExecuteRequestBuilder::standard(
        *DEFAULT_ACCOUNT_ADDR,
        CONTRACT_TRANSFER_TO_ACCOUNT,
        runtime_args! {
            ARG_TARGET => *VALIDATOR_1_ADDR,
            ARG_AMOUNT => U512::from(TRANSFER_AMOUNT)
        },
    )
    .build();

    builder
        .exec(validator_1_fund_request)
        .expect_success()
        .commit();

    let delegator_1_fund_request = ExecuteRequestBuilder::standard(
        *DEFAULT_ACCOUNT_ADDR,
        CONTRACT_TRANSFER_TO_ACCOUNT,
        runtime_args! {
            ARG_TARGET => *DELEGATOR_1_ADDR,
            ARG_AMOUNT => U512::from(TRANSFER_AMOUNT)
        },
    )
    .build();

    builder
        .exec(delegator_1_fund_request)
        .expect_success()
        .commit();

    let validator_1_add_bid_request = ExecuteRequestBuilder::standard(
        *VALIDATOR_1_ADDR,
        CONTRACT_ADD_BID,
        runtime_args! {
            ARG_AMOUNT => U512::from(VALIDATOR_1_STAKE),
            ARG_DELEGATION_RATE => VALIDATOR_1_DELEGATION_RATE,
            ARG_PUBLIC_KEY => VALIDATOR_1.clone(),
        },
    )
    .build();

    builder
        .exec(validator_1_add_bid_request)
        .expect_success()
        .commit();

    let delegator_1_validator_1_delegate_request = ExecuteRequestBuilder::standard(
        *DELEGATOR_1_ADDR,
        CONTRACT_DELEGATE,
        runtime_args! {
            ARG_AMOUNT => U512::from(DELEGATOR_1_STAKE),
            ARG_VALIDATOR => VALIDATOR_1.clone(),
            ARG_DELEGATOR => DELEGATOR_1.clone(),
        },
    )
    .build();

    builder
        .exec(delegator_1_validator_1_delegate_request)
        .expect_success()
        .commit();

    // first step after funding, adding bid and delegating.
    builder.advance_era();

    let delegator = get_delegator_bid(&mut builder, VALIDATOR_1.clone(), DELEGATOR_1.clone())
        .expect("should be delegator");

    assert_eq!(delegator.staked_amount(), U512::from(DELEGATOR_1_STAKE));

    // step until validator receives rewards.
    builder.advance_eras_by(3);

    // assert that the validator should indeed receive rewards and that
    // the delegator is scheduled to receive rewards this era.

    let auction_hash = builder.get_auction_contract_hash();
    let seigniorage_snapshot: SeigniorageRecipientsSnapshotV2 = builder.get_value(
        EntityAddr::System(auction_hash.value()),
        SEIGNIORAGE_RECIPIENTS_SNAPSHOT_KEY,
    );

    let validator_seigniorage = seigniorage_snapshot
        .get(&builder.get_era())
        .expect("should be seigniorage for era")
        .get(&VALIDATOR_1)
        .expect("should be validator seigniorage for era");

    let delegator_seigniorage = validator_seigniorage
        .delegator_stake()
        .get(&DELEGATOR_1)
        .expect("should be delegator seigniorage");
    assert_eq!(*delegator_seigniorage, U512::from(DELEGATOR_1_STAKE));

    // undelegate in the first era that the delegator will receive rewards.
    undelegate(
        &mut builder,
        *DELEGATOR_1_ADDR,
        DELEGATOR_1.clone(),
        VALIDATOR_1.clone(),
        U512::from(DELEGATOR_1_STAKE),
    );
    let delegator = get_delegator_bid(&mut builder, VALIDATOR_1.clone(), DELEGATOR_1.clone());
    assert!(delegator.is_none());

    let withdraws = builder.get_unbonds();
    let unbonding_purses = withdraws
        .get(&DELEGATOR_1_ADDR)
        .expect("should have validator entry");
    let delegator_unbond_amount = unbonding_purses
        .iter()
        .find(|up| *up.unbonder_public_key() == DELEGATOR_1.clone())
        .expect("should be unbonding purse");

    assert_eq!(
        *delegator_unbond_amount.amount(),
        U512::from(DELEGATOR_1_STAKE),
        "unbond purse amount should match staked amount"
    );

    // validator receives rewards after this step.
    builder.advance_era();

    // Delegator's stake should remain at zero delegated even though they were eligible for rewards
    // in the second era.
    let delegator = get_delegator_bid(&mut builder, VALIDATOR_1.clone(), DELEGATOR_1.clone());
    assert!(delegator.is_none());
}<|MERGE_RESOLUTION|>--- conflicted
+++ resolved
@@ -25,12 +25,8 @@
         ARG_PUBLIC_KEY, ARG_REWARDS_MAP, ARG_VALIDATOR, DELEGATION_RATE_DENOMINATOR,
         METHOD_DISTRIBUTE, SEIGNIORAGE_RECIPIENTS_SNAPSHOT_KEY,
     },
-<<<<<<< HEAD
-    EntityAddr, EraId, ProtocolVersion, PublicKey, SecretKey, Timestamp, U512,
-=======
-    EntityAddr, EraId, Key, ProtocolVersion, PublicKey, SecretKey, Timestamp,
+    EntityAddr, EraId, ProtocolVersion, PublicKey, SecretKey, Timestamp,
     DEFAULT_MINIMUM_BID_AMOUNT, U512,
->>>>>>> b8f2c205
 };
 
 const ARG_ENTRY_POINT: &str = "entry_point";
