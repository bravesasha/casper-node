use once_cell::sync::Lazy;

use casper_engine_test_support::{
    DeployItemBuilder, ExecuteRequestBuilder, LmdbWasmTestBuilder, UpgradeRequestBuilder,
    DEFAULT_ACCOUNT_ADDR, DEFAULT_PROTOCOL_VERSION, LOCAL_GENESIS_REQUEST,
    MINIMUM_ACCOUNT_CREATION_BALANCE,
};
use casper_types::{
    account::AccountHash, runtime_args, system::mint, AddressableEntityHash, EraId, Gas,
    HostFunction, HostFunctionCost, HostFunctionCosts, Key, MintCosts, Motes,
    ProtocolUpgradeConfig, ProtocolVersion, PublicKey, SecretKey, WasmConfig,
    DEFAULT_MAX_STACK_HEIGHT, DEFAULT_WASM_MAX_MEMORY, U512,
};

const TRANSFER_TO_ACCOUNT_CONTRACT: &str = "transfer_to_account.wasm";
const TRANSFER_PURSE_TO_ACCOUNT_CONTRACT: &str = "transfer_purse_to_account.wasm";
const GH_2280_REGRESSION_CONTRACT: &str = "gh_2280_regression.wasm";
const GH_2280_REGRESSION_CALL_CONTRACT: &str = "gh_2280_regression_call.wasm";
const CREATE_PURSE_01_CONTRACT: &str = "create_purse_01.wasm";
const FAUCET_NAME: &str = "faucet";

static ACCOUNT_1_PK: Lazy<PublicKey> = Lazy::new(|| {
    let secret_key = SecretKey::ed25519_from_bytes([200; SecretKey::ED25519_LENGTH]).unwrap();
    PublicKey::from(&secret_key)
});
static ACCOUNT_1_ADDR: Lazy<AccountHash> = Lazy::new(|| ACCOUNT_1_PK.to_account_hash());

static ACCOUNT_2_PK: Lazy<PublicKey> = Lazy::new(|| {
    let secret_key = SecretKey::ed25519_from_bytes([202; SecretKey::ED25519_LENGTH]).unwrap();
    PublicKey::from(&secret_key)
});
static ACCOUNT_2_ADDR: Lazy<AccountHash> = Lazy::new(|| ACCOUNT_2_PK.to_account_hash());

static ACCOUNT_3_PK: Lazy<PublicKey> = Lazy::new(|| {
    let secret_key = SecretKey::ed25519_from_bytes([204; SecretKey::ED25519_LENGTH]).unwrap();
    PublicKey::from(&secret_key)
});
static ACCOUNT_3_ADDR: Lazy<AccountHash> = Lazy::new(|| ACCOUNT_3_PK.to_account_hash());

const ARG_TARGET: &str = "target";
const ARG_AMOUNT: &str = "amount";

const TOKEN_AMOUNT: u64 = 1_000_000;

const ARG_PURSE_NAME: &str = "purse_name";
const TEST_PURSE_NAME: &str = "test";

const OLD_PROTOCOL_VERSION: ProtocolVersion = DEFAULT_PROTOCOL_VERSION;
const NEW_PROTOCOL_VERSION: ProtocolVersion = ProtocolVersion::from_parts(
    OLD_PROTOCOL_VERSION.value().major,
    OLD_PROTOCOL_VERSION.value().minor,
    OLD_PROTOCOL_VERSION.value().patch + 1,
);
const DEFAULT_ACTIVATION_POINT: EraId = EraId::new(1);

const HOST_FUNCTION_COST_CHANGE: HostFunctionCost = 13_730_593; // random prime number

const ARG_FAUCET_FUNDS: &str = "faucet_initial_balance";
const HASH_KEY_NAME: &str = "gh_2280_hash";
const ARG_CONTRACT_HASH: &str = "contract_hash";

#[ignore]
#[test]
fn gh_2280_transfer_should_always_cost_the_same_gas() {
    let session_file = TRANSFER_TO_ACCOUNT_CONTRACT;
    let account_hash = *DEFAULT_ACCOUNT_ADDR;

    let (mut builder, _) = setup();

    let faucet_args_1 = runtime_args! {
        ARG_TARGET => *ACCOUNT_1_ADDR,
        ARG_AMOUNT => TOKEN_AMOUNT,
    };

    let fund_request_1 =
        ExecuteRequestBuilder::standard(account_hash, session_file, faucet_args_1).build();
    builder.exec(fund_request_1).expect_success().commit();

    let gas_cost_1 = builder.last_exec_gas_cost();

    // Next time pay exactly the amount that was reported which should be also the minimum you
    // should be able to pay next time.
    let payment_amount = Motes::from_gas(gas_cost_1, 1).unwrap();

    let deploy_hash: [u8; 32] = [55; 32];
    let faucet_args_2 = runtime_args! {
        ARG_TARGET => *ACCOUNT_2_ADDR,
        ARG_AMOUNT => TOKEN_AMOUNT,
    };

    let deploy_item = DeployItemBuilder::new()
        .with_address(account_hash)
        .with_session_code(session_file, faucet_args_2)
        // + default_create_purse_cost
        .with_standard_payment(runtime_args! {
            ARG_AMOUNT => payment_amount.value()
        })
        .with_authorization_keys(&[account_hash])
        .with_deploy_hash(deploy_hash)
        .build();

    let fund_request_2 = ExecuteRequestBuilder::from_deploy_item(&deploy_item).build();
    builder.exec(fund_request_2).expect_success().commit();

    let gas_cost_2 = builder.last_exec_gas_cost();

    assert_eq!(gas_cost_1, gas_cost_2);

    // Increase "transfer_to_account" host function call exactly by X, so we can assert that
    // transfer cost increased by exactly X without hidden fees.
    let default_host_function_costs = HostFunctionCosts::default();

    let default_transfer_to_account_cost = default_host_function_costs.transfer_to_account.cost();
    let new_transfer_to_account_cost = default_transfer_to_account_cost
        .checked_add(HOST_FUNCTION_COST_CHANGE)
        .expect("should add without overflow");
    let new_transfer_to_account = HostFunction::fixed(new_transfer_to_account_cost);

    let new_host_function_costs = HostFunctionCosts {
        transfer_to_account: new_transfer_to_account,
        ..default_host_function_costs
    };

    let new_wasm_config =
        make_wasm_config(new_host_function_costs, builder.chainspec().wasm_config);

    // Inflate affected system contract entry point cost to the maximum
    let new_mint_create_cost = u32::MAX;
    let new_mint_costs = MintCosts {
        create: new_mint_create_cost,
        ..Default::default()
    };

    let updated_chainspec = builder
        .chainspec()
        .clone()
        .with_wasm_config(new_wasm_config)
        .with_mint_costs(new_mint_costs);

    builder.with_chainspec(updated_chainspec);

<<<<<<< HEAD
    let mut upgrade_request = make_upgrade_request();
    builder.upgrade(&mut upgrade_request);

    let deploy_hash: [u8; 32] = [77; 32];
    let faucet_args_3 = runtime_args! {
        ARG_TARGET => *ACCOUNT_3_ADDR,
        ARG_AMOUNT => TOKEN_AMOUNT,
=======
    builder.upgrade_with_upgrade_request_and_config(Some(new_engine_config), &mut upgrade_request);

    let fund_request_3 = {
        let deploy_hash: [u8; 32] = [77; 32];
        let faucet_args_3 = runtime_args! {
            ARG_TARGET => *ACCOUNT_3_ADDR,
            ARG_AMOUNT => TOKEN_AMOUNT,
        };

        let deploy = DeployItemBuilder::new()
            .with_address(account_hash)
            .with_session_code(session_file, faucet_args_3)
            .with_empty_payment_bytes(runtime_args! {
                ARG_AMOUNT => U512::from(3_000_000_000u64)
            })
            .with_authorization_keys(&[account_hash])
            .with_deploy_hash(deploy_hash)
            .build();

        ExecuteRequestBuilder::new()
            .push_deploy(deploy)
            .with_protocol_version(*NEW_PROTOCOL_VERSION)
            .build()
>>>>>>> e4e700e4
    };

    let deploy_item = DeployItemBuilder::new()
        .with_address(account_hash)
        .with_session_code(session_file, faucet_args_3)
        .with_standard_payment(runtime_args! {
            ARG_AMOUNT => payment_amount.value() + HOST_FUNCTION_COST_CHANGE
        })
        .with_authorization_keys(&[account_hash])
        .with_deploy_hash(deploy_hash)
        .build();

    let fund_request_3 = ExecuteRequestBuilder::from_deploy_item(&deploy_item).build();

    builder.exec(fund_request_3).expect_success().commit();

    let gas_cost_3 = builder.last_exec_gas_cost();

    assert!(gas_cost_3 > gas_cost_1);
    assert!(gas_cost_3 > gas_cost_2);
}

#[ignore]
#[test]
fn gh_2280_create_purse_should_always_cost_the_same_gas() {
    let account_hash = *DEFAULT_ACCOUNT_ADDR;
    let session_file = CREATE_PURSE_01_CONTRACT;

    let (mut builder, _) = setup();

    let create_purse_args_1 = runtime_args! {
        ARG_PURSE_NAME => TEST_PURSE_NAME
    };

    let fund_request_1 =
        ExecuteRequestBuilder::standard(account_hash, session_file, create_purse_args_1).build();
    builder.exec(fund_request_1).expect_success().commit();

    let gas_cost_1 = builder.last_exec_gas_cost();

    // Next time pay exactly the amount that was reported which should be also the minimum you
    // should be able to pay next time.
    let payment_amount = Motes::from_gas(gas_cost_1, 1).unwrap();

    let deploy_hash: [u8; 32] = [55; 32];
    let create_purse_args_2 = runtime_args! {
        ARG_PURSE_NAME => TEST_PURSE_NAME,
    };

    let deploy_item = DeployItemBuilder::new()
        .with_address(account_hash)
        .with_session_code(session_file, create_purse_args_2)
        // + default_create_purse_cost
        .with_standard_payment(runtime_args! {
            ARG_AMOUNT => payment_amount.value()
        })
        .with_authorization_keys(&[account_hash])
        .with_deploy_hash(deploy_hash)
        .build();

    let fund_request_2 = ExecuteRequestBuilder::from_deploy_item(&deploy_item).build();
    builder.exec(fund_request_2).expect_success().commit();

    let gas_cost_2 = builder.last_exec_gas_cost();

    assert_eq!(gas_cost_1, gas_cost_2);

    let mut upgrade_request = make_upgrade_request();

    // Increase "transfer_to_account" host function call exactly by X, so we can assert that
    // transfer cost increased by exactly X without hidden fees.
    let host_function_costs = builder.chainspec().wasm_config.take_host_function_costs();

    let default_create_purse_cost = host_function_costs.create_purse.cost();
    let new_create_purse_cost = default_create_purse_cost
        .checked_add(HOST_FUNCTION_COST_CHANGE)
        .expect("should add without overflow");
    let new_create_purse = HostFunction::fixed(new_create_purse_cost);

    let new_host_function_costs = HostFunctionCosts {
        create_purse: new_create_purse,
        ..host_function_costs
    };

    let new_wasm_config =
        make_wasm_config(new_host_function_costs, builder.chainspec().wasm_config);

    // Inflate affected system contract entry point cost to the maximum
    let new_mint_create_cost = u32::MAX;
    let new_mint_costs = MintCosts {
        create: new_mint_create_cost,
        ..Default::default()
    };

    let updated_chainspec = builder
        .chainspec()
        .clone()
        .with_wasm_config(new_wasm_config)
        .with_mint_costs(new_mint_costs);

    builder
        .with_chainspec(updated_chainspec)
        .upgrade(&mut upgrade_request)
        .expect_upgrade_success();

    let deploy_hash: [u8; 32] = [77; 32];
    let create_purse_args_3 = runtime_args! {
        ARG_PURSE_NAME => TEST_PURSE_NAME,
    };

    let deploy_item = DeployItemBuilder::new()
        .with_address(account_hash)
        .with_session_code(session_file, create_purse_args_3)
        .with_standard_payment(runtime_args! {
            ARG_AMOUNT => payment_amount.value() + HOST_FUNCTION_COST_CHANGE
        })
        .with_authorization_keys(&[account_hash])
        .with_deploy_hash(deploy_hash)
        .build();

    let fund_request_3 = ExecuteRequestBuilder::from_deploy_item(&deploy_item).build();

    builder.exec(fund_request_3).expect_success().commit();

    let gas_cost_3 = builder.last_exec_gas_cost();

    assert!(gas_cost_3 > gas_cost_1);
    assert!(gas_cost_3 > gas_cost_2);

    let gas_cost_diff = gas_cost_3.checked_sub(gas_cost_2).unwrap_or_default();
    assert_eq!(
        gas_cost_diff,
        Gas::new(U512::from(HOST_FUNCTION_COST_CHANGE))
    );
}

#[ignore]
#[test]
fn gh_2280_transfer_purse_to_account_should_always_cost_the_same_gas() {
    let account_hash = *DEFAULT_ACCOUNT_ADDR;
    let session_file = TRANSFER_PURSE_TO_ACCOUNT_CONTRACT;

    let (mut builder, _) = setup();

    let faucet_args_1 = runtime_args! {
        ARG_TARGET => *ACCOUNT_1_ADDR,
        ARG_AMOUNT => U512::from(TOKEN_AMOUNT),
    };

    let fund_request_1 =
        ExecuteRequestBuilder::standard(account_hash, session_file, faucet_args_1).build();
    builder.exec(fund_request_1).expect_success().commit();

    let gas_cost_1 = builder.last_exec_gas_cost();

    // Next time pay exactly the amount that was reported which should be also the minimum you
    // should be able to pay next time.
    let payment_amount = Motes::from_gas(gas_cost_1, 1).unwrap();

    let deploy_hash: [u8; 32] = [55; 32];
    let faucet_args_2 = runtime_args! {
        ARG_TARGET => *ACCOUNT_2_ADDR,
        ARG_AMOUNT => U512::from(TOKEN_AMOUNT),
    };

    let deploy_item = DeployItemBuilder::new()
        .with_address(account_hash)
        .with_session_code(TRANSFER_PURSE_TO_ACCOUNT_CONTRACT, faucet_args_2)
        // + default_create_purse_cost
        .with_standard_payment(runtime_args! {
            ARG_AMOUNT => payment_amount.value()
        })
        .with_authorization_keys(&[account_hash])
        .with_deploy_hash(deploy_hash)
        .build();

    let fund_request_2 = ExecuteRequestBuilder::from_deploy_item(&deploy_item).build();
    builder.exec(fund_request_2).expect_success().commit();

    let gas_cost_2 = builder.last_exec_gas_cost();

    assert_eq!(gas_cost_1, gas_cost_2);

    let mut upgrade_request = make_upgrade_request();

    // Increase "transfer_to_account" host function call exactly by X, so we can assert that
    // transfer cost increased by exactly X without hidden fees.
    let default_host_function_costs = HostFunctionCosts::default();

    let default_transfer_from_purse_to_account_cost = default_host_function_costs
        .transfer_from_purse_to_account
        .cost();
    let new_transfer_from_purse_to_account_cost = default_transfer_from_purse_to_account_cost
        .checked_add(HOST_FUNCTION_COST_CHANGE)
        .expect("should add without overflow");
    let new_transfer_from_purse_to_account =
        HostFunction::fixed(new_transfer_from_purse_to_account_cost);

    let new_host_function_costs = HostFunctionCosts {
        transfer_from_purse_to_account: new_transfer_from_purse_to_account,
        ..default_host_function_costs
    };

    let new_wasm_config =
        make_wasm_config(new_host_function_costs, builder.chainspec().wasm_config);

    // Inflate affected system contract entry point cost to the maximum
    let new_mint_create_cost = u32::MAX;
    let new_mint_costs = MintCosts {
        create: new_mint_create_cost,
        ..Default::default()
    };

<<<<<<< HEAD
    let updated_chainspec = builder
        .chainspec()
        .clone()
        .with_wasm_config(new_wasm_config)
        .with_mint_costs(new_mint_costs);

    builder
        .with_chainspec(updated_chainspec)
        .upgrade(&mut upgrade_request);

    let deploy_hash: [u8; 32] = [77; 32];
    let faucet_args_3 = runtime_args! {
        ARG_TARGET => *ACCOUNT_3_ADDR,
        ARG_AMOUNT => U512::from(TOKEN_AMOUNT),
=======
    builder.upgrade_with_upgrade_request_and_config(Some(new_engine_config), &mut upgrade_request);

    let fund_request_3 = {
        let deploy_hash: [u8; 32] = [77; 32];
        let faucet_args_3 = runtime_args! {
            ARG_TARGET => *ACCOUNT_3_ADDR,
            ARG_AMOUNT => U512::from(TOKEN_AMOUNT),
        };

        let deploy = DeployItemBuilder::new()
            .with_address(account_hash)
            .with_session_code(session_file, faucet_args_3)
            .with_empty_payment_bytes(runtime_args! {
                ARG_AMOUNT => U512::from(3_000_000_000u64)
            })
            .with_authorization_keys(&[account_hash])
            .with_deploy_hash(deploy_hash)
            .build();

        ExecuteRequestBuilder::new()
            .push_deploy(deploy)
            .with_protocol_version(*NEW_PROTOCOL_VERSION)
            .build()
>>>>>>> e4e700e4
    };

    let deploy_item = DeployItemBuilder::new()
        .with_address(account_hash)
        .with_session_code(session_file, faucet_args_3)
        .with_standard_payment(runtime_args! {
            ARG_AMOUNT => payment_amount.value() + HOST_FUNCTION_COST_CHANGE
        })
        .with_authorization_keys(&[account_hash])
        .with_deploy_hash(deploy_hash)
        .build();

    let fund_request_3 = ExecuteRequestBuilder::from_deploy_item(&deploy_item).build();

    builder.exec(fund_request_3).expect_success().commit();

    let gas_cost_3 = builder.last_exec_gas_cost();

    assert!(gas_cost_3 > gas_cost_1);
    assert!(gas_cost_3 > gas_cost_2);
}

#[ignore]
#[test]
fn gh_2280_stored_transfer_to_account_should_always_cost_the_same_gas() {
    let account_hash = *DEFAULT_ACCOUNT_ADDR;
    let entry_point = FAUCET_NAME;

    let (mut builder, TestContext { gh_2280_regression }) = setup();

    let faucet_args_1 = runtime_args! {
        ARG_TARGET => *ACCOUNT_1_ADDR,
    };

    let fund_request_1 = ExecuteRequestBuilder::contract_call_by_hash(
        account_hash,
        gh_2280_regression,
        entry_point,
        faucet_args_1,
    )
    .build();
    builder.exec(fund_request_1).expect_success().commit();

    let gas_cost_1 = builder.last_exec_gas_cost();

    // Next time pay exactly the amount that was reported which should be also the minimum you
    // should be able to pay next time.
    let payment_amount = Motes::from_gas(gas_cost_1, 1).unwrap();

    let deploy_hash: [u8; 32] = [55; 32];
    let faucet_args_2 = runtime_args! {
        ARG_TARGET => *ACCOUNT_2_ADDR,
    };

    let deploy_item = DeployItemBuilder::new()
        .with_address(account_hash)
        .with_stored_session_hash(gh_2280_regression, entry_point, faucet_args_2)
        // + default_create_purse_cost
        .with_standard_payment(runtime_args! {
            ARG_AMOUNT => payment_amount.value()
        })
        .with_authorization_keys(&[account_hash])
        .with_deploy_hash(deploy_hash)
        .build();

    let fund_request_2 = ExecuteRequestBuilder::from_deploy_item(&deploy_item).build();
    builder.exec(fund_request_2).expect_success().commit();

    let gas_cost_2 = builder.last_exec_gas_cost();

    assert_eq!(gas_cost_1, gas_cost_2);

    let mut upgrade_request = make_upgrade_request();

    // Increase "transfer_to_account" host function call exactly by X, so we can assert that
    // transfer cost increased by exactly X without hidden fees.
    let default_host_function_costs = HostFunctionCosts::default();

    let default_transfer_from_purse_to_account_cost = default_host_function_costs
        .transfer_from_purse_to_account
        .cost();
    let new_transfer_from_purse_to_account_cost = default_transfer_from_purse_to_account_cost
        .checked_add(HOST_FUNCTION_COST_CHANGE)
        .expect("should add without overflow");
    let new_transfer_from_purse_to_account =
        HostFunction::fixed(new_transfer_from_purse_to_account_cost);

    let new_host_function_costs = HostFunctionCosts {
        transfer_from_purse_to_account: new_transfer_from_purse_to_account,
        ..default_host_function_costs
    };

    let new_wasm_config =
        make_wasm_config(new_host_function_costs, builder.chainspec().wasm_config);

    // Inflate affected system contract entry point cost to the maximum
    let new_mint_create_cost = u32::MAX;
    let new_mint_costs = MintCosts {
        create: new_mint_create_cost,
        ..Default::default()
    };

    let updated_chainspec = builder
        .chainspec()
        .clone()
        .with_wasm_config(new_wasm_config)
        .with_mint_costs(new_mint_costs);

<<<<<<< HEAD
    builder
        .with_chainspec(updated_chainspec)
        .upgrade(&mut upgrade_request);

    let deploy_hash: [u8; 32] = [77; 32];
    let faucet_args_3 = runtime_args! {
        ARG_TARGET => *ACCOUNT_3_ADDR,
=======
    builder.upgrade_with_upgrade_request_and_config(Some(new_engine_config), &mut upgrade_request);

    let fund_request_3 = {
        let deploy_hash: [u8; 32] = [77; 32];
        let faucet_args_3 = runtime_args! {
            ARG_TARGET => *ACCOUNT_3_ADDR,
        };

        let deploy = DeployItemBuilder::new()
            .with_address(account_hash)
            .with_stored_session_hash(gh_2280_regression, entry_point, faucet_args_3)
            .with_empty_payment_bytes(runtime_args! {
                ARG_AMOUNT => U512::from(3_000_000_000u64)
            })
            .with_authorization_keys(&[account_hash])
            .with_deploy_hash(deploy_hash)
            .build();

        ExecuteRequestBuilder::new()
            .push_deploy(deploy)
            .with_protocol_version(*NEW_PROTOCOL_VERSION)
            .build()
>>>>>>> e4e700e4
    };

    let deploy_item = DeployItemBuilder::new()
        .with_address(account_hash)
        .with_stored_session_hash(gh_2280_regression, entry_point, faucet_args_3)
        .with_standard_payment(runtime_args! {
            ARG_AMOUNT => payment_amount.value() + HOST_FUNCTION_COST_CHANGE
        })
        .with_authorization_keys(&[account_hash])
        .with_deploy_hash(deploy_hash)
        .build();

    let fund_request_3 = ExecuteRequestBuilder::from_deploy_item(&deploy_item).build();

    builder.exec(fund_request_3).expect_success().commit();

    let gas_cost_3 = builder.last_exec_gas_cost();

    assert!(gas_cost_3 > gas_cost_1, "{} <= {}", gas_cost_3, gas_cost_1);
    assert!(gas_cost_3 > gas_cost_2);
}

#[ignore]
#[test]
fn gh_2280_stored_faucet_call_should_cost_the_same() {
    let session_file = GH_2280_REGRESSION_CALL_CONTRACT;
    let account_hash = *DEFAULT_ACCOUNT_ADDR;

    let (mut builder, TestContext { gh_2280_regression }) = setup();

    let faucet_args_1 = runtime_args! {
        ARG_CONTRACT_HASH => gh_2280_regression,
        ARG_TARGET => *ACCOUNT_1_ADDR,
    };

    let fund_request_1 =
        ExecuteRequestBuilder::standard(account_hash, session_file, faucet_args_1).build();
    builder.exec(fund_request_1).expect_success().commit();

    let gas_cost_1 = builder.last_exec_gas_cost();

    // Next time pay exactly the amount that was reported which should be also the minimum you
    // should be able to pay next time.
    let payment_amount = Motes::from_gas(gas_cost_1, 1).unwrap();

    let deploy_hash: [u8; 32] = [55; 32];
    let faucet_args_2 = runtime_args! {
        ARG_CONTRACT_HASH => gh_2280_regression,
        ARG_TARGET => *ACCOUNT_2_ADDR,
    };

    let deploy_item = DeployItemBuilder::new()
        .with_address(account_hash)
        .with_session_code(session_file, faucet_args_2)
        // + default_create_purse_cost
        .with_standard_payment(runtime_args! {
            ARG_AMOUNT => payment_amount.value()
        })
        .with_authorization_keys(&[account_hash])
        .with_deploy_hash(deploy_hash)
        .build();

    let fund_request_2 = ExecuteRequestBuilder::from_deploy_item(&deploy_item).build();
    builder.exec(fund_request_2).expect_success().commit();

    let gas_cost_2 = builder.last_exec_gas_cost();

    assert_eq!(gas_cost_1, gas_cost_2);

    let mut upgrade_request = make_upgrade_request();

    // Increase "transfer_to_account" host function call exactly by X, so we can assert that
    // transfer cost increased by exactly X without hidden fees.
    let default_host_function_costs = HostFunctionCosts::default();

    let default_transfer_from_purse_to_account_cost = default_host_function_costs
        .transfer_from_purse_to_account
        .cost();
    let new_transfer_from_purse_to_account_cost = default_transfer_from_purse_to_account_cost
        .checked_add(HOST_FUNCTION_COST_CHANGE)
        .expect("should add without overflow");
    let new_transfer_from_purse_to_account =
        HostFunction::fixed(new_transfer_from_purse_to_account_cost);

    let new_host_function_costs = HostFunctionCosts {
        transfer_from_purse_to_account: new_transfer_from_purse_to_account,
        ..default_host_function_costs
    };

    let new_wasm_config =
        make_wasm_config(new_host_function_costs, builder.chainspec().wasm_config);

    // Inflate affected system contract entry point cost to the maximum
    let new_mint_create_cost = u32::MAX;
    let new_mint_costs = MintCosts {
        create: new_mint_create_cost,
        ..Default::default()
    };

    let updated_chainspec = builder
        .chainspec()
        .clone()
        .with_wasm_config(new_wasm_config)
        .with_mint_costs(new_mint_costs);

    builder
        .with_chainspec(updated_chainspec)
        .upgrade(&mut upgrade_request);

<<<<<<< HEAD
    let deploy_hash: [u8; 32] = [77; 32];
    let faucet_args_3 = runtime_args! {
        ARG_CONTRACT_HASH => gh_2280_regression,
        ARG_TARGET => *ACCOUNT_3_ADDR,
=======
    builder.upgrade_with_upgrade_request_and_config(Some(new_engine_config), &mut upgrade_request);

    let fund_request_3 = {
        let deploy_hash: [u8; 32] = [77; 32];
        let faucet_args_3 = runtime_args! {
            ARG_CONTRACT_HASH => gh_2280_regression,
            ARG_TARGET => *ACCOUNT_3_ADDR,
        };

        let deploy = DeployItemBuilder::new()
            .with_address(account_hash)
            .with_session_code(session_file, faucet_args_3)
            .with_empty_payment_bytes(runtime_args! {
                ARG_AMOUNT => U512::from(4_000_000_000u64)
            })
            .with_authorization_keys(&[account_hash])
            .with_deploy_hash(deploy_hash)
            .build();

        ExecuteRequestBuilder::new()
            .push_deploy(deploy)
            .with_protocol_version(*NEW_PROTOCOL_VERSION)
            .build()
>>>>>>> e4e700e4
    };

    let deploy_item = DeployItemBuilder::new()
        .with_address(account_hash)
        .with_session_code(session_file, faucet_args_3)
        .with_standard_payment(runtime_args! {
            ARG_AMOUNT => payment_amount.value() + HOST_FUNCTION_COST_CHANGE
        })
        .with_authorization_keys(&[account_hash])
        .with_deploy_hash(deploy_hash)
        .build();

    let fund_request_3 = ExecuteRequestBuilder::from_deploy_item(&deploy_item).build();

    builder.exec(fund_request_3).expect_success().commit();

    let gas_cost_3 = builder.last_exec_gas_cost();

    assert!(gas_cost_3 > gas_cost_1, "{} <= {}", gas_cost_3, gas_cost_1);
    assert!(gas_cost_3 > gas_cost_2);
}

struct TestContext {
    gh_2280_regression: AddressableEntityHash,
}

fn setup() -> (LmdbWasmTestBuilder, TestContext) {
    let mut builder = LmdbWasmTestBuilder::default();
    builder.run_genesis(LOCAL_GENESIS_REQUEST.clone());

    let session_args = runtime_args! {
        mint::ARG_AMOUNT => U512::from(MINIMUM_ACCOUNT_CREATION_BALANCE),
        ARG_FAUCET_FUNDS => U512::from(MINIMUM_ACCOUNT_CREATION_BALANCE),
    };
    let install_request = ExecuteRequestBuilder::standard(
        *DEFAULT_ACCOUNT_ADDR,
        GH_2280_REGRESSION_CONTRACT,
        session_args,
    )
    .build();

    builder.exec(install_request).expect_success().commit();

    let account = builder
        .get_entity_with_named_keys_by_account_hash(*DEFAULT_ACCOUNT_ADDR)
        .expect("should have account");
    let gh_2280_regression = account
        .named_keys()
        .get(HASH_KEY_NAME)
        .cloned()
        .and_then(Key::into_entity_hash_addr)
        .map(AddressableEntityHash::new)
        .expect("should have key");

    (builder, TestContext { gh_2280_regression })
}

fn make_wasm_config(
    new_host_function_costs: HostFunctionCosts,
    old_wasm_config: WasmConfig,
) -> WasmConfig {
    WasmConfig::new(
        DEFAULT_WASM_MAX_MEMORY,
        DEFAULT_MAX_STACK_HEIGHT,
        old_wasm_config.opcode_costs(),
        old_wasm_config.storage_costs(),
        new_host_function_costs,
        old_wasm_config.messages_limits(),
    )
}

fn make_upgrade_request() -> ProtocolUpgradeConfig {
    UpgradeRequestBuilder::new()
        .with_current_protocol_version(OLD_PROTOCOL_VERSION)
        .with_new_protocol_version(NEW_PROTOCOL_VERSION)
        .with_activation_point(DEFAULT_ACTIVATION_POINT)
        .build()
}<|MERGE_RESOLUTION|>--- conflicted
+++ resolved
@@ -139,7 +139,6 @@
 
     builder.with_chainspec(updated_chainspec);
 
-<<<<<<< HEAD
     let mut upgrade_request = make_upgrade_request();
     builder.upgrade(&mut upgrade_request);
 
@@ -147,31 +146,6 @@
     let faucet_args_3 = runtime_args! {
         ARG_TARGET => *ACCOUNT_3_ADDR,
         ARG_AMOUNT => TOKEN_AMOUNT,
-=======
-    builder.upgrade_with_upgrade_request_and_config(Some(new_engine_config), &mut upgrade_request);
-
-    let fund_request_3 = {
-        let deploy_hash: [u8; 32] = [77; 32];
-        let faucet_args_3 = runtime_args! {
-            ARG_TARGET => *ACCOUNT_3_ADDR,
-            ARG_AMOUNT => TOKEN_AMOUNT,
-        };
-
-        let deploy = DeployItemBuilder::new()
-            .with_address(account_hash)
-            .with_session_code(session_file, faucet_args_3)
-            .with_empty_payment_bytes(runtime_args! {
-                ARG_AMOUNT => U512::from(3_000_000_000u64)
-            })
-            .with_authorization_keys(&[account_hash])
-            .with_deploy_hash(deploy_hash)
-            .build();
-
-        ExecuteRequestBuilder::new()
-            .push_deploy(deploy)
-            .with_protocol_version(*NEW_PROTOCOL_VERSION)
-            .build()
->>>>>>> e4e700e4
     };
 
     let deploy_item = DeployItemBuilder::new()
@@ -385,7 +359,6 @@
         ..Default::default()
     };
 
-<<<<<<< HEAD
     let updated_chainspec = builder
         .chainspec()
         .clone()
@@ -400,31 +373,6 @@
     let faucet_args_3 = runtime_args! {
         ARG_TARGET => *ACCOUNT_3_ADDR,
         ARG_AMOUNT => U512::from(TOKEN_AMOUNT),
-=======
-    builder.upgrade_with_upgrade_request_and_config(Some(new_engine_config), &mut upgrade_request);
-
-    let fund_request_3 = {
-        let deploy_hash: [u8; 32] = [77; 32];
-        let faucet_args_3 = runtime_args! {
-            ARG_TARGET => *ACCOUNT_3_ADDR,
-            ARG_AMOUNT => U512::from(TOKEN_AMOUNT),
-        };
-
-        let deploy = DeployItemBuilder::new()
-            .with_address(account_hash)
-            .with_session_code(session_file, faucet_args_3)
-            .with_empty_payment_bytes(runtime_args! {
-                ARG_AMOUNT => U512::from(3_000_000_000u64)
-            })
-            .with_authorization_keys(&[account_hash])
-            .with_deploy_hash(deploy_hash)
-            .build();
-
-        ExecuteRequestBuilder::new()
-            .push_deploy(deploy)
-            .with_protocol_version(*NEW_PROTOCOL_VERSION)
-            .build()
->>>>>>> e4e700e4
     };
 
     let deploy_item = DeployItemBuilder::new()
@@ -533,7 +481,6 @@
         .with_wasm_config(new_wasm_config)
         .with_mint_costs(new_mint_costs);
 
-<<<<<<< HEAD
     builder
         .with_chainspec(updated_chainspec)
         .upgrade(&mut upgrade_request);
@@ -541,30 +488,6 @@
     let deploy_hash: [u8; 32] = [77; 32];
     let faucet_args_3 = runtime_args! {
         ARG_TARGET => *ACCOUNT_3_ADDR,
-=======
-    builder.upgrade_with_upgrade_request_and_config(Some(new_engine_config), &mut upgrade_request);
-
-    let fund_request_3 = {
-        let deploy_hash: [u8; 32] = [77; 32];
-        let faucet_args_3 = runtime_args! {
-            ARG_TARGET => *ACCOUNT_3_ADDR,
-        };
-
-        let deploy = DeployItemBuilder::new()
-            .with_address(account_hash)
-            .with_stored_session_hash(gh_2280_regression, entry_point, faucet_args_3)
-            .with_empty_payment_bytes(runtime_args! {
-                ARG_AMOUNT => U512::from(3_000_000_000u64)
-            })
-            .with_authorization_keys(&[account_hash])
-            .with_deploy_hash(deploy_hash)
-            .build();
-
-        ExecuteRequestBuilder::new()
-            .push_deploy(deploy)
-            .with_protocol_version(*NEW_PROTOCOL_VERSION)
-            .build()
->>>>>>> e4e700e4
     };
 
     let deploy_item = DeployItemBuilder::new()
@@ -674,36 +597,10 @@
         .with_chainspec(updated_chainspec)
         .upgrade(&mut upgrade_request);
 
-<<<<<<< HEAD
     let deploy_hash: [u8; 32] = [77; 32];
     let faucet_args_3 = runtime_args! {
         ARG_CONTRACT_HASH => gh_2280_regression,
         ARG_TARGET => *ACCOUNT_3_ADDR,
-=======
-    builder.upgrade_with_upgrade_request_and_config(Some(new_engine_config), &mut upgrade_request);
-
-    let fund_request_3 = {
-        let deploy_hash: [u8; 32] = [77; 32];
-        let faucet_args_3 = runtime_args! {
-            ARG_CONTRACT_HASH => gh_2280_regression,
-            ARG_TARGET => *ACCOUNT_3_ADDR,
-        };
-
-        let deploy = DeployItemBuilder::new()
-            .with_address(account_hash)
-            .with_session_code(session_file, faucet_args_3)
-            .with_empty_payment_bytes(runtime_args! {
-                ARG_AMOUNT => U512::from(4_000_000_000u64)
-            })
-            .with_authorization_keys(&[account_hash])
-            .with_deploy_hash(deploy_hash)
-            .build();
-
-        ExecuteRequestBuilder::new()
-            .push_deploy(deploy)
-            .with_protocol_version(*NEW_PROTOCOL_VERSION)
-            .build()
->>>>>>> e4e700e4
     };
 
     let deploy_item = DeployItemBuilder::new()
