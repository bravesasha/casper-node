--- conflicted
+++ resolved
@@ -58,21 +58,13 @@
 
     funds = funds.checked_sub(INSTALL_COST).unwrap();
 
-<<<<<<< HEAD
     let contract_hash = match builder
-        .get_expected_account(ACCOUNT_1_ADDR)
+        .get_expected_addressable_entity_by_account_hash(ACCOUNT_1_ADDR)
         .named_keys()
         .get(CONTRACT_HASH_NAME)
         .unwrap()
     {
         Key::Hash(addr) => ContractHash::new(*addr),
-=======
-    let contract_hash: ContractHash = match builder
-        .get_expected_addressable_entity_by_account_hash(ACCOUNT_1_ADDR)
-        .named_keys()[CONTRACT_HASH_NAME]
-    {
-        Key::Hash(addr) => addr.into(),
->>>>>>> a0147930
         _ => panic!("Couldn't find regression contract."),
     };
 
