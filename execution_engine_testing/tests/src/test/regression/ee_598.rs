--- conflicted
+++ resolved
@@ -6,15 +6,8 @@
     DEFAULT_ACCOUNT_ADDR,
 };
 use casper_types::{
-<<<<<<< HEAD
     account::AccountHash, runtime_args, system::auction::DelegationRate, GenesisAccount,
-    GenesisValidator, Motes, PublicKey, RuntimeArgs, SecretKey, U512,
-=======
-    account::AccountHash,
-    runtime_args,
-    system::auction::{self, DelegationRate},
-    ApiError, GenesisAccount, GenesisValidator, Motes, PublicKey, SecretKey, U512,
->>>>>>> f1d6e632
+    GenesisValidator, Motes, PublicKey, SecretKey, U512,
 };
 
 const ARG_AMOUNT: &str = "amount";
