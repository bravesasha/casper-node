use casper_engine_test_support::{
    utils, ExecuteRequestBuilder, LmdbWasmTestBuilder, DEFAULT_ACCOUNT_ADDR,
    DEFAULT_ACCOUNT_SECRET_KEY, LOCAL_GENESIS_REQUEST,
};
use casper_execution_engine::{
    engine_state::{Error as StateError, SessionDataDeploy, SessionDataV1, SessionInputData},
    execution::ExecError,
};
use casper_types::{
<<<<<<< HEAD
    ApiError, BlockTime, RuntimeArgs, Transaction, TransactionLane, TransactionRuntime,
    TransactionV1Builder,
=======
    ApiError, BlockTime, InitiatorAddr, Phase, PricingMode, RuntimeArgs, Transaction,
    TransactionEntryPoint, TransactionTarget, TransactionV1Builder,
>>>>>>> 9669f5b2
};

const CONTRACT: &str = "do_nothing_stored.wasm";
const CHAIN_NAME: &str = "a";
const BLOCK_TIME: BlockTime = BlockTime::new(10);

pub(crate) const ARGS_MAP_KEY: u16 = 0;
pub(crate) const TARGET_MAP_KEY: u16 = 1;
pub(crate) const ENTRY_POINT_MAP_KEY: u16 = 2;

#[ignore]
#[test]
fn should_allow_add_contract_version_via_deploy() {
    let mut builder = LmdbWasmTestBuilder::default();
    builder.run_genesis(LOCAL_GENESIS_REQUEST.clone()).commit();

    let deploy_request =
        ExecuteRequestBuilder::standard(*DEFAULT_ACCOUNT_ADDR, CONTRACT, RuntimeArgs::new())
            .build();

    builder.exec(deploy_request).expect_success().commit();
}

<<<<<<< HEAD
fn try_add_contract_version(kind: TransactionLane, should_succeed: bool) {
=======
fn try_add_contract_version(is_install_upgrade: bool, should_succeed: bool) {
>>>>>>> 9669f5b2
    let mut builder = LmdbWasmTestBuilder::default();
    builder.run_genesis(LOCAL_GENESIS_REQUEST.clone()).commit();

    let module_bytes = utils::read_wasm_file(CONTRACT);

    let txn = Transaction::from(
<<<<<<< HEAD
        TransactionV1Builder::new_session(kind, module_bytes, TransactionRuntime::VmCasperV1)
=======
        TransactionV1Builder::new_session(is_install_upgrade, module_bytes)
>>>>>>> 9669f5b2
            .with_secret_key(&DEFAULT_ACCOUNT_SECRET_KEY)
            .with_chain_name(CHAIN_NAME)
            .build()
            .unwrap(),
    );
    let txn_request = match txn {
        Transaction::Deploy(ref deploy) => {
            let initiator_addr = txn.initiator_addr();
            let is_standard_payment = deploy.payment().is_standard_payment(Phase::Payment);
            let session_input_data =
                to_deploy_session_input_data(is_standard_payment, initiator_addr, &txn);
            ExecuteRequestBuilder::from_session_input_data(&session_input_data)
                .with_block_time(BLOCK_TIME)
                .build()
        }
        Transaction::V1(ref v1) => {
            let initiator_addr = txn.initiator_addr();
            let is_standard_payment = if let PricingMode::Classic {
                standard_payment, ..
            } = v1.pricing_mode()
            {
                *standard_payment
            } else {
                true
            };
            let args = v1.deserialize_field::<RuntimeArgs>(ARGS_MAP_KEY).unwrap();
            let target = v1
                .deserialize_field::<TransactionTarget>(TARGET_MAP_KEY)
                .unwrap();
            let entry_point = v1
                .deserialize_field::<TransactionEntryPoint>(ENTRY_POINT_MAP_KEY)
                .unwrap();
            let session_input_data = to_v1_session_input_data(
                is_standard_payment,
                initiator_addr,
                &args,
                &target,
                &entry_point,
                &txn,
            );
            ExecuteRequestBuilder::from_session_input_data(&session_input_data)
                .with_block_time(BLOCK_TIME)
                .build()
        }
    };
    builder.exec(txn_request);

    if should_succeed {
        builder.expect_success();
    } else {
        builder.assert_error(StateError::Exec(ExecError::Revert(
            ApiError::NotAllowedToAddContractVersion,
        )))
    }
}

fn to_deploy_session_input_data(
    is_standard_payment: bool,
    initiator_addr: InitiatorAddr,
    txn: &Transaction,
) -> SessionInputData<'_> {
    match txn {
        Transaction::Deploy(deploy) => {
            let data = SessionDataDeploy::new(
                deploy.hash(),
                deploy.session(),
                initiator_addr,
                txn.signers().clone(),
                is_standard_payment,
            );
            SessionInputData::DeploySessionData { data }
        }
        Transaction::V1(_) => {
            panic!("unexpected transaction v1");
        }
    }
}

fn to_v1_session_input_data<'a>(
    is_standard_payment: bool,
    initiator_addr: InitiatorAddr,
    args: &'a RuntimeArgs,
    target: &'a TransactionTarget,
    entry_point: &'a TransactionEntryPoint,
    txn: &'a Transaction,
) -> SessionInputData<'a> {
    let is_install_upgrade = match target {
        TransactionTarget::Session {
            is_install_upgrade, ..
        } => *is_install_upgrade,
        _ => false,
    };
    match txn {
        Transaction::Deploy(_) => panic!("unexpected deploy transaction"),
        Transaction::V1(transaction_v1) => {
            let data = SessionDataV1::new(
                args,
                target,
                entry_point,
                is_install_upgrade,
                transaction_v1.hash(),
                transaction_v1.pricing_mode(),
                initiator_addr,
                txn.signers().clone(),
                is_standard_payment,
            );
            SessionInputData::SessionDataV1 { data }
        }
    }
}

#[ignore]
#[test]
fn should_allow_add_contract_version_via_transaction_v1_installer_upgrader() {
<<<<<<< HEAD
    try_add_contract_version(TransactionLane::InstallUpgrade, true)
=======
    try_add_contract_version(true, true)
>>>>>>> 9669f5b2
}

#[ignore]
#[test]
fn should_disallow_add_contract_version_via_transaction_v1_standard() {
<<<<<<< HEAD
    try_add_contract_version(TransactionLane::Large, false)
=======
    try_add_contract_version(false, false)
>>>>>>> 9669f5b2
}<|MERGE_RESOLUTION|>--- conflicted
+++ resolved
@@ -7,13 +7,8 @@
     execution::ExecError,
 };
 use casper_types::{
-<<<<<<< HEAD
-    ApiError, BlockTime, RuntimeArgs, Transaction, TransactionLane, TransactionRuntime,
-    TransactionV1Builder,
-=======
     ApiError, BlockTime, InitiatorAddr, Phase, PricingMode, RuntimeArgs, Transaction,
     TransactionEntryPoint, TransactionTarget, TransactionV1Builder,
->>>>>>> 9669f5b2
 };
 
 const CONTRACT: &str = "do_nothing_stored.wasm";
@@ -37,26 +32,24 @@
     builder.exec(deploy_request).expect_success().commit();
 }
 
-<<<<<<< HEAD
-fn try_add_contract_version(kind: TransactionLane, should_succeed: bool) {
-=======
 fn try_add_contract_version(is_install_upgrade: bool, should_succeed: bool) {
->>>>>>> 9669f5b2
     let mut builder = LmdbWasmTestBuilder::default();
     builder.run_genesis(LOCAL_GENESIS_REQUEST.clone()).commit();
 
     let module_bytes = utils::read_wasm_file(CONTRACT);
 
     let txn = Transaction::from(
-<<<<<<< HEAD
-        TransactionV1Builder::new_session(kind, module_bytes, TransactionRuntime::VmCasperV1)
-=======
-        TransactionV1Builder::new_session(is_install_upgrade, module_bytes)
->>>>>>> 9669f5b2
-            .with_secret_key(&DEFAULT_ACCOUNT_SECRET_KEY)
-            .with_chain_name(CHAIN_NAME)
-            .build()
-            .unwrap(),
+        TransactionV1Builder::new_session(
+            is_install_upgrade,
+            module_bytes,
+            TransactionRuntime::VmCasperV1,
+            0,
+            None,
+        )
+        .with_secret_key(&DEFAULT_ACCOUNT_SECRET_KEY)
+        .with_chain_name(CHAIN_NAME)
+        .build()
+        .unwrap(),
     );
     let txn_request = match txn {
         Transaction::Deploy(ref deploy) => {
@@ -167,19 +160,11 @@
 #[ignore]
 #[test]
 fn should_allow_add_contract_version_via_transaction_v1_installer_upgrader() {
-<<<<<<< HEAD
-    try_add_contract_version(TransactionLane::InstallUpgrade, true)
-=======
     try_add_contract_version(true, true)
->>>>>>> 9669f5b2
 }
 
 #[ignore]
 #[test]
 fn should_disallow_add_contract_version_via_transaction_v1_standard() {
-<<<<<<< HEAD
-    try_add_contract_version(TransactionLane::Large, false)
-=======
     try_add_contract_version(false, false)
->>>>>>> 9669f5b2
 }