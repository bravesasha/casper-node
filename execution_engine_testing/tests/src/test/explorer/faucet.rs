--- conflicted
+++ resolved
@@ -925,17 +925,10 @@
     // This test will fail if execution costs vary.  The expected costs should not be updated
     // without understanding why the cost has changed.  If the costs do change, it should be
     // reflected in the "Costs by Entry Point" section of the faucet crate's README.md.
-<<<<<<< HEAD
-    const EXPECTED_FAUCET_INSTALL_COST: u64 = 91_863_194_740;
+    const EXPECTED_FAUCET_INSTALL_COST: u64 = 91_861_205_540;
     const EXPECTED_FAUCET_SET_VARIABLES_COST: u64 = 110_534_140;
     const EXPECTED_FAUCET_CALL_BY_INSTALLER_COST: u64 = 2_774_113_880;
     const EXPECTED_FAUCET_CALL_BY_USER_COST: u64 = 2_618_425_520;
-=======
-    const EXPECTED_FAUCET_INSTALL_COST: u64 = 91_329_267_010;
-    const EXPECTED_FAUCET_SET_VARIABLES_COST: u64 = 110_508_680;
-    const EXPECTED_FAUCET_CALL_BY_INSTALLER_COST: u64 = 2_774_087_900;
-    const EXPECTED_FAUCET_CALL_BY_USER_COST: u64 = 2_618_374_600;
->>>>>>> 67075b59
 
     let installer_account = AccountHash::new([1u8; 32]);
     let user_account: AccountHash = AccountHash::new([2u8; 32]);
