--- conflicted
+++ resolved
@@ -663,11 +663,7 @@
     // This test will fail if execution costs vary.  The expected costs should not be updated
     // without understanding why the cost has changed.  If the costs do change, it should be
     // reflected in the "Costs by Entry Point" section of the faucet crate's README.md.
-<<<<<<< HEAD
-    const EXPECTED_FAUCET_INSTALL_COST: u64 = 145_436_440_703;
-=======
-    const EXPECTED_FAUCET_INSTALL_COST: u64 = 144_764_892_662;
->>>>>>> 12849829
+    const EXPECTED_FAUCET_INSTALL_COST: u64 = 145_418_559_311;
 
     const EXPECTED_FAUCET_SET_VARIABLES_COST: u64 = 79_611_645;
 
