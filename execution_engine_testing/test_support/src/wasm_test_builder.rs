--- conflicted
+++ resolved
@@ -71,15 +71,12 @@
 };
 
 use crate::{
-<<<<<<< HEAD
+    chainspec_config::{ChainspecConfig, CoreConfig},
     chainspec_config::{ChainspecConfig, CHAINSPEC_SYMLINK},
-    ExecuteRequest, ExecuteRequestBuilder, StepRequestBuilder, DEFAULT_GAS_PRICE,
-    DEFAULT_PROPOSER_ADDR, DEFAULT_PROTOCOL_VERSION, SYSTEM_ADDR,
-=======
-    chainspec_config::{ChainspecConfig, CoreConfig, PRODUCTION_CHAINSPEC_PATH},
-    utils, ExecuteRequestBuilder, StepRequestBuilder, DEFAULT_GAS_PRICE, DEFAULT_PROPOSER_ADDR,
-    DEFAULT_PROTOCOL_VERSION, SYSTEM_ADDR,
->>>>>>> e4e700e4
+    utils, ExecuteRequest, ExecuteRequestBuilder, ExecuteRequestBuilder, StepRequestBuilder,
+    StepRequestBuilder, DEFAULT_GAS_PRICE, DEFAULT_GAS_PRICE, DEFAULT_PROPOSER_ADDR,
+    DEFAULT_PROPOSER_ADDR, DEFAULT_PROTOCOL_VERSION, DEFAULT_PROTOCOL_VERSION, SYSTEM_ADDR,
+    SYSTEM_ADDR,
 };
 
 /// LMDB initial map size is calculated based on DEFAULT_LMDB_PAGES and systems page size.
@@ -176,7 +173,6 @@
         }
     }
 
-<<<<<<< HEAD
     /// Execute and commit transforms from an ExecuteRequest into a scratch global state.
     /// You MUST call write_scratch_to_lmdb to flush these changes to LmdbGlobalState.
     #[allow(deprecated)]
@@ -205,11 +201,6 @@
         self.effects.push(execution_result.effects().clone());
         self.exec_results.push(execution_result);
         self
-=======
-impl Default for InMemoryWasmTestBuilder {
-    fn default() -> Self {
-        Self::new_with_chainspec(&*PRODUCTION_CHAINSPEC_PATH, None)
->>>>>>> e4e700e4
     }
 }
 
@@ -433,28 +424,14 @@
     ) -> Self {
         let chainspec_config = ChainspecConfig::from_chainspec_path(chainspec_path)
             .expect("must build chainspec configuration");
-<<<<<<< HEAD
 
         Self::new_with_config(data_dir, chainspec_config)
-=======
-        Self::new_with_config(data_dir, EngineConfig::from(chainspec_config))
->>>>>>> e4e700e4
     }
 
     /// Returns an [`LmdbWasmTestBuilder`] with configuration and values from
     /// the production chainspec.
     pub fn new_with_production_chainspec<T: AsRef<OsStr> + ?Sized>(data_dir: &T) -> Self {
-<<<<<<< HEAD
         Self::new_with_chainspec(data_dir, &*CHAINSPEC_SYMLINK)
-=======
-        Self::new_with_chainspec(data_dir, &*PRODUCTION_CHAINSPEC_PATH)
-    }
-
-    /// Flushes the LMDB environment to disk.
-    pub fn flush_environment(&self) {
-        let engine_state = &*self.engine_state;
-        engine_state.flush_environment().unwrap();
->>>>>>> e4e700e4
     }
 
     /// Returns a new [`LmdbWasmTestBuilder`].
@@ -792,7 +769,6 @@
             .expect("must get base round reward")
     }
 
-<<<<<<< HEAD
     /// Direct auction interactions for stake management.
     pub fn bidding(
         &mut self,
@@ -846,7 +822,24 @@
     ///
     /// If the custom payment is `Some` and its execution fails, the session request is not
     /// attempted.
-    pub fn exec(&mut self, mut execute_request: ExecuteRequest) -> &mut Self {
+    pub fn exec_wasm_v1(&mut self, mut request: WasmV1Request) -> &mut Self {
+        request.state_hash = self.post_state_hash.expect("expected post_state_hash");
+        let result = self
+            .execution_engine
+            .execute(self.data_access_layer.as_ref(), request);
+        let effects = result.effects().clone();
+        self.exec_results.push(result);
+        self.effects.push(effects);
+        self
+    }
+
+    /// Runs an [`ExecuteRequest`].
+    pub fn exec(&mut self, exec_request: ExecuteRequest) -> &mut Self {
+        self.try_exec(exec_request).expect_success()
+    }
+
+    /// Tries to run an [`ExecuteRequest`].
+    pub fn try_exec(&mut self, mut exec_request: ExecuteRequest) -> &mut Self {
         let mut effects = Effects::new();
         if let Some(mut payment) = execute_request.custom_payment {
             payment.state_hash = self.post_state_hash.expect("expected post_state_hash");
@@ -874,45 +867,6 @@
         self.effects.push(effects);
         self.exec_results.push(session_result);
         self
-    }
-
-    /// Execute a `WasmV1Request`.
-    pub fn exec_wasm_v1(&mut self, mut request: WasmV1Request) -> &mut Self {
-        request.state_hash = self.post_state_hash.expect("expected post_state_hash");
-        let result = self
-            .execution_engine
-            .execute(self.data_access_layer.as_ref(), request);
-        let effects = result.effects().clone();
-        self.exec_results.push(result);
-        self.effects.push(effects);
-        self
-=======
-    /// Runs an [`ExecuteRequest`].
-    pub fn exec(&mut self, exec_request: ExecuteRequest) -> &mut Self {
-        self.try_exec(exec_request).expect("should execute")
-    }
-
-    /// Tries to run an [`ExecuteRequest`].
-    pub fn try_exec(&mut self, mut exec_request: ExecuteRequest) -> Result<&mut Self, Error> {
-        let exec_request = {
-            let hash = self.post_state_hash.expect("expected post_state_hash");
-            exec_request.parent_state_hash = hash;
-            exec_request
-        };
-
-        let execution_results = self
-            .engine_state
-            .run_execute(CorrelationId::new(), exec_request)?;
-        // Cache transformations
-        self.transforms.extend(
-            execution_results
-                .iter()
-                .map(|res| res.execution_journal().clone()),
-        );
-        self.exec_results
-            .push(execution_results.into_iter().map(Rc::new).collect());
-        Ok(self)
->>>>>>> e4e700e4
     }
 
     /// Commit effects of previous exec call on the latest post-state hash.
