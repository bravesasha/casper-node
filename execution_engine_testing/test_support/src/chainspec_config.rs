use std::{
    convert::TryFrom,
    fs, io,
    path::{Path, PathBuf},
};

use log::error;
use once_cell::sync::Lazy;
use serde::Deserialize;

use casper_execution_engine::engine_state::{EngineConfig, EngineConfigBuilder};
use casper_storage::data_access_layer::GenesisRequest;
use casper_types::{
    system::auction::VESTING_SCHEDULE_LENGTH_MILLIS, CoreConfig, FeeHandling, GenesisAccount,
    GenesisConfig, GenesisConfigBuilder, MintCosts, ProtocolVersion, RefundHandling, SystemConfig,
    TimeDiff, WasmConfig,
};

use crate::{
    DEFAULT_ACCOUNTS, DEFAULT_CHAINSPEC_REGISTRY, DEFAULT_GENESIS_CONFIG_HASH,
    DEFAULT_GENESIS_TIMESTAMP_MILLIS, DEFAULT_MAX_QUERY_DEPTH,
};

/// The name of the chainspec file on disk.
pub const CHAINSPEC_NAME: &str = "chainspec.toml";

/// Path to the production chainspec used in the Casper mainnet.
pub static PRODUCTION_PATH: Lazy<PathBuf> = Lazy::new(|| {
    PathBuf::from(env!("CARGO_MANIFEST_DIR"))
        .join("resources/")
        .join(CHAINSPEC_NAME)
});

#[derive(Debug)]
#[allow(clippy::enum_variant_names)]
pub enum Error {
    FailedToLoadChainspec {
        /// Path that failed to be read.
        path: PathBuf,
        /// The underlying OS error.
        error: io::Error,
    },
    FailedToParseChainspec(toml::de::Error),
    Validation,
}

<<<<<<< HEAD
#[derive(Clone, PartialEq, Eq, Serialize, Deserialize, Debug)]
pub struct CoreConfig {
    /// The number of validator slots in the auction.
    pub(crate) validator_slots: u32,
    /// Number of eras before an auction actually defines the set of validators.
    /// If you bond with a sufficient bid in era N, you will be a validator in era N +
    /// auction_delay + 1
    pub(crate) auction_delay: u64,
    /// The period after genesis during which a genesis validator's bid is locked.
    pub(crate) locked_funds_period: TimeDiff,
    /// The period in which genesis validator's bid is released over time
    pub(crate) vesting_schedule_period: TimeDiff,
    /// The delay in number of eras for paying out the unbonding amount.
    pub(crate) unbonding_delay: u64,
    /// Round seigniorage rate represented as a fractional number.
    pub(crate) round_seigniorage_rate: Ratio<u64>,
    /// Maximum number of associated keys for a single account.
    pub(crate) max_associated_keys: u32,
    /// Maximum height of contract runtime call stack.
    pub(crate) max_runtime_call_stack_height: u32,
    /// The minimum bound of motes that can be delegated to a validator.
    pub(crate) minimum_delegation_amount: u64,
    /// The maximum bound of motes that can be delegated to a validator.
    pub(crate) maximum_delegation_amount: u64,
    /// Enables strict arguments checking when calling a contract.
    pub(crate) strict_argument_checking: bool,
    /// The maximum amount of delegators per validator.
    pub(crate) max_delegators_per_validator: Option<u32>,
    /// Refund handling.
    pub(crate) refund_handling: RefundHandling,
    /// Fee handling.
    pub(crate) fee_handling: FeeHandling,
}

=======
>>>>>>> 62231472
/// This struct can be parsed from a TOML-encoded chainspec file.  It means that as the
/// chainspec format changes over versions, as long as we maintain the core config in this form
/// in the chainspec file, it can continue to be parsed as an `ChainspecConfig`.
#[derive(Deserialize, Clone, Default)]
pub struct ChainspecConfig {
    /// CoreConfig
    #[serde(rename = "core")]
    pub core_config: CoreConfig,
    /// WasmConfig.
    #[serde(rename = "wasm")]
    pub wasm_config: WasmConfig,
    /// SystemConfig
    #[serde(rename = "system_costs")]
    pub system_costs_config: SystemConfig,
}

impl ChainspecConfig {
    fn from_bytes(bytes: &[u8]) -> Result<Self, Error> {
        let chainspec_config: ChainspecConfig =
            toml::from_slice(bytes).map_err(Error::FailedToParseChainspec)?;

        if !chainspec_config.is_valid() {
            return Err(Error::Validation);
        }

        Ok(chainspec_config)
    }

    fn from_path<P: AsRef<Path>>(path: P) -> Result<Self, Error> {
        let path = path.as_ref();
        let bytes = fs::read(path).map_err(|error| Error::FailedToLoadChainspec {
            path: path.to_path_buf(),
            error,
        })?;
        ChainspecConfig::from_bytes(&bytes)
    }

    pub(crate) fn from_chainspec_path<P: AsRef<Path>>(filename: P) -> Result<Self, Error> {
        Self::from_path(filename)
    }

    fn is_valid(&self) -> bool {
        if self.core_config.vesting_schedule_period
            > TimeDiff::from_millis(VESTING_SCHEDULE_LENGTH_MILLIS)
        {
            error!(
                "vesting schedule period too long (actual {}; maximum {})",
                self.core_config.vesting_schedule_period.millis(),
                VESTING_SCHEDULE_LENGTH_MILLIS,
            );
            return false;
        }

        true
    }

    pub(crate) fn create_genesis_request_from_chainspec<P: AsRef<Path>>(
        filename: P,
        genesis_accounts: Vec<GenesisAccount>,
        protocol_version: ProtocolVersion,
    ) -> Result<GenesisRequest, Error> {
        let chainspec_config = ChainspecConfig::from_path(filename)?;

        // if you get a compilation error here, make sure to update the builder below accordingly
        let ChainspecConfig {
            core_config,
            wasm_config,
            system_costs_config,
        } = chainspec_config;
        let CoreConfig {
            validator_slots,
            auction_delay,
            locked_funds_period,
            unbonding_delay,
            round_seigniorage_rate,
<<<<<<< HEAD
            max_associated_keys: _,
            max_runtime_call_stack_height: _,
            minimum_delegation_amount: _,
            maximum_delegation_amount: _,
            strict_argument_checking: _,
            max_delegators_per_validator: _,
            refund_handling: _,
            fee_handling: _,
=======
            ..
>>>>>>> 62231472
        } = core_config;

        let genesis_config = GenesisConfigBuilder::new()
            .with_accounts(genesis_accounts)
            .with_wasm_config(wasm_config)
            .with_system_config(system_costs_config)
            .with_validator_slots(validator_slots)
            .with_auction_delay(auction_delay)
            .with_locked_funds_period_millis(locked_funds_period.millis())
            .with_round_seigniorage_rate(round_seigniorage_rate)
            .with_unbonding_delay(unbonding_delay)
            .with_genesis_timestamp_millis(DEFAULT_GENESIS_TIMESTAMP_MILLIS)
            .build();

        Ok(GenesisRequest::new(
            *DEFAULT_GENESIS_CONFIG_HASH,
            protocol_version,
            genesis_config,
            DEFAULT_CHAINSPEC_REGISTRY.clone(),
        ))
    }

    /// Create a `RunGenesisRequest` using values from the production `chainspec.toml`.
    pub fn create_genesis_request_from_production_chainspec(
        genesis_accounts: Vec<GenesisAccount>,
        protocol_version: ProtocolVersion,
    ) -> Result<GenesisRequest, Error> {
        Self::create_genesis_request_from_chainspec(
            &*PRODUCTION_PATH,
            genesis_accounts,
            protocol_version,
        )
    }

    /// Sets the vesting schedule period millis config option.
    pub fn with_max_associated_keys(&mut self, value: u32) -> &mut Self {
        self.core_config.max_associated_keys = value;
        self
    }

    /// Sets the vesting schedule period millis config option.
    pub fn with_vesting_schedule_period_millis(mut self, value: u64) -> Self {
        self.core_config.vesting_schedule_period = TimeDiff::from_millis(value);
        self
    }

    /// Sets the max delegators per validator config option.
    pub fn with_max_delegators_per_validator(mut self, value: u32) -> Self {
        self.core_config.max_delegators_per_validator = value;
        self
    }

    /// Sets the minimum delegation amount config option.
    pub fn with_minimum_delegation_amount(mut self, minimum_delegation_amount: u64) -> Self {
        self.core_config.minimum_delegation_amount = minimum_delegation_amount;
        self
    }

    /// Sets fee handling config option.
    pub fn with_fee_handling(mut self, fee_handling: FeeHandling) -> Self {
        self.core_config.fee_handling = fee_handling;
        self
    }

    /// Sets wasm config option.
    pub fn with_wasm_config(mut self, wasm_config: WasmConfig) -> Self {
        self.wasm_config = wasm_config;
        self
    }

    /// Sets mint costs.
    pub fn with_mint_costs(self, mint_costs: MintCosts) -> Self {
        self.system_costs_config.with_mint_costs(mint_costs);
        self
    }

    /// Sets wasm max stack height.
    pub fn with_wasm_max_stack_height(mut self, max_stack_height: u32) -> Self {
        self.wasm_config.max_stack_height = max_stack_height;
        self
    }

    /// Sets refund handling config option.
    pub fn with_refund_handling(mut self, refund_handling: RefundHandling) -> Self {
        self.core_config.refund_handling = refund_handling;
        self
    }

    /// Sets strict argument checking.
    pub fn with_strict_argument_checking(mut self, strict_argument_checking: bool) -> Self {
        self.core_config.strict_argument_checking = strict_argument_checking;
        self
    }

    /// Returns an engine config.
    pub fn engine_config(&self) -> EngineConfig {
        EngineConfigBuilder::new()
            .with_max_query_depth(DEFAULT_MAX_QUERY_DEPTH)
            .with_max_associated_keys(self.core_config.max_associated_keys)
            .with_max_runtime_call_stack_height(self.core_config.max_runtime_call_stack_height)
            .with_minimum_delegation_amount(self.core_config.minimum_delegation_amount)
            .with_strict_argument_checking(self.core_config.strict_argument_checking)
            .with_vesting_schedule_period_millis(self.core_config.vesting_schedule_period.millis())
            .with_max_delegators_per_validator(self.core_config.max_delegators_per_validator)
            .with_wasm_config(self.wasm_config)
            .with_system_config(self.system_costs_config)
            .with_administrative_accounts(self.core_config.administrators.clone())
            .with_allow_auction_bids(self.core_config.allow_auction_bids)
            .with_allow_unrestricted_transfers(self.core_config.allow_unrestricted_transfers)
            .with_refund_handling(self.core_config.refund_handling)
            .with_fee_handling(self.core_config.fee_handling)
            .build()
    }
}

impl TryFrom<ChainspecConfig> for GenesisConfig {
    type Error = Error;

    fn try_from(chainspec_config: ChainspecConfig) -> Result<Self, Self::Error> {
        Ok(GenesisConfigBuilder::new()
            .with_accounts(DEFAULT_ACCOUNTS.clone())
            .with_wasm_config(chainspec_config.wasm_config)
            .with_system_config(chainspec_config.system_costs_config)
            .with_validator_slots(chainspec_config.core_config.validator_slots)
            .with_auction_delay(chainspec_config.core_config.auction_delay)
            .with_locked_funds_period_millis(
                chainspec_config.core_config.locked_funds_period.millis(),
            )
            .with_round_seigniorage_rate(chainspec_config.core_config.round_seigniorage_rate)
            .with_unbonding_delay(chainspec_config.core_config.unbonding_delay)
            .with_genesis_timestamp_millis(DEFAULT_GENESIS_TIMESTAMP_MILLIS)
            .build())
    }
}

#[cfg(test)]
mod tests {
    use std::{convert::TryFrom, path::PathBuf};

    use casper_types::GenesisConfig;
    use once_cell::sync::Lazy;

    use super::{ChainspecConfig, CHAINSPEC_NAME};

    pub static LOCAL_PATH: Lazy<PathBuf> =
        Lazy::new(|| PathBuf::from(env!("CARGO_MANIFEST_DIR")).join("../../resources/local/"));

    #[test]
    fn should_load_chainspec_config_from_chainspec() {
        let path = &LOCAL_PATH.join(CHAINSPEC_NAME);
        let chainspec_config = ChainspecConfig::from_chainspec_path(path).unwrap();
        // Check that the loaded values matches values present in the local chainspec.
        assert_eq!(chainspec_config.core_config.auction_delay, 1);
    }

    #[test]
    fn should_get_exec_config_from_chainspec_values() {
        let path = &LOCAL_PATH.join(CHAINSPEC_NAME);
        let chainspec_config = ChainspecConfig::from_chainspec_path(path).unwrap();
        let config = GenesisConfig::try_from(chainspec_config).unwrap();
        assert_eq!(config.auction_delay(), 1)
    }
}<|MERGE_RESOLUTION|>--- conflicted
+++ resolved
@@ -44,43 +44,6 @@
     Validation,
 }
 
-<<<<<<< HEAD
-#[derive(Clone, PartialEq, Eq, Serialize, Deserialize, Debug)]
-pub struct CoreConfig {
-    /// The number of validator slots in the auction.
-    pub(crate) validator_slots: u32,
-    /// Number of eras before an auction actually defines the set of validators.
-    /// If you bond with a sufficient bid in era N, you will be a validator in era N +
-    /// auction_delay + 1
-    pub(crate) auction_delay: u64,
-    /// The period after genesis during which a genesis validator's bid is locked.
-    pub(crate) locked_funds_period: TimeDiff,
-    /// The period in which genesis validator's bid is released over time
-    pub(crate) vesting_schedule_period: TimeDiff,
-    /// The delay in number of eras for paying out the unbonding amount.
-    pub(crate) unbonding_delay: u64,
-    /// Round seigniorage rate represented as a fractional number.
-    pub(crate) round_seigniorage_rate: Ratio<u64>,
-    /// Maximum number of associated keys for a single account.
-    pub(crate) max_associated_keys: u32,
-    /// Maximum height of contract runtime call stack.
-    pub(crate) max_runtime_call_stack_height: u32,
-    /// The minimum bound of motes that can be delegated to a validator.
-    pub(crate) minimum_delegation_amount: u64,
-    /// The maximum bound of motes that can be delegated to a validator.
-    pub(crate) maximum_delegation_amount: u64,
-    /// Enables strict arguments checking when calling a contract.
-    pub(crate) strict_argument_checking: bool,
-    /// The maximum amount of delegators per validator.
-    pub(crate) max_delegators_per_validator: Option<u32>,
-    /// Refund handling.
-    pub(crate) refund_handling: RefundHandling,
-    /// Fee handling.
-    pub(crate) fee_handling: FeeHandling,
-}
-
-=======
->>>>>>> 62231472
 /// This struct can be parsed from a TOML-encoded chainspec file.  It means that as the
 /// chainspec format changes over versions, as long as we maintain the core config in this form
 /// in the chainspec file, it can continue to be parsed as an `ChainspecConfig`.
@@ -156,18 +119,7 @@
             locked_funds_period,
             unbonding_delay,
             round_seigniorage_rate,
-<<<<<<< HEAD
-            max_associated_keys: _,
-            max_runtime_call_stack_height: _,
-            minimum_delegation_amount: _,
-            maximum_delegation_amount: _,
-            strict_argument_checking: _,
-            max_delegators_per_validator: _,
-            refund_handling: _,
-            fee_handling: _,
-=======
             ..
->>>>>>> 62231472
         } = core_config;
 
         let genesis_config = GenesisConfigBuilder::new()
