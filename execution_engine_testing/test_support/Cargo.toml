--- conflicted
+++ resolved
@@ -14,10 +14,7 @@
 casper-execution-engine = { version = "1.5.0", path = "../../execution_engine", features = ["test-support"] }
 casper-hashing = { version = "1.4.3", path = "../../hashing" }
 casper-types = { version = "1.5.0", path = "../../types" }
-<<<<<<< HEAD
-=======
 humantime = "2"
->>>>>>> 89b4cf9e
 filesize = "0.2.0"
 lmdb = "0.8.0"
 log = "0.4.14"
@@ -25,14 +22,11 @@
 num-traits = "0.2.14"
 once_cell = "1.8.0"
 rand = "0.8.4"
-<<<<<<< HEAD
 rocksdb = { version = "0.18", default-features = false, features = ["zstd"]}
+serde = { version = "1", features = ["derive", "rc"] }
+tempfile = "3"
+toml = "0.5.6"
 walkdir = "2"
-=======
-serde = { version = "1", features = ["derive", "rc"] }
-toml = "0.5.6"
->>>>>>> 89b4cf9e
-tempfile = "3"
 
 [dev-dependencies]
 version-sync = "0.9.3"
