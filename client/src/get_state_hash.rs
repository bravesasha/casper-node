--- conflicted
+++ resolved
@@ -35,29 +35,12 @@
     fn run(matches: &ArgMatches<'_>) {
         let maybe_rpc_id = common::rpc_id::get(matches);
         let node_address = common::node_address::get(matches);
-<<<<<<< HEAD
         let verbose = common::verbose::get(matches);
-        let maybe_block_hash = common::block_hash::get(matches);
-
-        let response = casper_client::get_state_root_hash(
-            maybe_rpc_id,
-            node_address,
-            verbose,
-            maybe_block_hash,
-        )
-        .unwrap_or_else(|error| panic!("response error: {}", error));
-=======
-        let rpc_id = common::rpc_id::get(matches);
         let maybe_block_id = common::block_identifier::get(matches);
 
-        let response = match maybe_block_id {
-            Some(block_identifier) => {
-                let params = GetStateRootHashParams { block_identifier };
-                Self::request_with_map_params(verbose, &node_address, rpc_id, params)
-            }
-            None => Self::request(verbose, &node_address, rpc_id),
-        };
->>>>>>> 7c554ace
+        let response =
+            casper_client::get_state_root_hash(maybe_rpc_id, node_address, verbose, maybe_block_id)
+                .unwrap_or_else(|error| panic!("response error: {}", error));
         println!(
             "{}",
             serde_json::to_string_pretty(&response).expect("should encode to JSON")
