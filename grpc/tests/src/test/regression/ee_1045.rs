--- conflicted
+++ resolved
@@ -1,16 +1,8 @@
 use std::{collections::BTreeSet, iter::FromIterator};
 
 use casper_engine_test_support::{
-<<<<<<< HEAD
-    internal::{
-        utils, ExecuteRequestBuilder, InMemoryWasmTestBuilder, DEFAULT_ACCOUNTS,
-        DEFAULT_INITIAL_ERA_ID,
-    },
-    DEFAULT_ACCOUNT_ADDR,
-=======
     internal::{utils, ExecuteRequestBuilder, InMemoryWasmTestBuilder, DEFAULT_ACCOUNTS},
     DEFAULT_ACCOUNT_ADDR, MINIMUM_ACCOUNT_CREATION_BALANCE,
->>>>>>> d979b92f
 };
 use casper_execution_engine::{core::engine_state::genesis::GenesisAccount, shared::motes::Motes};
 use casper_types::{
@@ -25,12 +17,7 @@
 const ARG_AMOUNT: &str = "amount";
 const ARG_ENTRY_POINT: &str = "entry_point";
 
-<<<<<<< HEAD
-const TRANSFER_AMOUNT: u64 = 250_000_000 + 1000;
-const DEFAULT_AUCTION_DELAY: u64 = 3;
-=======
 const TRANSFER_AMOUNT: u64 = MINIMUM_ACCOUNT_CREATION_BALANCE + 1000;
->>>>>>> d979b92f
 
 const ACCOUNT_1_PK: PublicKey = PublicKey::Ed25519([200; 32]);
 const ACCOUNT_1_ADDR: AccountHash = AccountHash::new([201; 32]);
